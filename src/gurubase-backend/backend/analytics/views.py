import logging
<<<<<<< HEAD
from django.db.models import Q
=======
import traceback
>>>>>>> 3924df73
from core.models import Question, OutOfContextQuestion, DataSource, GithubFile
import time
from datetime import datetime

from rest_framework.response import Response
from rest_framework import status
from rest_framework.decorators import api_view
from rest_framework.exceptions import ValidationError

from core.auth import (
    jwt_auth,
)
from core.models import (
    DataSource,
    Question,
)
from .decorators import guru_type_required
from .services import AnalyticsService
from .utils import get_date_range, get_histogram_increment, format_filter_name_for_display, map_filter_to_source

logger = logging.getLogger(__name__)

# Create your views here.
@api_view(['GET'])
@jwt_auth
@guru_type_required
def analytics_stats(request, guru_type):
    """Get analytics stat cards data for a specific time period."""
    
    try:
        interval = request.query_params.get('interval', 'today')
        
        stats_data = AnalyticsService.get_stats_data(guru_type, interval)
        
        return Response({'data': stats_data}, status=status.HTTP_200_OK)
    except Exception as e:
        logger.error(f"Error in analytics_stats: {traceback.format_exc()}", exc_info=True)
        return Response({'msg': 'Internal server error'}, status=status.HTTP_500_INTERNAL_SERVER_ERROR)

@api_view(['GET'])
@jwt_auth
@guru_type_required
def analytics_histogram(request, guru_type):
    """Get analytics histogram data for a specific metric type and time period."""
    
    try:
        metric_type = request.query_params.get('metric_type')
        interval = request.query_params.get('interval', 'today')
        
        if not metric_type:
            raise ValidationError('Metric type is required')
            
        if metric_type not in ['questions', 'out_of_context']:
            raise ValidationError('Invalid metric type')
        
        start_date, end_date = get_date_range(interval)
        
        # Truncate timestamps based on interval
        if interval in ['today', 'yesterday']:
            # Truncate to hour
            start_date = start_date.replace(minute=0, second=0, microsecond=0)
            end_date = end_date.replace(minute=0, second=0, microsecond=0)
        else:
            # Truncate to day
            start_date = start_date.replace(hour=0, minute=0, second=0, microsecond=0)
            end_date = end_date.replace(hour=0, minute=0, second=0, microsecond=0)
        
        increment, format_data_point = get_histogram_increment(start_date, end_date, interval)
        
        result = []
        current = start_date
        
        metric_map = {
            'questions': 0,
            'out_of_context': 1,
            'referenced_sources': 2
        }
        
        while current < end_date:
            next_slot = min(current + increment, end_date)
            slot_stats = AnalyticsService.get_stats_for_period(guru_type, current, next_slot)
            
            value = slot_stats[metric_map[metric_type]]
            data_point = format_data_point(current, next_slot)
            data_point['value'] = value
            
            result.append(data_point)
            current = next_slot
        
        return Response({'data': result}, status=status.HTTP_200_OK)
    except ValidationError as e:
        logger.error(f"Error in analytics_histogram: {traceback.format_exc()}", exc_info=True)
        return Response({'msg': str(e)}, status=status.HTTP_400_BAD_REQUEST)
    except Exception as e:
        logger.error(f"Error in analytics_histogram: {traceback.format_exc()}", exc_info=True)
        return Response({'msg': 'Internal server error'}, status=status.HTTP_500_INTERNAL_SERVER_ERROR)

@api_view(['GET'])
@jwt_auth
@guru_type_required
def analytics_table(request, guru_type):
    """Get analytics table data for a specific metric type with pagination."""
    
    try:
        metric_type = request.query_params.get('metric_type')
        interval = request.query_params.get('interval', 'today')
        filter_type = request.query_params.get('filter_type')
        search_query = request.query_params.get('search', '').strip()
        sort_order = request.query_params.get('sort_order', 'desc').lower()
        start_time = request.query_params.get('start_time', '').strip()
        end_time = request.query_params.get('end_time', '').strip()
        
        if sort_order not in ['asc', 'desc']:
            sort_order = 'desc'
        
        try:
            page = max(1, int(request.query_params.get('page', 1)))
        except ValueError:
            page = 1
        
        if not metric_type:
            raise ValidationError('Metric type is required')
            
        if metric_type not in ['questions', 'out_of_context', 'referenced_sources']:
            raise ValidationError('Invalid metric type')
        
        # Get date range - use custom range if provided, otherwise use interval
        if start_time and end_time:
            try:
                start_date = datetime.fromisoformat(start_time)
                end_date = datetime.fromisoformat(end_time)
                if start_date > end_date:
                    raise ValidationError('Start time must be before end time')
            except ValueError:
                raise ValidationError('Invalid date format. Use ISO format (YYYY-MM-DDTHH:MM:SS)')
        else:
            start_date, end_date = get_date_range(interval)
        
        # Get available filters for the metric type
        available_filters = AnalyticsService.get_available_filters(metric_type)
        
        # Build base queryset
        if metric_type == 'questions':
            queryset = Question.objects.filter(
                guru_type=guru_type,
                date_created__gte=start_date,
                date_created__lte=end_date
            ).exclude(
                ~Q(source__in=[Question.Source.SLACK.value, Question.Source.DISCORD.value]),
                binge_id__isnull=False,
                parent__isnull=True
            )
            
            if filter_type and filter_type != 'all':
                source_value = map_filter_to_source(filter_type)
                if source_value:
                    queryset = queryset.filter(source__iexact=source_value)
                    
            if search_query:
                queryset = queryset.filter(user_question__icontains=search_query)
                
            order_by = 'date_created' if sort_order == 'asc' else '-date_created'
            queryset = queryset.order_by(order_by)
            
            paginated_data = AnalyticsService.get_paginated_data(queryset, page)
            
            results = [{
                'date': item.date_created.isoformat(),
                'type': format_filter_name_for_display(item.source),
                'title': item.user_question,
                'truncated_title': item.user_question[:75] + '...' if len(item.user_question) > 75 else item.user_question,
                'link': item.frontend_url
            } for item in paginated_data['items']]
            
        elif metric_type == 'out_of_context':
            queryset = OutOfContextQuestion.objects.filter(
                guru_type=guru_type,
                date_created__gte=start_date,
                date_created__lte=end_date
            )
            
            if filter_type and filter_type != 'all':
                source_value = map_filter_to_source(filter_type)
                if source_value:
                    queryset = queryset.filter(source__iexact=source_value)
                    
            if search_query:
                queryset = queryset.filter(user_question__icontains=search_query)
                
            order_by = 'date_created' if sort_order == 'asc' else '-date_created'
            queryset = queryset.order_by(order_by)
            
            paginated_data = AnalyticsService.get_paginated_data(queryset, page)
            
            results = [{
                'date': item.date_created.isoformat(),
                'type': format_filter_name_for_display(item.source),
                'title': item.user_question,
                'truncated_title': item.user_question[:75] + '...' if len(item.user_question) > 75 else item.user_question
            } for item in paginated_data['items']]
            
        else:  # referenced_sources
            # Get questions with references
            questions = Question.objects.filter(
                guru_type=guru_type,
                date_created__gte=start_date,
                date_created__lte=end_date
            ).values('references')
            
            # Extract referenced links and count occurrences
            reference_counts = {}
            referenced_links = []
            
            for question in questions:
                for ref in question.get('references', []):
                    link = ref.get('link')
                    if not link:
                        continue
                    referenced_links.append(link)
                    reference_counts[link] = reference_counts.get(link, 0) + 1
            
            # Get data sources based on filter
            if filter_type == 'all' or not filter_type:
                data_sources = list(DataSource.objects.filter(
                    guru_type=guru_type,
                    url__in=referenced_links,
                    status=DataSource.Status.SUCCESS
                ))
                github_files = list(GithubFile.objects.filter(
                    link__in=referenced_links,
                    data_source__status=DataSource.Status.SUCCESS
                ).select_related('data_source'))
            elif filter_type == 'github_repo':
                data_sources = []
                github_files = list(GithubFile.objects.filter(
                    link__in=referenced_links,
                    data_source__status=DataSource.Status.SUCCESS
                ).select_related('data_source'))
            else:
                data_sources = list(DataSource.objects.filter(
                    guru_type=guru_type,
                    url__in=referenced_links,
                    type__iexact=filter_type,
                    status=DataSource.Status.SUCCESS
                ))
                github_files = []
            
            # Combine and sort results
            combined_sources = []
            
            for ds in data_sources:
                if not ds.type or not ds.title or not ds.url:
                    continue

                combined_sources.append({
                    'date': ds.date_created.isoformat(),
                    'type': format_filter_name_for_display(ds.type),
                    'title': ds.title or ds.url,
                    'truncated_title': ds.title[:60] + '...' if len(ds.title) > 60 else ds.title,
                    'link': ds.url,
                    'reference_count': reference_counts.get(ds.url, 0)
                })
            
            for gf in github_files:
                if not gf.data_source or not gf.data_source.date_created or not gf.title or not gf.link:
                    continue

                combined_sources.append({
                    'date': gf.data_source.date_created.isoformat(),
                    'type': 'Codebase',
                    'title': gf.title,
                    'truncated_title': gf.title[:60] + '...' if len(gf.title) > 60 else gf.title,
                    'link': gf.link,
                    'reference_count': reference_counts.get(gf.link, 0)
                })
            
            # Filter out duplicate links, keeping the one with highest reference count
            seen_links = {}
            unique_sources = []
            for source in combined_sources:
                link = source['link']
                if link not in seen_links:
                    seen_links[link] = source
                    unique_sources.append(source)
                else:
                    # If we have a duplicate link, keep the one with higher reference count
                    existing = seen_links[link]
                    # Normally, their refernce counts should be the same, but just in case
                    if source['reference_count'] > existing['reference_count']:
                        unique_sources.remove(existing)
                        seen_links[link] = source
                        unique_sources.append(source)
            
            combined_sources = unique_sources
            
            # Sort by reference count and then by date
            if sort_order == 'asc':
                combined_sources.sort(key=lambda x: (x['reference_count'], x['date']))
            else:
                combined_sources.sort(key=lambda x: (x['reference_count'], x['date']), reverse=True)
            
            # Apply search filter to titles if search query exists
            if search_query:
                combined_sources = [
                    source for source in combined_sources 
                    if search_query.lower() in source['title'].lower()
                ]
            
            # Paginate the sorted results
            paginated_data = AnalyticsService.get_paginated_data(combined_sources, page)
            results = paginated_data['items']
        
        response_data = {
            'results': results,
            'total_pages': paginated_data['total_pages'],
            'current_page': paginated_data['current_page'],
            'total_items': paginated_data['total_items'],
            'available_filters': available_filters
        }
        
        return Response(response_data, status=status.HTTP_200_OK)
    except ValidationError as e:
        logger.error(f"Error in analytics_table: {traceback.format_exc()}", exc_info=True)
        return Response({'msg': str(e)}, status=status.HTTP_400_BAD_REQUEST)
    except Exception as e:
        logger.error(f"Error in analytics_table: {traceback.format_exc()}", exc_info=True)
        return Response({'msg': 'Internal server error'}, status=status.HTTP_500_INTERNAL_SERVER_ERROR)

@api_view(['GET'])
@jwt_auth
@guru_type_required
def data_source_questions(request, guru_type):
    """Get paginated list of questions that reference a specific data source."""
    try:
        data_source_url = request.query_params.get('url')
        filter_type = request.query_params.get('filter_type')
        interval = request.query_params.get('interval', 'today')
        search_query = request.query_params.get('search', '').strip()
        sort_order = request.query_params.get('sort_order', 'desc').lower()
        
        if sort_order not in ['asc', 'desc']:
            sort_order = 'desc'
        
        if not data_source_url:
            raise ValidationError('Data source URL is required')

        try:
            page = max(1, int(request.query_params.get('page', 1)))
        except ValueError:
            page = 1
            
        result = AnalyticsService.get_data_source_questions(
            guru_type, 
            data_source_url, 
            filter_type, 
            interval, 
            page,
            search_query,
            sort_order
        )
        
        if result is None:
            return Response({'msg': 'Data source not found'}, status=status.HTTP_404_NOT_FOUND)
            
        return Response(result, status=status.HTTP_200_OK)
    except ValidationError as e:
        logger.error(f"Error in data_source_questions: {traceback.format_exc()}", exc_info=True)
        return Response({'msg': str(e)}, status=status.HTTP_400_BAD_REQUEST)
    except Exception as e:
        logger.error(f"Error in data_source_questions: {traceback.format_exc()}", exc_info=True)
        return Response({'msg': 'Internal server error'}, status=status.HTTP_500_INTERNAL_SERVER_ERROR)<|MERGE_RESOLUTION|>--- conflicted
+++ resolved
@@ -1,9 +1,6 @@
 import logging
-<<<<<<< HEAD
+import traceback
 from django.db.models import Q
-=======
-import traceback
->>>>>>> 3924df73
 from core.models import Question, OutOfContextQuestion, DataSource, GithubFile
 import time
 from datetime import datetime
