--- conflicted
+++ resolved
@@ -156,7 +156,6 @@
 
     if settings.ENV == 'selfhosted':
         default_settings = get_default_settings()
-<<<<<<< HEAD
         valid = False
         if default_settings.ai_model_provider == Settings.AIProvider.OPENAI:
             valid = default_settings.is_openai_key_valid
@@ -171,11 +170,7 @@
                 reason = 'ollama_model_invalid'
         if not valid:
             return Response({'msg': 'Invalid AI model provider settings', 'reason': reason, 'type': error_type}, status=490)
-=======
-        api_key_valid = default_settings.is_openai_key_valid
-        if not api_key_valid:
-            return Response({'msg': 'OpenAI API key is invalid'}, status=490)
->>>>>>> 27c2c296
+
 
     if settings.ENV == 'selfhosted':
         user = None
