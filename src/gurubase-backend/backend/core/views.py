from asgiref.sync import sync_to_async
from rest_framework.test import APIRequestFactory
from slack_sdk.errors import SlackApiError
import json
import logging
import aiohttp
import random
import string
import time
from datetime import UTC, datetime, timedelta
from typing import Generator
import re
from accounts.models import User
from django.conf import settings
from django.core.cache import caches
from django.core.exceptions import ValidationError
from django.db.models import Q
from django.http import StreamingHttpResponse
from django.views.decorators.csrf import csrf_exempt
from slack_sdk import WebClient
from core.github.exceptions import GithubAppHandlerError
from core.requester import GeminiRequester, OpenAIRequester, OllamaRequester
from core.data_sources import CrawlService, YouTubeService
from core.serializers import WidgetIdSerializer, BingeSerializer, DataSourceSerializer, GuruTypeSerializer, GuruTypeInternalSerializer, QuestionCopySerializer, FeaturedDataSourceSerializer, APIKeySerializer, DataSourceAPISerializer, SettingsSerializer
from core.auth import auth, follow_up_examples_auth, jwt_auth, combined_auth, stream_combined_auth, api_key_auth
from core.gcp import replace_media_root_with_base_url, replace_media_root_with_nginx_base_url
from core.models import CrawlState, FeaturedDataSource, Question, ContentPageStatistics, Settings, WidgetId, Binge, DataSource, GuruType, Integration, Thread, APIKey, GuruCreationForm
from accounts.models import User
from core.utils import (
    # Authentication & validation
    check_binge_auth, create_fresh_binge, decode_guru_slug, encode_guru_slug, generate_jwt, validate_binge_follow_up,
    validate_guru_type, validate_image, 
    
    # Question & answer handling
    get_question_summary, 
    handle_failed_root_reanswer, is_question_dirty, search_question,
    stream_question_answer, stream_and_save,
    
    # Content formatting & generation
    format_references, format_trust_score, format_date_updated,
    generate_og_image, 
    
    # Data management
    create_binge_helper, create_custom_guru_type_slug,
    create_guru_type_object, upload_image_to_storage,
    
)
from core.guru_types import get_guru_type_object, get_guru_types, get_guru_type_object_by_maintainer, get_auth0_user
from core.exceptions import IntegrityError, PermissionError, NotFoundError
from rest_framework.decorators import api_view, parser_classes
from rest_framework.parsers import MultiPartParser, FormParser
from rest_framework.response import Response
from rest_framework import status
from core.integrations.helpers import IntegrationError, cleanup_title, get_trust_score_emoji, strip_first_header, NotEnoughData, NotRelated
from core.integrations.factory import IntegrationFactory
from rest_framework.decorators import api_view, parser_classes, throttle_classes
from rest_framework.pagination import PageNumberPagination
from rest_framework.parsers import FormParser, MultiPartParser
from rest_framework.response import Response

from core.auth import (
    api_key_auth,
    auth,
    combined_auth,
    follow_up_examples_auth,
    jwt_auth,
    stream_combined_auth,
    widget_id_auth,
)
from core.exceptions import NotFoundError, PermissionError
from core.gcp import replace_media_root_with_nginx_base_url
from core.guru_types import (
    get_auth0_user,
    get_guru_type_object,
    get_guru_type_object_by_maintainer,
    get_guru_types,
)
from core.handlers.response_handlers import (
    APIResponseHandler,
    DataSourceResponseHandler,
    WidgetResponseHandler,
)
from core.models import (
    APIKey,
    Binge,
    ContentPageStatistics,
    DataSource,
    FeaturedDataSource,
    GuruType,
    Question,
    WidgetId,
    Integration,
)
from core.requester import GeminiRequester, JiraRequester, ZendeskRequester
from core.serializers import (
    APIKeySerializer,
    BingeSerializer,
    DataSourceAPISerializer,
    DataSourceSerializer,
    FeaturedDataSourceSerializer,
    GuruTypeInternalSerializer,
    GuruTypeSerializer,
    QuestionCopySerializer,
    WidgetIdSerializer,
)
from core.services.data_source_service import DataSourceService
from core.throttling import ConcurrencyThrottleApiKey
from core.utils import (
    APIAskResponse,
    APIType,
    api_ask,
    check_binge_auth,
    create_binge_helper,
    create_custom_guru_type_slug,
    create_guru_type_object,
    format_date_updated,
    format_references,
    format_trust_score,
    generate_jwt,
    generate_og_image,
    get_question_summary,
    handle_failed_root_reanswer,
    is_question_dirty,
    search_question,
    stream_and_save,
    stream_question_answer,
    upload_image_to_storage,
    validate_binge_follow_up,
    validate_guru_type,
    validate_image,
)
from core.integrations.rest_commands import GetIntegrationCommand, DeleteIntegrationCommand, CreateIntegrationCommand
from .github.event_handler import GitHubEventFactory, GitHubEventHandler
from .github.app_handler import GithubAppHandler


logger = logging.getLogger(__name__)

def conditional_csrf_exempt(view_func):
    """Decorator to conditionally apply csrf_exempt based on settings"""
    if settings.ENV == 'selfhosted':
        return csrf_exempt(view_func)
    else:
        return view_func

@api_view(['POST'])
@combined_auth
def summary(request, guru_type):
    from core.utils import get_default_settings
    times = {
        'payload_processing': 0,
        'existence_check': 0,
        'dirtiness_check': 0,
        'total': 0
    }

    if settings.ENV == 'selfhosted':
        default_settings = get_default_settings()
        valid = False
        if default_settings.ai_model_provider == Settings.AIProvider.OPENAI:
            valid = default_settings.is_openai_key_valid
            error_type = 'openai'
            reason = 'openai_key_invalid'
        elif default_settings.ai_model_provider == Settings.AIProvider.OLLAMA:
            valid = default_settings.is_ollama_url_valid and default_settings.is_ollama_base_model_valid and default_settings.is_ollama_embedding_model_valid
            error_type = 'ollama'
            if not default_settings.is_ollama_url_valid:
                reason = 'ollama_url_invalid'
            elif not (default_settings.is_ollama_base_model_valid and default_settings.is_ollama_embedding_model_valid):
                reason = 'ollama_model_invalid'
        if not valid:
            return Response({'msg': 'Invalid AI model provider settings', 'reason': reason, 'type': error_type}, status=490)


    if settings.ENV == 'selfhosted':
        user = None
    else:
        if request.user.is_anonymous:
            user = None
        else:
            user = request.user
    
    endpoint_start = time.time()
    validate_guru_type(guru_type)

    payload_start = time.time()
    try:
        data = request.data
        question = data.get('question')
        binge_id = data.get('binge_id')
        parent_question_slug = data.get('parent_question_slug')
    except Exception as e:
        logger.error(f'Error parsing request data: {e}', exc_info=True)
        question = None
        
    if question is None:
        return Response({'msg': "Please provide a question in the request body"}, status=status.HTTP_400_BAD_REQUEST)
    
    if binge_id:
        try:
            binge = Binge.objects.get(id=binge_id)
            if not check_binge_auth(binge, request.user):
                return Response({'msg': 'User does not have access to this binge'}, status=status.HTTP_401_UNAUTHORIZED)
        except Binge.DoesNotExist:
            return Response({'msg': 'Binge not found'}, status=status.HTTP_404_NOT_FOUND)
    else:
        binge = None
        
    if parent_question_slug:
        guru_type_object = get_guru_type_object(guru_type)
        parent_question = search_question(
            user, 
            guru_type_object,
            binge,
            parent_question_slug,
            question
        )
        if not parent_question:
            return Response({'msg': "Parent question not found"}, status=status.HTTP_404_NOT_FOUND)
    else:
        parent_question = None
        
    times['payload_processing'] = time.time() - payload_start

    existence_start = time.time()
    guru_type_object = get_guru_type_object(guru_type)
    
    if not binge:
        # Only check existence for non-binge. We want to re-answer the binge questions again, and save them as separate questions.
        existing_question = search_question(
            request.user, 
            guru_type_object, 
            binge, 
            None, 
            question
        )
    else:
        existing_question = None
    times['existence_check'] = time.time() - existence_start

    # if existing_question:
    #     dirtiness_start = time.time()
    #     is_dirty = is_question_dirty(existing_question)
    #     times['dirtiness_check'] = time.time() - dirtiness_start
        
    #     if not is_dirty:
    #         response = {
    #             'question': existing_question.question,
    #             'question_slug': existing_question.slug,
    #             'description': existing_question.description,
    #             'user_question': existing_question.user_question,
    #             'valid_question': True,
    #             'completion_tokens': 0,
    #             'prompt_tokens': 0,
    #             'cached_prompt_tokens': 0,
    #             "jwt": generate_jwt(),
    #         }
    #         times['total'] = time.time() - endpoint_start
    #         return Response(response, status=status.HTTP_200_OK)

    answer, get_question_summary_times = get_question_summary(
        question, 
        guru_type, 
        binge, 
        short_answer=False,
        parent_question=parent_question
    )

    times['get_question_summary'] = get_question_summary_times

    # if existing_question:
    #     answer['question_slug'] = existing_question.slug

    times['total'] = time.time() - endpoint_start
    
    if settings.LOG_STREAM_TIMES:
        logger.info(f'Summary times: {times}')

    answer['times'] = times

    return Response(answer, status=status.HTTP_200_OK)


@api_view(['POST'])
@stream_combined_auth
@conditional_csrf_exempt
def answer(request, guru_type):
    endpoint_start = time.time()
    
    if settings.ENV == 'selfhosted':
        user = None
    else:
        if request.user.is_anonymous:
            user = None
        else:
            user = request.user

    
    # jwt_start = time.time()
    # auth_jwt_token = request.headers.get('Authorization')
    # try:
    #     decode_jwt(auth_jwt_token)
    # except Exception as e:
    #     # except jwt.ExpiredSignatureError or etc.:
    #     logger.error(f'Failed to verify jwt on answer endpoint, exception: {e}', exc_info=True)
    #     return Response({'msg': "Unauthorized"}, status=status.HTTP_401_UNAUTHORIZED)
    
    validate_guru_type(guru_type)

    # jwt_time = time.time() - jwt_start    
    payload_start = time.time()
    try:
        data = request.data
        user_question = data.get('user_question')
        question = data.get('question')
        description = data.get('description')
        question_slug = data.get('question_slug')
        completion_tokens = data.get('completion_tokens')
        cached_prompt_tokens = data.get('cached_prompt_tokens')
        prompt_tokens = data.get('prompt_tokens')
        user_intent = data.get('user_intent')
        answer_length = data.get('answer_length')
        parent_question_slug = data.get('parent_question_slug')
        binge_id = data.get('binge_id')
        source = data.get('source', Question.Source.USER.value)   # RAW_QUESTION, USER, REDDIT, SUMMARY_QUESTION
        summary_times = data.get('times')
        enhanced_question = data.get('enhanced_question')
    except Exception as e:
        logger.error(f'Error parsing request data: {e}', exc_info=True)
        question = None

    if binge_id:
        try:
            binge = Binge.objects.get(id=binge_id)
        except Binge.DoesNotExist:
            return Response({'msg': 'Binge not found'}, status=status.HTTP_404_NOT_FOUND)
    else:
        binge = None
        
    if binge and not check_binge_auth(binge, user):
        return Response({'msg': 'User does not have access to this binge'}, status=status.HTTP_401_UNAUTHORIZED)
        
    if question is None or description is None or question_slug is None:
        return Response({'msg': "Please provide all the required fields (question, description, question_slug) in the request body"}, status=status.HTTP_400_BAD_REQUEST)

    if parent_question_slug:
        guru_type_object = get_guru_type_object(guru_type)
        parent_question = search_question(
            user, 
            guru_type_object,
            binge,
            parent_question_slug,
            None
        )
        if not parent_question:
            return Response({'msg': "Parent question not found"}, status=status.HTTP_404_NOT_FOUND)
    else:
        parent_question = None
        
    if binge and not check_binge_auth(binge, user):
        return Response({'msg': 'User does not have access to this binge'}, status=status.HTTP_401_UNAUTHORIZED)

    if settings.ENV != 'selfhosted':
        valid, msg = validate_binge_follow_up(parent_question, binge, user)
        if not valid:
            return Response({'msg': msg}, status=status.HTTP_405_METHOD_NOT_ALLOWED)

    # existing_question = check_if_question_exists(question, guru_type)
    # if existing_question:
    #     def stream_data():
    #        # Split the content into chunks. Here we assume each chunk is a line.
    #         content_chunks = existing_question.content.split('\n')
    #         for chunk in content_chunks:
    #             yield f"{chunk}\n"
    #             # Simulate delay between chunks
    #             time.sleep(0.1)
    #     return StreamingHttpResponse(stream_data(),content_type='text/event-stream')

    payload_time = time.time() - payload_start    
    stream_obj_start = time.time()
    try:
        response, prompt, links, context_vals, context_distances, reranked_scores, trust_score, processed_ctx_relevances, ctx_rel_usage, before_stream_times = stream_question_answer(
            question, 
            guru_type, 
            user_intent, 
            answer_length, 
            user_question, 
            source,
            enhanced_question,
            parent_question, 
            user,
        )
        if not response:
            if not binge:  # Only notify root questions
                handle_failed_root_reanswer(question_slug, guru_type, user_question, question)
            return Response({'msg': "Can not answer the question because of the lack of context"}, status=status.HTTP_406_NOT_ACCEPTABLE)
    except Exception as e:
        logger.error(f'Error while getting answer: {e}', exc_info=True)
        return Response({'msg': "An error occurred while getting the answer"}, status=status.HTTP_500_INTERNAL_SERVER_ERROR)

    times = {}
    times['before_stream'] = before_stream_times
    if summary_times:
        times['summary'] = summary_times

    return StreamingHttpResponse(stream_and_save(
        user_question, 
        question, 
        guru_type, 
        question_slug, 
        description, 
        response, 
        prompt, 
        links, 
        completion_tokens, 
        prompt_tokens, 
        cached_prompt_tokens, 
        context_vals, 
        context_distances, 
        times, 
        reranked_scores, 
        trust_score, 
        processed_ctx_relevances,
        ctx_rel_usage,
        enhanced_question,
        user,
        parent_question, 
        binge, 
        source,
    ), content_type='text/event-stream')


@api_view(['GET'])
@combined_auth
def question_detail(request, guru_type, slug):
    # This endpoint is only used for UI.
    # validate_guru_type(guru_type)

    
    user = request.user
    
    question_text = request.query_params.get('question')
    
    binge_id = request.query_params.get('binge_id')
    if binge_id:
        try:
            binge = Binge.objects.get(id=binge_id)
        except Binge.DoesNotExist:
            return Response({'msg': 'Binge not found'}, status=status.HTTP_404_NOT_FOUND)
    else:
        binge = None

    if binge and not check_binge_auth(binge, user):
        return Response({'msg': 'User does not have access to this binge'}, status=status.HTTP_401_UNAUTHORIZED)

    guru_type_object = get_guru_type_object(guru_type)
    question = search_question(
        user, 
        guru_type_object, 
        binge, 
        slug, 
        None, # Do not search questions by question text, as we want to ask the same question again. This is not the case for integrations or API, but only for UI.
        allow_maintainer_access=True
    )
    if not question:
        return Response({'msg': 'Question does not exist'}, status=status.HTTP_404_NOT_FOUND)

    similar_questions = question.similar_questions

    question_data = {
        'slug': question.slug,
        'parent_slug': question.parent.slug if question.parent else None,
        'question': question.question,
        'content': question.content,
        'description': question.description,
        'references': format_references(question.references),
        'noindex': not question.add_to_sitemap,
        'trust_score': format_trust_score(question.trust_score),
        'similar_questions': similar_questions,
        'og_image_url': question.og_image_url,
        'dirty': is_question_dirty(question),
        'date_updated': format_date_updated(question.date_updated),
        'date_created_meta': question.date_created,
        'date_updated_meta': question.date_updated,
        'follow_up_questions': question.follow_up_questions,
        'source': question.source
    }

    return Response(question_data)


@api_view(['GET'])
@auth
def guru_types(request):
    # Default get all active guru types. If ?all=1, get all guru types.
    get_all = request.query_params.get('all', '0')
    if get_all == '1':
        return Response(get_guru_types(only_active=False), status=status.HTTP_200_OK)
    else:
        return Response(get_guru_types(only_active=True), status=status.HTTP_200_OK)

@api_view(['GET'])
@auth
def guru_type(request, slug):
    guru_type_object = get_guru_type_object(slug)
    serializer = GuruTypeInternalSerializer(guru_type_object)
    return Response(serializer.data, status=status.HTTP_200_OK)

@api_view(['GET'])
@jwt_auth
def my_gurus(request, guru_slug=None):
    try:
        if settings.ENV == 'selfhosted':
            user = None
        else:
            user = User.objects.get(auth0_id=request.auth0_id)

        if guru_slug:
            sub_query = GuruType.objects.filter(slug=guru_slug)
        else:
            sub_query = GuruType.objects.all()

        if sub_query.count() == 0 and guru_slug:
            return Response({'msg': 'Guru not found'}, status=status.HTTP_404_NOT_FOUND)

        if settings.ENV == 'selfhosted' or user.is_admin:
            user_gurus = sub_query.filter(active=True).order_by('-date_created')
        else:
            user_gurus = sub_query.filter(maintainers=user, active=True).order_by('-date_created')
        
        gurus_data = []
        for guru in user_gurus:

            widget_ids = WidgetId.objects.filter(guru_type=guru)

            if settings.ENV == 'selfhosted':
                icon_url = replace_media_root_with_nginx_base_url(guru.icon_url)
            else:
                icon_url = guru.icon_url            

            gurus_data.append({
                'id': guru.id,
                'name': guru.name,
                'slug': guru.slug,
                'icon': icon_url,
                'icon_url': icon_url,
                'domain_knowledge': guru.domain_knowledge,
                'github_repos': guru.github_repos,
                'index_repo': guru.index_repo,
                'youtubeCount': 0,
                'pdfCount': 0,
                'websiteCount': 0,
                'youtube_limit': guru.youtube_count_limit,
                'website_limit': guru.website_count_limit,
                'pdf_size_limit_mb': guru.pdf_size_limit_mb,
                'jira_limit': guru.jira_count_limit,
                'zendesk_limit': guru.zendesk_count_limit,
                'widget_ids': WidgetIdSerializer(widget_ids, many=True).data,
                'github_repo_limit': guru.github_repo_count_limit
            })
        
        if guru_slug:
            return Response(gurus_data[0], status=status.HTTP_200_OK)
        else:
            return Response(gurus_data, status=status.HTTP_200_OK)
    except Exception as e:
        logger.error(f'Error while fetching user gurus: {e}', exc_info=True)
        return Response({'msg': str(e)}, status=500)


@api_view(['GET'])
@auth
def default_questions(request, guru_type):
    try:
        questions = Question.objects.filter(default_question=True, guru_type__slug=guru_type).values('slug', 'question', 'description')
    except Exception as e:
        logger.error(f'Error while fetching default questions: {e}', exc_info=True)
        return Response({'msg': "An error occurred while fetching default questions"}, status=status.HTTP_500_INTERNAL_SERVER_ERROR)

    return Response(questions, status=status.HTTP_200_OK)


@api_view(['POST'])
@auth
def record_page_visit(request, guru_type):
    return Response(status=status.HTTP_200_OK)
    content_slug = request.data.get('content_slug')
    fingerprint = request.data.get('fingerprint')
    
    if not content_slug or not fingerprint:
        return Response({'msg': 'content_slug and fingerprint are required'}, status=status.HTTP_400_BAD_REQUEST)

    validate_guru_type(guru_type)

    cache_key = f"visit:{guru_type}:{content_slug}:{fingerprint}"
    cache = caches['alternate']

    # Check if this fingerprint has visited in the last hour
    if not cache.get(cache_key):
        try:
            question = Question.objects.get(slug=content_slug, guru_type__slug=guru_type)
            stats, created = ContentPageStatistics.objects.get_or_create(question=question)
            stats.view_count += 1
            stats.save()

            # Set cache to expire in 1 hour
            cache.set(cache_key, True, 1 * 60 * 60)
        except Question.DoesNotExist:
            return Response({'msg': 'Question not found'}, status=status.HTTP_404_NOT_FOUND)

    return Response(status=status.HTTP_200_OK)


@api_view(['POST'])
@auth
def record_vote(request, guru_type):

    content_slug = request.data.get('content_slug')
    vote_type = request.data.get('vote_type')  # 'upvote' or 'downvote'
    fingerprint = request.data.get('fingerprint')

    if not content_slug or vote_type not in ['upvote', 'downvote'] or not fingerprint:
        return Response({'msg': 'Invalid parameters'}, status=status.HTTP_400_BAD_REQUEST)

    validate_guru_type(guru_type)

    cache_key = f"vote:{guru_type}:{content_slug}:{fingerprint}"
    cache = caches['alternate']

    # Check if this fingerprint has voted in the last 24 hours
    if not cache.get(cache_key):
        try:
            question = Question.objects.get(slug=content_slug, guru_type__slug=guru_type)
            stats, created = ContentPageStatistics.objects.get_or_create(question=question)
            
            if vote_type == 'upvote':
                stats.upvotes += 1
            elif vote_type == 'downvote':
                stats.downvotes += 1
            else:
                return Response({'msg': 'Invalid vote type'}, status=status.HTTP_400_BAD_REQUEST)
            
            stats.save()

            # Set cache to expire in 24 hours
            cache.set(cache_key, True, 24 * 60 * 60)

            return Response(status=status.HTTP_200_OK)
        except Question.DoesNotExist:
            return Response({'msg': 'Question not found'}, status=status.HTTP_404_NOT_FOUND)
    else:
        return Response(status=status.HTTP_200_OK)

        
@api_view(['GET'])
@auth
def get_processed_raw_questions(request):
    page_num = request.query_params.get('page_num')
    page_size = 100

    if not page_num:
        return Response({'msg': 'Page num must be included'}, status=status.HTTP_400_BAD_REQUEST)
    try:
        page_num = int(page_num)
    except ValueError:
        return Response({'msg': 'Page num must be an integer'}, status=status.HTTP_400_BAD_REQUEST)
    
    raw_questions = Question.objects.filter(source=Question.Source.RAW_QUESTION).order_by('date_created')
    start = (page_num - 1) * page_size
    end = page_num * page_size
    raw_questions = raw_questions[start:end]
    serializer = QuestionCopySerializer(raw_questions, many=True)
    return Response(serializer.data, status=status.HTTP_200_OK)


@api_view(['GET'])
@auth
def og_image_generate(request,question_id):
    url, success = generate_og_image(question_id)
    if success:
        return Response({'msg': "OG Image generated", "url": "not implemented yet"}, status=status.HTTP_200_OK)
    else:
        return Response({'msg': "Error generating OG Image"}, status=status.HTTP_500_INTERNAL_SERVER_ERROR)


@api_view(['GET'])
@auth
def get_guru_type_resources(request, guru_type):
    try:
        resources = []

        # Add featured data sources first
        featured_data_sources = FeaturedDataSource.objects.filter(guru_type__slug=guru_type, active=True)
        serializer = FeaturedDataSourceSerializer(featured_data_sources, many=True)
        
        for data_source in serializer.data:
            resources.append({
                "title": data_source['title'],
                "description": data_source['description'],
                "icon": data_source['icon_url'],
                "url": data_source['url']
            })

        response_data = {
            'guru_type': guru_type,
            'total_resources': len(resources),
            'resources': resources
        }

        return Response(response_data, status=status.HTTP_200_OK)

    except GuruType.DoesNotExist:
        logger.warning(f'Guru type "{guru_type}" not found')
        return Response({'msg': f'Guru type "{guru_type}" not found'}, status=status.HTTP_404_NOT_FOUND)
    except Exception as e:
        logger.error(f'Error while getting guru type resources: {e}', exc_info=True)
        return Response({'msg': str(e)}, status=status.HTTP_500_INTERNAL_SERVER_ERROR)

def create_guru_type(name, domain_knowledge, intro_text, stackoverflow_tag, stackoverflow_source, github_repos, image, maintainer=None):
    """Utility function to handle guru type creation logic"""
    if not name or len(name) < 2:
        raise ValueError('Guru type name must be at least 2 characters')
    if len(name) > 18:
        raise ValueError('Guru type name must not exceed 18 characters')

    error, split = validate_image(image)
    if error:
        raise ValueError(error)

    name_without_extension = split[0].replace(' ', '_')
    extension = split[1]

    error, icon_url = upload_image_to_storage(image, name_without_extension, extension)
    if error:
        raise ValueError(error)

    try:
        slug = create_custom_guru_type_slug(name)
    except Exception as e:
        logger.error(f'Error while slugifying the name: {e}', exc_info=True)
        raise ValueError(e.args[0])

    if len(slug) < 2:
        raise ValueError('Guru type name must be at least 2 characters')
    
    if GuruType.objects.filter(slug=slug).exists():
        raise ValueError(f'Guru type {slug} already exists')

    try:
        github_repos = json.loads(github_repos)
    except Exception as e:
        logger.error(f'Error while parsing github repos: {e}', exc_info=True)
        raise ValueError('Github repos must be a list of strings')

    try:
        guru_type_object = create_guru_type_object(
            slug, name, intro_text, domain_knowledge, icon_url, 
            stackoverflow_tag, stackoverflow_source, github_repos, maintainer
        )
    except ValidationError as e:
        raise
    except Exception as e:
        logger.error(f'Error while creating guru type: {e}', exc_info=True)
        raise ValueError(e.args[0])
        
    return guru_type_object

@api_view(['POST'])
@auth
def create_guru_type_internal(request):
    data = request.data
    try:
        guru_type_object = create_guru_type(
            name=data.get('name'),
            domain_knowledge=data.get('domain_knowledge'),
            intro_text=data.get('intro_text'),
            stackoverflow_tag=data.get('stackoverflow_tag', ""),
            stackoverflow_source=data.get('stackoverflow_source', False),
            github_repos=data.get('github_repos', ""),
            image=request.FILES.get('icon_image'),
        )
        return Response(GuruTypeSerializer(guru_type_object).data, status=status.HTTP_200_OK)
    except ValueError as e:
        return Response({'msg': str(e)}, status=status.HTTP_400_BAD_REQUEST)

@api_view(['POST'])
@jwt_auth
def create_guru_type_frontend(request):
    try:
        if settings.ENV == 'selfhosted':
            user = None
        else:
            user = get_auth0_user(request.auth0_id)
            if not user.is_admin:
                raise PermissionError(f'User {user.auth0_id} is not an admin')
    except PermissionError:
        return Response({'msg': 'Forbidden'}, status=status.HTTP_403_FORBIDDEN)
    
    data = request.data
    try:
        guru_type_object = create_guru_type(
            name=data.get('name'),
            domain_knowledge=data.get('domain_knowledge'),
            intro_text=data.get('intro_text'),
            stackoverflow_tag=data.get('stackoverflow_tag', ""),
            stackoverflow_source=data.get('stackoverflow_source', False),
            github_repos=data.get('github_repos', ""),
            image=request.FILES.get('icon_image'),
            maintainer=user
        )
        return Response(GuruTypeSerializer(guru_type_object).data, status=status.HTTP_200_OK)
    except ValidationError as e:
        return Response({'msg': str(e.message_dict['msg'][0])}, status=status.HTTP_400_BAD_REQUEST)
    except ValueError as e:
        return Response({'msg': str(e)}, status=status.HTTP_400_BAD_REQUEST)


@api_view(['POST'])
@auth
def add_featured_ds_via_api(request, guru_type):
    if not guru_type:
        return Response({'msg': 'Guru type is required'}, status=status.HTTP_400_BAD_REQUEST)
    
    guru_type_object = get_guru_type_object(guru_type, only_active=False)
    
    featured_datasources = json.loads(request.data.get('featured_datasources'))
    for fds in featured_datasources:
        fds_type = fds.get('type')
        if fds_type not in [ds_type[0] for ds_type in DataSource.Type.choices]:
            return Response({'msg': 'Invalid type'}, status=status.HTTP_400_BAD_REQUEST)
        FeaturedDataSource.objects.create(
            guru_type=guru_type_object,
            type=fds_type,
            title=fds.get('title'),
            description=fds.get('description'),
            icon_url=fds.get('icon_url'),
            url=fds.get('url')
        )
    
    return Response({'msg': 'Featured data source added successfully'}, status=status.HTTP_200_OK)
    
    

    
@parser_classes([MultiPartParser, FormParser])
def create_data_sources(request, guru_type):
    guru_type_object = get_guru_type_object(guru_type, only_active=False)

    pdf_files = request.FILES.getlist('pdf_files', [])
    youtube_urls = request.data.get('youtube_urls', '[]')
    website_urls = request.data.get('website_urls', '[]')
    github_urls = request.data.get('github_urls', '[]')
    pdf_privacies = request.data.get('pdf_privacies', '[]')
    jira_urls = request.data.get('jira_urls', '[]')
    zendesk_urls = request.data.get('zendesk_urls', '[]')
    try:
        if type(youtube_urls) == str:
            youtube_urls = json.loads(youtube_urls)
        if type(website_urls) == str:
            website_urls = json.loads(website_urls)
        if type(github_urls) == str:
            github_urls = json.loads(github_urls)
        if type(pdf_privacies) == str:
            pdf_privacies = json.loads(pdf_privacies)
        if type(jira_urls) == str:
            jira_urls = json.loads(jira_urls)
        if type(zendesk_urls) == str:
            zendesk_urls = json.loads(zendesk_urls)
    except Exception as e:
        logger.error(f'Error while parsing urls: {e}', exc_info=True)
        return Response({'msg': str(e)}, status=status.HTTP_400_BAD_REQUEST)

    if not settings.BETA_FEAT_ON:
        jira_urls = []
        zendesk_urls = []

    if not pdf_files and not youtube_urls and not website_urls and not github_urls and not jira_urls and not zendesk_urls:
        return Response({'msg': 'No data sources provided'}, status=status.HTTP_400_BAD_REQUEST)

    service = DataSourceService(guru_type_object, request.user)
    
    try:
        # Validate limits
        service.validate_pdf_files(pdf_files, pdf_privacies)
        service.validate_url_limits(youtube_urls, 'youtube')
        service.validate_url_limits(website_urls, 'website')
        service.validate_url_limits(jira_urls, 'jira')
        service.validate_url_limits(zendesk_urls, 'zendesk')

        if jira_urls:
            service.validate_integration('jira')
        if zendesk_urls:
            service.validate_integration('zendesk')

        # Create data sources
        results = service.create_data_sources(
            pdf_files=pdf_files,
            pdf_privacies=pdf_privacies,
            youtube_urls=youtube_urls,
            website_urls=website_urls,
            jira_urls=jira_urls,
            zendesk_urls=zendesk_urls
        )
        
        return Response({
            'msg': 'Data sources processing completed',
            'results': results
        }, status=status.HTTP_200_OK)
    except ValueError as e:
        return Response({'msg': str(e)}, status=status.HTTP_400_BAD_REQUEST)
    except Exception as e:
        logger.error(f'Error creating data sources: {e}', exc_info=True)
        return Response({'msg': 'Internal server error'}, status=status.HTTP_500_INTERNAL_SERVER_ERROR)


@api_view(['GET'])
@jwt_auth
def get_data_sources_detailed(request, guru_type):
    class DataSourcePagination(PageNumberPagination):
        page_size = 10_000
        page_size_query_param = 'page_size'
        max_page_size = 10_000

    try:
        guru_type_object = get_guru_type_object_by_maintainer(guru_type, request)
    except PermissionError:
        return Response({'msg': 'Forbidden'}, status=status.HTTP_403_FORBIDDEN)
    except NotFoundError:
        return Response({'msg': f'Guru type {guru_type} not found'}, status=status.HTTP_404_NOT_FOUND)

    validate_guru_type(guru_type, only_active=False)
    data_sources_queryset = DataSource.objects.filter(guru_type=guru_type_object).order_by('type', 'url')
    
    paginator = DataSourcePagination()
    paginated_data_sources = paginator.paginate_queryset(data_sources_queryset, request)
    serializer = DataSourceSerializer(paginated_data_sources, many=True)
    
    return paginator.get_paginated_response(serializer.data)

def delete_data_sources(request, guru_type):
    guru_type_object = get_guru_type_object(guru_type, only_active=False)

    if 'ids' not in request.data:
        return Response({'msg': 'No data sources provided'}, status=status.HTTP_400_BAD_REQUEST)

    datasource_ids = request.data.get('ids', [])
    service = DataSourceService(guru_type_object, request.user)
    
    try:
        service.delete_data_sources(datasource_ids)
        return Response({'msg': 'Data sources deleted successfully'}, status=status.HTTP_200_OK)
    except ValueError as e:
        return Response({'msg': str(e)}, status=status.HTTP_400_BAD_REQUEST)
    except Exception as e:
        logger.error(f'Error deleting data sources: {e}', exc_info=True)
        return Response({'msg': 'Internal server error'}, status=status.HTTP_500_INTERNAL_SERVER_ERROR)


@api_view(["POST"])
@jwt_auth
def update_data_sources(request, guru_type):
    guru_type_object = get_guru_type_object_by_maintainer(guru_type, request)
    data_sources = request.data.get('data_sources', [])

    # Group data sources by private value for bulk update
    private_ids = []
    non_private_ids = []
    for ds in data_sources:
        if ds.get('private', False):
            private_ids.append(ds['id'])
        else:
            non_private_ids.append(ds['id'])

    # Perform bulk updates
    if private_ids:
        DataSource.objects.filter(
            id__in=private_ids,
            guru_type=guru_type_object,
            type=DataSource.Type.PDF
        ).update(private=True)

    if non_private_ids:
        DataSource.objects.filter(
            id__in=non_private_ids,
            guru_type=guru_type_object,
            type=DataSource.Type.PDF
        ).update(private=False)

    return Response({'msg': 'Data sources updated successfully'}, status=status.HTTP_200_OK)

@api_view(['POST'])
@auth
def data_sources(request, guru_type):
    validate_guru_type(guru_type, only_active=False)
    return create_data_sources(request, guru_type)

@api_view(['POST', 'DELETE'])
@jwt_auth
def data_sources_frontend(request, guru_type):
    try:
        guru_type_obj = get_guru_type_object_by_maintainer(guru_type, request)
    except PermissionError:
        return Response({'msg': 'Forbidden'}, status=status.HTTP_403_FORBIDDEN)
    except NotFoundError:
        return Response({'msg': f'Guru type {guru_type} not found'}, status=status.HTTP_404_NOT_FOUND)
    
    validate_guru_type(guru_type, only_active=False)
    
    if request.method == 'POST':
        if settings.ENV == 'selfhosted':
            user = None
        else:
            user = get_auth0_user(request.auth0_id)
        
        # Check PDF file limits
        pdf_files = request.FILES.getlist('pdf_files', [])
        for pdf_file in pdf_files:
            is_allowed, error_msg = guru_type_obj.check_datasource_limits(user, file=pdf_file)
            if not is_allowed:
                return Response({'msg': error_msg}, status=status.HTTP_400_BAD_REQUEST)
                
        # Check website limits
        website_urls = json.loads(request.data.get('website_urls', '[]'))
        if website_urls:
            is_allowed, error_msg = guru_type_obj.check_datasource_limits(user, website_urls_count=len(website_urls))
            if not is_allowed:
                return Response({'msg': error_msg}, status=status.HTTP_400_BAD_REQUEST)
                
        # Check YouTube limits
        youtube_urls = json.loads(request.data.get('youtube_urls', '[]'))
        if youtube_urls:
            is_allowed, error_msg = guru_type_obj.check_datasource_limits(user, youtube_urls_count=len(youtube_urls))
            if not is_allowed:
                return Response({'msg': error_msg}, status=status.HTTP_400_BAD_REQUEST)

        # Check GitHub repo limits
        github_urls = json.loads(request.data.get('github_urls', '[]'))
        if github_urls:
            is_allowed, error_msg = guru_type_obj.check_datasource_limits(user, github_urls_count=len(github_urls))
            if not is_allowed:
                return Response({'msg': error_msg}, status=status.HTTP_400_BAD_REQUEST)

        # Check Jira issue limits
        jira_urls = json.loads(request.data.get('jira_urls', '[]'))
        if jira_urls:
            is_allowed, error_msg = guru_type_obj.check_datasource_limits(user, jira_urls_count=len(jira_urls))
            if not is_allowed:
                return Response({'msg': error_msg}, status=status.HTTP_400_BAD_REQUEST)
        
        # Check Zendesk ticket limits
        zendesk_urls = json.loads(request.data.get('zendesk_urls', '[]'))
        if zendesk_urls:
            is_allowed, error_msg = guru_type_obj.check_datasource_limits(user, zendesk_urls_count=len(zendesk_urls))
            if not is_allowed:
                return Response({'msg': error_msg}, status=status.HTTP_400_BAD_REQUEST)

        return create_data_sources(request, guru_type)
    elif request.method == 'DELETE':
        return delete_data_sources(request, guru_type)

@api_view(['POST'])
@jwt_auth
def data_sources_reindex(request, guru_type):
    try:
        guru_type_object = get_guru_type_object_by_maintainer(guru_type, request)
    except PermissionError:
        return Response({'msg': 'Forbidden'}, status=status.HTTP_403_FORBIDDEN)
    except NotFoundError:
        return Response({'msg': f'Guru type {guru_type} not found'}, status=status.HTTP_404_NOT_FOUND)
    
    datasource_ids = request.data.get('ids', [])
    
    service = DataSourceService(guru_type_object, request.user)
    
    try:
        service.reindex_data_sources(datasource_ids)
        return Response({'msg': 'Data sources reindexed successfully'}, status=status.HTTP_200_OK)
    except ValueError as e:
        return Response({'msg': str(e)}, status=status.HTTP_400_BAD_REQUEST)
    except Exception as e:
        logger.error(f'Error reindexing data sources: {e}', exc_info=True)
        return Response({'msg': 'Internal server error'}, status=status.HTTP_500_INTERNAL_SERVER_ERROR)

@api_view(['PUT'])
@jwt_auth
def update_guru_type(request, guru_type):
    try:
        guru_type_object = get_guru_type_object_by_maintainer(guru_type, request)
    except PermissionError:
        return Response({'msg': 'Forbidden'}, status=status.HTTP_403_FORBIDDEN)
    except NotFoundError:
        return Response({'msg': f'Guru type {guru_type} not found'}, status=status.HTTP_404_NOT_FOUND)

    data = request.data
    domain_knowledge = data.get('domain_knowledge', guru_type_object.prompt_map['domain_knowledge'])
    intro_text = data.get('intro_text', guru_type_object.intro_text)
    github_repos = data.get('github_repos', guru_type_object.github_repos)

    try:
        github_repos = json.loads(github_repos)
    except Exception as e:
        logger.error(f'Error while parsing github repos: {e}', exc_info=True)
        return Response({'msg': 'Github repos must be a list of strings'}, status=status.HTTP_400_BAD_REQUEST)
    
    # Handle image upload if provided
    image = request.FILES.get('icon_image')
    if image:
        error, split = validate_image(image)
        if error:
            return Response({'msg': error}, status=status.HTTP_400_BAD_REQUEST)

        name_without_extension = split[0].replace(' ', '_')
        extension = split[1]

        error, icon_url = upload_image_to_storage(image, name_without_extension, extension)
        if error:
            return Response({'msg': error}, status=status.HTTP_400_BAD_REQUEST)
        guru_type_object.icon_url = icon_url

    # Update other fields
    guru_type_object.domain_knowledge = domain_knowledge
    guru_type_object.intro_text = intro_text
    guru_type_object.github_repos = github_repos
    try:
        guru_type_object.save()
    except ValidationError as e:
        return Response({'msg': str(e.message_dict['msg'][0])}, status=status.HTTP_400_BAD_REQUEST)
    except Exception as e:
        logger.error(f'Error while updating guru type: {e}', exc_info=True)
        return Response({'msg': 'Error updating guru type'}, status=status.HTTP_400_BAD_REQUEST)
    
    return Response(GuruTypeInternalSerializer(guru_type_object).data, status=status.HTTP_200_OK)


@api_view(['DELETE'])
@jwt_auth
def delete_guru_type(request, guru_type):
    try:
        guru_type_object = get_guru_type_object_by_maintainer(guru_type, request)
    except PermissionError:
        return Response({'msg': 'Forbidden'}, status=status.HTTP_403_FORBIDDEN)
    except NotFoundError:
        return Response({'msg': f'Guru type {guru_type} not found'}, status=status.HTTP_404_NOT_FOUND)

    try:
        guru_type_object.delete()
    except Exception as e:
        logger.error(f'Error while deleting guru type: {e}', exc_info=True)
        return Response({'msg': 'Error deleting guru type'}, status=status.HTTP_400_BAD_REQUEST)

    return Response({'msg': 'Guru type deleted successfully'}, status=status.HTTP_200_OK)

@api_view(['GET'])
@auth
def guru_type_status(request, guru_type):
    guru_type_object: GuruType = get_guru_type_object(guru_type, only_active=False)
    is_ready = guru_type_object.ready
    return Response({'ready': is_ready}, status=status.HTTP_200_OK)


@api_view(['GET'])
@auth
def export_datasources(request):
    guru_type = request.data.get('guru_type', None)
    if not guru_type:
        return Response({"msg": "guru_type is required"}, status=status.HTTP_400_BAD_REQUEST)
    try:
        guru_type_object = get_guru_type_object(guru_type, only_active=False)
    except Exception as e:
        return Response({"msg": "Guru type does not exist"}, status=status.HTTP_400_BAD_REQUEST)
    try:
        data = {
            'data_sources': list(DataSource.objects.filter(guru_type=guru_type_object).values()),
        }
        return Response(data, status=status.HTTP_200_OK)
    except Exception as e:
        return Response({"msg": str(e)}, status=status.HTTP_500_INTERNAL_SERVER_ERROR)


@api_view(['GET'])
@auth
def export_questions(request):
    guru_type = request.data.get('guru_type', None)
    if not guru_type:
        return Response({"msg": "guru_type is required"}, status=status.HTTP_400_BAD_REQUEST)
    try:
        guru_type_object = get_guru_type_object(guru_type, only_active=False)
    except Exception as e:
        return Response({"msg": "Guru type does not exist"}, status=status.HTTP_400_BAD_REQUEST)
    try:
        data = {
            'questions': list(Question.objects.filter(guru_type=guru_type_object).values()),
        }
        return Response(data, status=status.HTTP_200_OK)
    except Exception as e:
        return Response({"msg": str(e)}, status=status.HTTP_500_INTERNAL_SERVER_ERROR)


@api_view(['POST'])
@follow_up_examples_auth
def follow_up_examples(request, guru_type):
    user = request.user
    
    if not settings.GENERATE_FOLLOW_UP_EXAMPLES:
        return Response([], status=status.HTTP_200_OK)
    
    validate_guru_type(guru_type, only_active=True)
    
    binge_id = request.data.get('binge_id')
    question_slug = request.data.get('question_slug')
    question_text = request.data.get('question')
    widget = request.widget if hasattr(request, 'widget') else False
    
    if not question_slug and not question_text:
        return Response({'msg': 'Question slug is required'}, status=status.HTTP_400_BAD_REQUEST)

    if binge_id:
        try:
            binge = Binge.objects.get(id=binge_id)
        except Binge.DoesNotExist:
            return Response({'msg': 'Binge does not exist'}, status=status.HTTP_400_BAD_REQUEST)
    else:
        binge = None

    if binge and not widget and not check_binge_auth(binge, user):
        return Response({'msg': 'User does not have access to this binge'}, status=status.HTTP_401_UNAUTHORIZED)

    guru_type_object = get_guru_type_object(guru_type, only_active=True)
        
    last_question = search_question(
        user, 
        guru_type_object, 
        binge, 
        question_slug, 
        question_text,
        only_widget=widget,
        will_check_binge_auth=not widget
    )
    if not last_question:
        return Response({'msg': 'Question does not exist'}, status=status.HTTP_400_BAD_REQUEST)
    
    if last_question.follow_up_questions:
        return Response(last_question.follow_up_questions, status=status.HTTP_200_OK)
    
    # Get question history
    questions = [{'question': last_question.question, 'user_question': last_question.user_question}]
    ptr = last_question
    while ptr.parent:
        questions.append({'question': ptr.parent.question, 'user_question': ptr.parent.user_question})
        ptr = ptr.parent
    questions.reverse()  # Put in chronological order
    
    # Get relevant contexts from the last question
    contexts = []
    if last_question.processed_ctx_relevances and 'kept' in last_question.processed_ctx_relevances:
        for ctx in last_question.processed_ctx_relevances['kept']:
            # Skip GitHub repo contexts
            try:
                # Extract metadata using regex pattern that matches any context number
                context_parts = ctx['context'].split('\nContext ')
                metadata_text = context_parts[1].split(' Text:')[0]
                metadata_json = metadata_text.split('Metadata:\n')[1].replace("'", '"')
                metadata = json.loads(metadata_json)
                if metadata.get('type') == 'GITHUB_REPO':
                    continue
            except (json.JSONDecodeError, IndexError, KeyError):
                pass  # If we can't parse metadata, include the context
            contexts.append(ctx['context'])
    
    if not contexts:
        return Response([], status=status.HTTP_200_OK)
    
    # Generate follow-up questions using Gemini
    if settings.ENV == 'selfhosted':
        requester = OpenAIRequester()
    else:
        requester = GeminiRequester(settings.LARGE_GEMINI_MODEL)

    follow_up_examples = requester.generate_follow_up_questions(
        questions=questions,
        last_content=last_question.content,
        guru_type=guru_type_object,
        contexts=contexts
    )
    
    # Save and return the generated questions
    last_question.follow_up_questions = follow_up_examples
    last_question.save()
    
    return Response(follow_up_examples, status=status.HTTP_200_OK)


@api_view(['GET'])
@combined_auth
def follow_up_graph(request, guru_type):
    user = request.user
    validate_guru_type(guru_type, only_active=True)

    binge_id = request.query_params.get('binge_id')
    if not binge_id:
        return Response({'msg': 'Binge ID is required'}, status=status.HTTP_400_BAD_REQUEST)
    
    try:
        binge = Binge.objects.get(id=binge_id)
    except Binge.DoesNotExist:
        return Response({'msg': 'Binge does not exist'}, status=status.HTTP_400_BAD_REQUEST)
    
    if not check_binge_auth(binge, user):
        return Response({'msg': 'User does not have access to this binge'}, status=status.HTTP_401_UNAUTHORIZED)
    
    guru_type_obj = get_guru_type_object(guru_type)

    graph_nodes = Question.objects.filter(binge=binge, guru_type=guru_type_obj)
    
    # Format the response
    graph_data = []
    for node in graph_nodes:
        node_data = {
            'id': node.id,
            'slug': node.slug,
            'question': node.question,
            'parent_id': node.parent.id if node.parent else None,
            'date_created': node.date_created.isoformat(),
        }
        graph_data.append(node_data)
        
    last_usage = binge.last_used
    
    if settings.ENV == 'selfhosted':
        binge_outdated = False
    else:
        binge_outdated = last_usage < datetime.now(UTC) - timedelta(seconds=settings.FOLLOW_UP_QUESTION_TIME_LIMIT_SECONDS)

    result = {
        'question_count': len(graph_nodes),
        'graph_data': graph_data,
        'binge_outdated': binge_outdated,
    }
    
    return Response(result, status=status.HTTP_200_OK)

    
@api_view(['POST'])
@jwt_auth
def create_binge(request, guru_type):
    if settings.ENV == 'selfhosted':
        user = None
    else:
        if request.user.is_anonymous:
            user = None
        else:
            user = request.user
    
    validate_guru_type(guru_type, only_active=True)
    
    guru_type_object = get_guru_type_object(guru_type, only_active=True)
    
    root_slug = request.data.get('root_slug')
    if not root_slug:
        return Response({'msg': 'Root slug is required'}, status=status.HTTP_400_BAD_REQUEST)
    
    try:
        root_question = Question.objects.get(slug=root_slug, guru_type=guru_type_object, binge=None)
    except Question.DoesNotExist:
        return Response({'msg': 'Root question does not exist'}, status=status.HTTP_400_BAD_REQUEST)
    
    binge = create_binge_helper(guru_type_object, user, root_question)
    
    return Response({'id': str(binge.id), 'root_slug': root_slug}, status=status.HTTP_200_OK)


@api_view(['GET'])
@jwt_auth
def get_binges(request):
    user = request.user
    today = datetime.now(UTC).date()
    week_ago = today - timedelta(days=7)
    
    page_num = request.query_params.get('page_num', 1)
    search_query = request.query_params.get('search_query', '').strip()
    
    try:
        page_num = int(page_num)
    except ValueError:
        return Response({'msg': 'Page number must be an integer'}, status=status.HTTP_400_BAD_REQUEST)
    
    page_size = settings.BINGE_HISTORY_PAGE_SIZE

    binges = Binge.objects.exclude(root_question__source__in=[Question.Source.DISCORD, Question.Source.SLACK, Question.Source.GITHUB])
    
    # Base queryset
    if settings.ENV == 'selfhosted' or user.is_admin:
        binges = binges.order_by('-last_used')
    else:
        binges = binges.filter(owner=user).order_by('-last_used')
    
    # Apply search filter if search query exists
    if search_query:
        binges = binges.filter(
            Q(root_question__question__icontains=search_query) |
            Q(root_question__user_question__icontains=search_query) |
            Q(root_question__slug__icontains=search_query)
        )
    
    # Get paginated binges
    page_start = page_size * (page_num - 1)
    page_end = page_start + page_size
    
    paginated_binges = binges[page_start:page_end]
    if len(binges[page_end:]) > 0:
        has_more = True
    else:
        has_more = False
    
    # Group paginated binges by time periods
    grouped_binges = {
        'today': [],
        'last_week': [], 
        'older': []
    }

    for binge in paginated_binges:
        binge_date = binge.last_used.date()
        if binge_date == today:
            grouped_binges['today'].append(binge)
        elif week_ago <= binge_date < today:
            grouped_binges['last_week'].append(binge)
        else:
            grouped_binges['older'].append(binge)

    binges = grouped_binges

    response = {
        'today': BingeSerializer.serialize_binges(binges['today']),
        'last_week': BingeSerializer.serialize_binges(binges['last_week']),
        'older': BingeSerializer.serialize_binges(binges['older']),
        'has_more': has_more,
    }

    return Response(response, status=status.HTTP_200_OK)

@api_view(['GET', 'POST', 'DELETE'])
@jwt_auth
def api_keys(request):
    if settings.ENV == 'selfhosted':
        user = User.objects.get(email=settings.ROOT_EMAIL)
    else:
        user = request.user
    
    if request.method == 'GET':
        api_keys = APIKey.objects.filter(user=user, integration=False)
        return Response(APIKeySerializer(api_keys, many=True).data, status=status.HTTP_200_OK)
    elif request.method == 'POST':
        # Check if user has reached the limit
        existing_keys_count = APIKey.objects.filter(user=user, integration=False).count()
        if existing_keys_count >= 5:
            return Response({'msg': 'You have reached the maximum limit of 5 API keys'}, status=status.HTTP_400_BAD_REQUEST)
            
        key = "gb-" + "".join(random.choices(string.ascii_lowercase + string.digits, k=30))
        api_key = APIKey.objects.create(user=user, name=request.data.get('name'), key=key)
        return Response({'msg': 'API key created successfully', 'key': key}, status=status.HTTP_200_OK)
    elif request.method == 'DELETE':
        try:
            api_key = APIKey.objects.get(key=request.data.get('api_key'), user=user, integration=False)
            api_key.delete()
            return Response({'msg': 'API key deleted successfully'}, status=status.HTTP_200_OK)
        except APIKey.DoesNotExist:
            return Response({'msg': 'API key does not exist'}, status=status.HTTP_400_BAD_REQUEST)

@api_view(['GET'])
def health_check(request):
    return Response({'status': 'healthy'}, status=status.HTTP_200_OK)


@api_view(['POST'])
@widget_id_auth
def ask_widget(request):
    """
    Widget endpoint for answering questions.
    Supports both streaming and non-streaming responses.
    """
    # Initialize response handler
    response_handler = WidgetResponseHandler()
    
    # Get guru type
    guru_type_object = request.guru_type
    
    # Get request parameters
    question = request.data.get('question')
    binge_id = request.data.get('binge_id')
    parent_slug = request.data.get('parent_slug')
    fetch_existing = request.data.get('fetch_existing', False)

    # Initialize with default values
    binge = None
    parent = None

    # Handle binge if provided
    if binge_id:
        try:
            binge = Binge.objects.get(id=binge_id)
        except Binge.DoesNotExist:
            return response_handler.handle_error_response("Binge not found")

        if not parent_slug:
            return response_handler.handle_error_response("Parent question slug is required")

        try:
            parent = search_question(
                None, 
                guru_type_object, 
                binge, 
                parent_slug, 
                will_check_binge_auth=False,
                only_widget=True
            )
        except Exception as e:
            return response_handler.handle_error_response("Parent question does not exist")

        if not parent:
            return response_handler.handle_error_response("Parent question does not exist")

    # Set fetch_existing to True for non-binge questions
    # if not fetch_existing and not binge:
    #     fetch_existing = True


    # Get widget response
    widget_response = api_ask(
        question=question,
        guru_type=guru_type_object,
        binge=binge,
        parent=parent,
        fetch_existing=fetch_existing,
        api_type=APIType.WIDGET,
        user=None
    )
    
    # Handle error case
    if widget_response.error:
        return response_handler.handle_error_response(widget_response.error)
    
    # Handle existing question case
    if widget_response.is_existing:
        return Response(response_handler.format_question_response(widget_response.question_obj))
    
    # Handle streaming case
    if isinstance(widget_response.content, Generator):
        return response_handler.handle_stream_response(widget_response.content)
    
    # Handle any other cases
    return response_handler.handle_non_stream_response(widget_response.content)

@api_view(['POST'])
@widget_id_auth
def widget_create_binge(request):
    guru_type_object = request.guru_type
    root_slug = request.data.get('root_slug')

    if not root_slug:
        return Response({'msg': 'Root question slug is required'}, status=status.HTTP_400_BAD_REQUEST)

    try:
        root_question = Question.objects.get(slug=root_slug, guru_type=guru_type_object, binge=None)
    except Question.DoesNotExist:
        return Response({'msg': 'Root question does not exist'}, status=status.HTTP_400_BAD_REQUEST)

    binge = create_binge_helper(guru_type_object, None, root_question)

    return Response({'id': str(binge.id), 'root_slug': root_slug}, status=status.HTTP_200_OK)


@api_view(['POST', 'DELETE'])
@jwt_auth
def manage_widget_ids(request, guru_type):
    guru_type_object = get_guru_type_object(guru_type, only_active=False)

    if request.method == 'POST':
        domain_url = request.data.get('domain_url')
        if not domain_url:
            return Response({'msg': 'Domain URL is required'}, status=status.HTTP_400_BAD_REQUEST)
        
        try:
            key = guru_type_object.generate_widget_id(domain_url)
            return Response({'widget_id': key}, status=status.HTTP_200_OK)
        except ValidationError as e:
            return Response({'msg': str(e.messages[0])}, status=status.HTTP_400_BAD_REQUEST)

    elif request.method == 'DELETE':
        widget_id = request.data.get('widget_id')
        if not widget_id:
            return Response({'msg': 'Widget ID is required'}, status=status.HTTP_400_BAD_REQUEST)
        
        try:
            widget_id_obj = WidgetId.objects.get(guru_type=guru_type_object, key=widget_id)
        except WidgetId.DoesNotExist:
            return Response({'msg': 'Widget ID does not exist'}, status=status.HTTP_400_BAD_REQUEST)
        
        widget_id_obj.delete()
        return Response({'msg': 'Widget ID deleted successfully'}, status=status.HTTP_200_OK)


@api_view(['GET'])
@widget_id_auth
def get_guru_visuals(request):
    guru_type = request.guru_type
    response = {
        'colors': guru_type.colors,
        'icon_url': replace_media_root_with_base_url(guru_type.icon_url),
        'name': guru_type.name,
        'slug': guru_type.slug,
    }

    return Response(response, status=status.HTTP_200_OK)


@parser_classes([MultiPartParser, FormParser])
@api_view(['GET', 'POST', 'DELETE'])
@api_key_auth
@throttle_classes([ConcurrencyThrottleApiKey])
def api_data_sources(request, guru_type):
    """
    Unified endpoint for managing data sources.
    GET: Retrieve data sources with pagination
    POST: Create new data sources (YouTube URLs, website URLs)
    DELETE: Delete specified data sources
    """
    response_handler = DataSourceResponseHandler()
    
    try:
        guru_type_object = get_guru_type_object_by_maintainer(guru_type, request)
    except PermissionError:
        return response_handler.handle_error_response('Forbidden', status.HTTP_403_FORBIDDEN)
    except NotFoundError:
        return response_handler.handle_error_response(f'Guru type {guru_type} not found', status.HTTP_404_NOT_FOUND)

    validate_guru_type(guru_type, only_active=False)

    if request.method == 'GET':
        class DataSourcePagination(PageNumberPagination):
            page_size = 1000
            page_size_query_param = 'page_size'
            max_page_size = 1000
            
        data_sources_queryset = DataSource.objects.filter(guru_type=guru_type_object).order_by('-date_created')
        paginator = DataSourcePagination()
        paginated_data_sources = paginator.paginate_queryset(data_sources_queryset, request)
        serializer = DataSourceAPISerializer(paginated_data_sources, many=True)
        return paginator.get_paginated_response(serializer.data)

    elif request.method == 'POST':
        # Simply call the existing create_data_sources function
        return create_data_sources(request, guru_type)

    elif request.method == 'DELETE':
        return delete_data_sources(request, guru_type) 

@api_view(['POST'])
@api_key_auth
@throttle_classes([ConcurrencyThrottleApiKey])
def api_answer(request, guru_type):
    """
    API endpoint for answering questions.
    Supports both streaming and non-streaming responses.
    Creates a binge for root questions and supports follow-up questions within a binge.
    """
    # Initialize response handler
    response_handler = APIResponseHandler()
    
    # Get guru type
    try:
        guru_type_object = get_guru_type_object(guru_type)
    except Exception as e:
        return response_handler.handle_error_response(e)
    
    # Get request parameters
    question = request.data.get('question')
    stream = request.data.get('stream', False)
    binge_id = request.data.get('session_id')
    fetch_existing = request.data.get('fetch_existing', False)
    user = request.user
    api_type = request.api_type  # This is now set by the api_key_auth decorator

    github_api_url = None
    if api_type == APIType.GITHUB:
        github_api_url = request.data.get('github_api_url')

    # Initialize with default values
    binge = None
    parent = None

    # Handle binge if provided
    if binge_id:
        try:
            binge = Binge.objects.get(id=binge_id)
        except Exception:
            return response_handler.handle_error_response("Session not found. Code: S-900")
        
        if not check_binge_auth(binge, user):
            return response_handler.handle_error_response("Session not found. Code: S-901")
        
        # Find the last question in the binge as the parent
        parent = Question.objects.filter(binge=binge).order_by('-date_updated').first()

    github_comments = None
    if github_api_url:
        github_handler = GithubAppHandler(request.integration)
        github_issue = github_handler.get_issue(github_api_url, request.external_id)
        github_comments = github_handler.get_issue_comments(github_api_url, request.external_id)
        github_comments.append(github_issue) # Add it as last since the helper reverses the comments before processing
        github_comments = github_handler.strip_and_format_issue_comments(github_comments, request.integration.github_bot_name)
        github_comments = github_handler.limit_issue_comments_by_length(github_comments)

    # Get API response
    api_response = api_ask(
        question=question,
        guru_type=guru_type_object,
        binge=binge,
        parent=parent,
        fetch_existing=fetch_existing,
        api_type=api_type,
        user=user,
        github_comments=github_comments
    )
    
    # Handle error case
    if api_response.error:
        return response_handler.handle_error_response(api_response.error)
    
    # Handle existing question case
    if api_response.is_existing:
        if stream:
            return response_handler.handle_stream_response(api_response.content)
        response_data = response_handler.format_question_response(api_response.question_obj)
        # Create binge if it's a root question and no binge exists
        if not binge and not parent:
            binge = create_binge_helper(guru_type_object, user, api_response.question_obj)
            response_data['session_id'] = str(binge.id)
        elif binge and not binge.root_question:
            # Used in Slack and Discord bots
            binge.root_question = api_response.question_obj
            binge.save()
        return Response(response_data)
    
    # Handle streaming case
    if isinstance(api_response.content, Generator):
        if stream:
            return response_handler.handle_stream_response(api_response.content)
        
        # Process non-streaming response for generator content
        for _ in api_response.content:
            pass

        # Fetch updated question
        if not question:
            question = api_response.question
        try:
            result = search_question(
                user=user,
                guru_type_object=guru_type_object,
                binge=binge,
                slug=None,
                question=question,
                will_check_binge_auth=False,
                include_api=True
            )
            api_response = APIAskResponse.from_existing(result)
            response_data = response_handler.format_question_response(api_response.question_obj)
            # Create binge if it's a root question and no binge exists
            if not binge and not parent:
                binge = create_binge_helper(guru_type_object, user, api_response.question_obj)
                response_data['session_id'] = str(binge.id)
            return Response(response_data)
        except Exception as e:
            return response_handler.handle_error_response(e)
    
    # Handle any other cases
    return response_handler.handle_non_stream_response(api_response.content)

# @api_view(['PUT'])
# @api_key_auth
# @throttle_classes([ConcurrencyThrottleApiKey])
# def api_update_data_source_privacy(request, guru_type):
#     """Update privacy settings for data sources."""
#     response_handler = DataSourceResponseHandler()
    
#     try:
#         guru_type_object = get_guru_type_object_by_maintainer(guru_type, request)
#     except (PermissionError, NotFoundError) as e:
#         return response_handler.handle_error_response(str(e), status.HTTP_403_FORBIDDEN)

#     try:
#         service = DataSourceService(guru_type_object, request.user)
#         data_sources = request.data
#         if len(data_sources) == 0:
#             return response_handler.handle_error_response('No data sources provided', status.HTTP_400_BAD_REQUEST)
        
#         service.update_privacy_settings(data_sources)
#         return response_handler.handle_success_response('Data sources updated successfully')
#     except ValueError as e:
#         return response_handler.handle_error_response(str(e))
#     except Exception as e:
#         return response_handler.handle_error_response(f'Unexpected error: {str(e)}')


@api_view(['POST'])
@api_key_auth
@throttle_classes([ConcurrencyThrottleApiKey])
def api_reindex_data_sources(request, guru_type):
    """Reindex specified data sources."""
    response_handler = DataSourceResponseHandler()
    
    try:
        guru_type_object = get_guru_type_object_by_maintainer(guru_type, request)
    except (PermissionError, NotFoundError) as e:
        return response_handler.handle_error_response(str(e), status.HTTP_403_FORBIDDEN)

    try:
        service = DataSourceService(guru_type_object, request.user)
        datasource_ids = request.data.get('ids', [])
        if len(datasource_ids) == 0:
            return response_handler.handle_error_response('No data sources provided', status.HTTP_400_BAD_REQUEST)
        
        service.reindex_data_sources(datasource_ids)
        return response_handler.handle_success_response('Data sources reindexed successfully')
    except ValueError as e:
        return response_handler.handle_error_response(str(e))
    except Exception as e:
        return response_handler.handle_error_response(f'Unexpected error: {str(e)}')


@api_view(['GET'])
def create_integration(request):
    # OAuth flow
    code = request.query_params.get('code')
    state = request.query_params.get('state')

    if not state:
        return Response({
            'msg': 'Missing required parameters'
        }, status=status.HTTP_400_BAD_REQUEST)

    try:
        # Decode the state parameter
        state_json = json.loads(state)
        integration_type = state_json.get('type')
        guru_type_slug = state_json.get('guru_type')
        encoded_guru_slug = state_json.get('encoded_guru_slug')
        installation_id = state_json.get('installation_id')

        if not all([integration_type, guru_type_slug, encoded_guru_slug]):
            return Response({
                'msg': 'Invalid state parameter'
            }, status=status.HTTP_400_BAD_REQUEST)

        decoded_guru_slug = decode_guru_slug(encoded_guru_slug)
        if not decoded_guru_slug or decoded_guru_slug != guru_type_slug:
            return Response({
                'msg': 'Invalid state parameter'
            }, status=status.HTTP_400_BAD_REQUEST)                    

    except Exception as e:
        logger.error(f"Error creating integration: {e}", exc_info=True)
        return Response({
            'msg': 'There has been an error while creating the integration. Please try again. If the problem persists, please contact support.'
        }, status=status.HTTP_400_BAD_REQUEST)

    try:
        guru_type = GuruType.objects.get(slug=guru_type_slug)
    except GuruType.DoesNotExist:
        return Response({
            'msg': 'Invalid guru type'
        }, status=status.HTTP_400_BAD_REQUEST)

    try:
        strategy = IntegrationFactory.get_strategy(integration_type)
        if integration_type.upper() == 'GITHUB':
            if not installation_id:
                return Response({
                    'msg': 'Missing installation_id for GitHub integration'
                }, status=status.HTTP_400_BAD_REQUEST)
            integration = strategy.create_integration(installation_id, guru_type)
        else:
            if not code:
                return Response({
                    'msg': 'Missing code parameter'
                }, status=status.HTTP_400_BAD_REQUEST)
            integration = strategy.create_integration(code, guru_type)
    except IntegrationError as e:
        return Response({
            'msg': str(e)
        }, status=status.HTTP_400_BAD_REQUEST)
    except Exception as e:
        logger.error(f"Error creating integration: {e}", exc_info=True)
        return Response({
            'msg': 'There has been an error while creating the integration. Please try again. If the problem persists, please contact support.'
        }, status=status.HTTP_400_BAD_REQUEST)

    return Response({
        'id': integration.id,
        'type': integration.type,
        'guru_type': guru_type.slug,
        'channels': integration.channels
    })



@api_view(['GET', 'DELETE', 'POST'])
@jwt_auth
def manage_integration(request, guru_type, integration_type):
    """
    GET: Get integration details for a specific guru type and integration type.
    DELETE: Delete an integration and invalidate its OAuth token.
    POST: Create a new integration.
    """
    try:
        guru_type_object = get_guru_type_object_by_maintainer(guru_type, request)
    except PermissionError:
        return Response({'msg': 'Forbidden'}, status=status.HTTP_403_FORBIDDEN)
    except NotFoundError:
        return Response({'msg': f'Guru type {guru_type} not found'}, status=status.HTTP_404_NOT_FOUND)
        
    # Validate integration type
    if integration_type not in [choice.value for choice in Integration.Type]:
        return Response({'msg': f'Invalid integration type: {integration_type}'}, status=status.HTTP_400_BAD_REQUEST)
    
    try:
        if request.method in ['GET', 'DELETE']:
            integration = Integration.objects.get(
                guru_type=guru_type_object,
                type=integration_type
            )
        else:
            integration = None

        if request.method == 'GET':
            command = GetIntegrationCommand(integration)
            return command.execute()
        elif request.method == 'DELETE':
            command = DeleteIntegrationCommand(integration, guru_type_object)
            return command.execute()
        elif request.method == 'POST':
            command = CreateIntegrationCommand(guru_type_object, integration_type, request.data)
            return command.execute()
            
    except Integration.DoesNotExist:
        if request.method == 'GET':
            return Response({"encoded_guru_slug": encode_guru_slug(guru_type_object.slug)}, status=status.HTTP_202_ACCEPTED)
        else:
            return Response({'msg': 'Integration not found'}, status=status.HTTP_404_NOT_FOUND)
    except Exception as e:
        logger.error(f"Error in manage_integration: {e}", exc_info=True)
        return Response({'msg': 'Internal server error'}, status=status.HTTP_500_INTERNAL_SERVER_ERROR)

@api_view(['GET', 'POST'])
@jwt_auth
def manage_channels(request, guru_type, integration_type):
    """Get or update channels for a specific integration type of a guru type."""
    try:
        guru_type_object = get_guru_type_object_by_maintainer(guru_type, request)
    except PermissionError:
        return Response({'msg': 'Forbidden'}, status=status.HTTP_403_FORBIDDEN)
    except NotFoundError:
        return Response({'msg': f'Guru type {guru_type} not found'}, status=status.HTTP_404_NOT_FOUND)
        
    # Validate integration type
    if integration_type not in [choice.value for choice in Integration.Type]:
        return Response({'msg': f'Invalid integration type: {integration_type}'}, status=status.HTTP_400_BAD_REQUEST)
    
    try:
        integration = Integration.objects.get(
            guru_type=guru_type_object,
            type=integration_type
        )
    except Integration.DoesNotExist:
        return Response(status=status.HTTP_204_NO_CONTENT)

    if request.method == 'POST':
        try:
            channels = request.data.get('channels', [])
            integration.channels = channels
            integration.save()
            
            return Response({
                'id': integration.id,
                'type': integration.type,
                'guru_type': integration.guru_type.slug,
                'channels': integration.channels
            })
        except Exception as e:
            logger.error(f"Error updating channels: {e}", exc_info=True)
            return Response({'msg': 'Internal server error'}, status=status.HTTP_500_INTERNAL_SERVER_ERROR)

    try:
        # Get channels from API
        strategy = IntegrationFactory.get_strategy(integration_type, integration)
        api_channels = strategy.list_channels()

        processed_channels = []
        if integration_type == 'GITHUB':
            # Create a map of channel IDs to their allowed status from DB
            db_channels_map = {
                channel['id']: channel['mode']
                for channel in integration.channels
            }
            # Process each API channel
            for channel in api_channels:
                channel['mode'] = db_channels_map.get(channel['id'], 'auto')
                processed_channels.append(channel)

            # Save the new channels, we save them in retrieval because it is set on GitHub settings. We only read what is set. We can't update them.
            integration.channels = processed_channels
            integration.save()
        else:
            # Create a map of channel IDs to their allowed status from DB
            db_channels_map = {
                channel['id']: channel['allowed']
                for channel in integration.channels
            }
            # Process each API channel
            for channel in api_channels:
                # If channel exists in DB, use its allowed status
                # Otherwise, default to False for new channels
                channel['allowed'] = db_channels_map.get(channel['id'], False)
                processed_channels.append(channel)
        
        return Response({
            'channels': processed_channels
        })
    except Exception as e:
        logger.error(f"Error listing channels: {e}", exc_info=True)
        keyword = 'repositories' if integration_type == 'GITHUB' else 'channels'
        return Response({'msg': f'Error listing {keyword}. Please make sure the integration is valid.'}, status=status.HTTP_500_INTERNAL_SERVER_ERROR)

def get_or_create_thread_binge(thread_id: str, integration: Integration) -> tuple[Thread, Binge]:
    """Get or create a thread and its associated binge."""
    try:
        thread = Thread.objects.get(thread_id=thread_id, integration=integration)
        return thread, thread.binge
    except Thread.DoesNotExist:
        # Create new binge without a root question
        binge = create_fresh_binge(integration.guru_type, None)
        thread = Thread.objects.create(
            thread_id=thread_id,
            binge=binge,
            integration=integration
        )
        return thread, binge

def strip_first_header(content: str) -> str:
    """Remove the first header (starting with # and ending with newline) from content."""
    if content.startswith('#'):
        # Find the first newline
        newline_index = content.find('\n')
        if newline_index != -1:
            # Return content after the newline
            return content[newline_index + 1:].lstrip()
    return content

def convert_markdown_to_slack(content: str) -> str:
    """Convert Markdown formatting to Slack formatting."""
    # Convert markdown code blocks to Slack code blocks by removing language specifiers
    import re
    
    # First remove language specifiers from code blocks
    content = re.sub(r'```\w+', '```', content)
    
    # Then remove empty lines at the start and end of code blocks
    def trim_code_block(match):
        code_block = match.group(0)
        lines = code_block.split('\n')
        
        # Find first and last non-empty lines (excluding ```)
        start = 0
        end = len(lines) - 1
        
        # Find first non-empty line after opening ```
        for i, line in enumerate(lines):
            if line.strip() == '```':
                start = i + 1
                break
                
        # Find last non-empty line before closing ```
        for i in range(len(lines) - 1, -1, -1):
            if line.strip() == '```':
                end = i
                break
                
        # Keep all lines between start and end (inclusive)
        return '```\n' + '\n'.join(lines[start:end]) + '\n```'
    
    content = re.sub(r'```[\s\S]+?```', trim_code_block, content)
    
    # Convert markdown links [text](url) to Slack format <url|text>
    def replace_link(match):
        text = match.group(1)
        url = match.group(2)
        return f"<{url}|{text}>"
    
    content = re.sub(r'\[([^\]]+)\]\(([^)]+)\)', replace_link, content)
    
    # Convert markdown bold/italic to Slack format
    # First handle single asterisks for italics (but not if they're part of double asterisks)
    i = 0
    while i < len(content):
        if content[i:i+2] == "**":
            i += 2
        elif content[i] == "*":
            # Replace single asterisk with underscore for italics
            content = content[:i] + "_" + content[i+1:]
        i += 1
    
    # Then handle double asterisks for bold
    content = content.replace("**", "*")
    
    return content

def format_slack_response(content: str, trust_score: int, references: list, question_url: str) -> str:
    """Format the response with trust score and references for Slack.
    Using Slack's formatting syntax:
    *bold*
    _italic_
    ~strikethrough~
    `code`
    ```preformatted```
    >blockquote
    <url|text> for links
    """
    # Strip header from content
    content = strip_first_header(content)
    
    # Convert markdown to slack formatting
    content = convert_markdown_to_slack(content)
    
    formatted_msg = [content]
    
    # Add trust score with emoji
    trust_emoji = get_trust_score_emoji(trust_score)
    formatted_msg.append(f"\n---------\n_*Trust Score*: {trust_emoji} {trust_score}_%")
    
    # Add references if they exist
    if references:
        formatted_msg.append("\n_*Sources*_:")
        for ref in references:
            # First remove Slack-style emoji codes with adjacent spaces
            clean_title = cleanup_title(ref['title'])
            
            formatted_msg.append(f"\n• _<{ref['link']}|{clean_title}>_")
    
    # Add frontend link if it exists
    if question_url:
        formatted_msg.append(f"\n:eyes: _<{question_url}|View on Gurubase for a better UX>_")
    
    return "\n".join(formatted_msg)

async def stream_and_update_message(
    session: aiohttp.ClientSession,
    url: str,
    headers: dict,
    payload: dict,
    client: WebClient,
    channel_id: str,
    message_ts: str,
    update_interval: float = 0.5
) -> None:
    """Stream the response and update the Slack message periodically."""
    last_update = time.time()
    current_content = ""
    
    try:
        # Create request using APIRequestFactory
        factory = APIRequestFactory()
        guru_type = payload.get('guru_type')
        
        request = factory.post(
            f'/api/v1/{guru_type}/answer/',
            payload,
            HTTP_X_API_KEY=headers.get('X-API-KEY'),
            format='json'
        )
        
        # Call api_answer directly in a sync context
        response = await sync_to_async(api_answer)(request, guru_type)
        
        # Handle StreamingHttpResponse
        if hasattr(response, 'streaming_content'):
            buffer = ""
            line_buffer = ""
            
            # Create an async wrapper for the generator iteration
            @sync_to_async
            def get_next_chunk():
                try:
                    return next(response.streaming_content)
                except StopIteration:
                    return None
            
            # Iterate over the generator asynchronously
            while True:
                chunk = await get_next_chunk()
                if chunk is None:
                    # Yield any remaining text in the buffer
                    if line_buffer.strip():
                        buffer += line_buffer
                        # Strip header and convert markdown
                        cleaned_content = strip_first_header(buffer)
                        if cleaned_content.strip():
                            formatted_content = convert_markdown_to_slack(cleaned_content)
                            formatted_content += '\n\n:clock1: _streaming..._'
                            try:
                                client.chat_update(
                                    channel=channel_id,
                                    ts=message_ts,
                                    text=formatted_content
                                )
                            except SlackApiError as e:
                                logger.error(f"Error updating message: {e.response}", exc_info=True)
                    break
                    
                if chunk:
                    text = chunk.decode('utf-8') if isinstance(chunk, bytes) else str(chunk)
                    line_buffer += text
                    
                    # Check if we have complete lines
                    while '\n' in line_buffer:
                        line, line_buffer = line_buffer.split('\n', 1)
                        if line.strip():
                            buffer += line + '\n'
                            # Strip header and convert markdown
                            cleaned_content = strip_first_header(buffer)
                            if cleaned_content.strip():
                                formatted_content = convert_markdown_to_slack(cleaned_content)
                                formatted_content += '\n\n:clock1: _streaming..._'
                                current_time = time.time()
                                if current_time - last_update >= update_interval:
                                    try:
                                        client.chat_update(
                                            channel=channel_id,
                                            ts=message_ts,
                                            text=formatted_content
                                        )
                                        last_update = current_time
                                    except SlackApiError as e:
                                        logger.error(f"Error updating message: {e.response}", exc_info=True)
                                        client.chat_update(
                                            channel=channel_id,
                                            ts=message_ts,
                                            text="❌ Failed to update message"
                                        )
                                        return
    except Exception as e:
        logger.error(f"Error in stream_and_update_message: {str(e)}", exc_info=True)
        client.chat_update(
            channel=channel_id,
            ts=message_ts,
            text="❌ An error occurred while processing your request"
        )
        return

async def get_final_response(
    session: aiohttp.ClientSession,
    url: str,
    headers: dict,
    payload: dict,
    client: WebClient,
    channel_id: str,
    message_ts: str
) -> None:
    """Get and send the final formatted response."""
    try:
        # Create request using APIRequestFactory
        factory = APIRequestFactory()
        guru_type = payload.get('guru_type')
        
        request = factory.post(
            f'/api/v1/{guru_type}/answer/',
            payload,
            HTTP_X_API_KEY=headers.get('X-API-KEY'),
            format='json'
        )
        
        # Call api_answer directly
        response = await sync_to_async(api_answer)(request, guru_type)
        
        # Convert response to dict if it's a Response object
        if hasattr(response, 'data'):
            final_response = response.data
        else:
            final_response = response

        if 'msg' in final_response and 'doesn\'t have enough data' in final_response['msg']:
            raise NotEnoughData(final_response['msg'])
        elif 'msg' in final_response and 'is not related to' in final_response['msg']:
            raise NotRelated(final_response['msg'])
        elif 'msg' in final_response:
            raise Exception(final_response['msg'])

        trust_score = final_response.get('trust_score', 0)
        references = final_response.get('references', [])
        content = final_response.get('content', '')
        question_url = final_response.get('question_url', '')

        final_text = format_slack_response(content, trust_score, references, question_url)
        if final_text.strip():  # Only update if there's content after stripping header
            client.chat_update(
                channel=channel_id,
                ts=message_ts,
                text=final_text
            )
    except NotEnoughData as e:
        logger.error(f"Not enough data: {str(e)}", exc_info=True)
        client.chat_update(
            channel=channel_id,
            ts=message_ts,
            text=f"❌ {str(e)}"
        )
    except NotRelated as e:
        logger.error(f"Not related to the question: {str(e)}", exc_info=True)
        client.chat_update(
            channel=channel_id,
            ts=message_ts,
            text=f"❌ {str(e)}"
        )
    except Exception as e:
        logger.error(f"Error in get_final_response: {str(e)}", exc_info=True)
        client.chat_update(
            channel=channel_id,
            ts=message_ts,
            text="❌ An error occurred while processing your request"
        )

async def handle_slack_message(
    client: WebClient,
    integration: Integration,
    channel_id: str,
    thread_ts: str,
    clean_message: str
) -> None:
    """Handle a single Slack message."""

    try:
        # First send a thinking message
        thinking_response = client.chat_postMessage(
            channel=channel_id,
            thread_ts=thread_ts,
            text="Thinking... 🤔"
        )
        
        try:
            # Get or create thread and binge
            thread, binge = await sync_to_async(get_or_create_thread_binge)(thread_ts, integration)
        except Exception as e:
            logger.error(f"Error creating thread/binge: {str(e)}", exc_info=True)
            client.chat_update(
                channel=channel_id,
                ts=thinking_response["ts"],
                text="❌ Failed to create conversation thread"
            )
            return
        
        guru_type_slug = await sync_to_async(lambda integration: integration.guru_type.slug)(integration)
        api_key = await sync_to_async(lambda integration: integration.api_key.key)(integration)
        
        try:
            # First get streaming response
            stream_payload = {
                'question': clean_message,
                'stream': True,
                'short_answer': True,
                'session_id': str(binge.id),
                'guru_type': guru_type_slug
            }
            
            headers = {
                'X-API-KEY': api_key,
                'Content-Type': 'application/json'
            }
            
            async with aiohttp.ClientSession() as session:
                await stream_and_update_message(
                    session=session,
                    url='',  # Not used anymore
                    headers=headers,
                    payload=stream_payload,
                    client=client,
                    channel_id=channel_id,
                    message_ts=thinking_response["ts"]
                )
                
                # Then get final formatted response
                final_payload = {
                    'question': clean_message,
                    'stream': False,
                    'short_answer': True,
                    'fetch_existing': True,
                    'session_id': str(binge.id),
                    'guru_type': guru_type_slug
                }
                
                await get_final_response(
                    session=session,
                    url='',  # Not used anymore
                    headers=headers,
                    payload=final_payload,
                    client=client,
                    channel_id=channel_id,
                    message_ts=thinking_response["ts"]
                )
        except aiohttp.ClientError as e:
            logger.error(f"Network error: {str(e)}", exc_info=True)
            client.chat_update(
                channel=channel_id,
                ts=thinking_response["ts"],
                text="❌ Network error occurred while processing your request"
            )
        except Exception as e:
            logger.error(f"Error in API communication: {str(e)}", exc_info=True)
            client.chat_update(
                channel=channel_id,
                ts=thinking_response["ts"],
                text="❌ An error occurred while processing your request"
            )
    except SlackApiError as e:
        logger.error(f"Slack API error: {str(e)}", exc_info=True)
        # If we can't even send the thinking message, we can't update it later
        try:
            if thinking_response:
                client.chat_update(
                    channel=channel_id,
                    ts=thinking_response["ts"],
                    text="❌ Failed to process your request due to a Slack API error"
                )
            else:
                client.chat_postMessage(
                    channel=channel_id,
                    thread_ts=thread_ts,
                    text="❌ Failed to process your request due to a Slack API error"
                )
        except:
            pass  # If this fails too, we can't do much
    except Exception as e:
        logger.error(f"Unexpected error in handle_slack_message: {str(e)}", exc_info=True)
        try:
            if thinking_response:
                client.chat_update(
                    channel=channel_id,
                    ts=thinking_response["ts"],
                    text="❌ An unexpected error occurred"
                )
            else:
                client.chat_postMessage(
                    channel=channel_id,
                    thread_ts=thread_ts,
                    text="❌ An unexpected error occurred"
                )
        except:
            pass  # If this fails too, we can't do much

async def send_channel_unauthorized_message(
    client: WebClient,
    channel_id: str,
    thread_ts: str,
    guru_slug: str
) -> None:
    """Send a message explaining how to authorize the channel."""
    try:
        settings_url = f"{settings.BASE_URL.rstrip('/')}/guru/{guru_slug}/integrations/slack"
        message = (
            "❌ This channel is not authorized to use the bot.\n\n"
            f"Please visit <{settings_url}|Gurubase Settings> to configure "
            "the bot and add this channel to the allowed channels list."
        )
        client.chat_postMessage(
            channel=channel_id,
            thread_ts=thread_ts,
            text=message
        )
    except SlackApiError as e:
        logger.error(f"Error sending unauthorized channel message: {e.response}", exc_info=True)


@api_view(['GET', 'POST'])
def slack_events(request):
    """Handle Slack events including verification and message processing."""
    from slack_sdk import WebClient
    from slack_sdk.errors import SlackApiError
    import asyncio
    import threading
    from django.core.cache import caches
    
    data = request.data
    
    # If this is a verification request, respond with the challenge parameter
    if "challenge" in data:
        return Response(data["challenge"], status=status.HTTP_200_OK)
    
    # Handle the event in a separate thread
    if "event" in data:
        def process_event():
            try:
                event = data["event"]
                
                # Only proceed if it's a message event and not from a bot
                if event["type"] == "message" and "subtype" not in event and event.get("user") != event.get("bot_id"):
                    # Get bot user ID from authorizations
                    bot_user_id = data.get("authorizations", [{}])[0].get("user_id")
                    user_message = event["text"]
                    
                    # First check if the bot is mentioned
                    if not (bot_user_id and f"<@{bot_user_id}>" in user_message):
                        return
                        
                    team_id = data.get('team_id')
                    if not team_id:
                        return
                        
                    # Try to get integration from cache first
                    cache = caches['alternate']
                    cache_key = f"slack_integration:{team_id}"
                    integration = cache.get(cache_key)
                    
                    if not integration:
                        try:
                            # If not in cache, get from database
                            integration = Integration.objects.get(type=Integration.Type.SLACK, external_id=team_id)
                            # Set cache timeout to 0. This is because dynamic channel updates are not immediately reflected
                            # And this may result in bad UX, and false positive bug reports
                            cache.set(cache_key, integration, timeout=0)
                        except Integration.DoesNotExist:
                            logger.error(f"No integration found for team {team_id}", exc_info=True)
                            return
                    
                    try:
                        # Get the Slack client for this team
                        client = WebClient(token=integration.access_token)
                        
                        channel_id = event["channel"]
                        
                        # Check if the current channel is allowed
                        channels = integration.channels
                        channel_allowed = False
                        for channel in channels:
                            if str(channel.get('id')) == channel_id and channel.get('allowed', False):
                                channel_allowed = True
                                break

                        # Get thread_ts if it exists (means we're in a thread)
                        thread_ts = event.get("thread_ts") or event.get("ts")
                        
                        if not channel_allowed:
                            # Run the unauthorized message handler in the event loop
                            loop = asyncio.new_event_loop()
                            asyncio.set_event_loop(loop)
                            try:
                                loop.run_until_complete(send_channel_unauthorized_message(
                                    client=client,
                                    channel_id=channel_id,
                                    thread_ts=thread_ts,
                                    guru_slug=integration.guru_type.slug
                                ))
                            finally:
                                loop.close()
                            return
                        
                        # Remove the bot mention from the message
                        clean_message = user_message.replace(f"<@{bot_user_id}>", "").strip()
                        
                        # Run the async handler in a new event loop
                        loop = asyncio.new_event_loop()
                        asyncio.set_event_loop(loop)
                        try:
                            loop.run_until_complete(handle_slack_message(
                                client=client,
                                integration=integration,
                                channel_id=channel_id,
                                thread_ts=thread_ts,
                                clean_message=clean_message
                            ))
                        except SlackApiError as e:
                            if e.response.data.get('msg') in ['token_expired', 'invalid_auth', 'not_authed']:
                                try:
                                    # Get fresh integration data from DB
                                    integration = Integration.objects.get(id=integration.id)
                                    # Try to refresh the token
                                    strategy = IntegrationFactory.get_strategy(integration.type, integration)
                                    new_token = strategy.handle_token_refresh()
                                    
                                    # Update cache with new integration data
                                    cache.set(cache_key, integration, timeout=300)
                                    
                                    # Retry with new token
                                    client = WebClient(token=new_token)
                                    loop.run_until_complete(handle_slack_message(
                                        client=client,
                                        integration=integration,
                                        channel_id=channel_id,
                                        thread_ts=thread_ts,
                                        clean_message=clean_message
                                    ))
                                except Exception as refresh_error:
                                    logger.error(f"Error refreshing token: {refresh_error}", exc_info=True)
                            else:
                                logger.error(f"Slack API error: {e}", exc_info=True)
                        finally:
                            loop.close()
                            
                    except Exception as e:
                        logger.error(f"Error processing Slack event: {e}", exc_info=True)
            except Exception as e:
                logger.error(f"Error in process_event thread: {e}", exc_info=True)
        
        # Start processing in a separate thread
        thread = threading.Thread(target=process_event)
        thread.daemon = True  # Make thread daemon so it doesn't block server shutdown
        thread.start()
    
    # Return 200 immediately
    return Response(status=200)

@api_view(['POST'])
@jwt_auth
def send_test_message(request):
    """Send a test message to a specific channel using the specified integration."""
    integration_id = request.data.get('integration_id')
    channel_id = request.data.get('channel_id')

    if not integration_id or not channel_id:
        return Response({'msg': 'Integration ID and channel ID are required'}, status=status.HTTP_400_BAD_REQUEST)

    try:
        integration = Integration.objects.get(id=integration_id)
    except Integration.DoesNotExist:
        return Response({'msg': 'Integration not found'}, status=status.HTTP_404_NOT_FOUND)

    try:
        # Get the appropriate strategy for the integration type
        strategy = IntegrationFactory.get_strategy(integration.type, integration)
        success = strategy.send_test_message(channel_id)
        
        if success:
            return Response({'msg': 'Test message sent successfully'}, status=status.HTTP_200_OK)
        else:
            return Response({'msg': 'Failed to send test message'}, status=status.HTTP_500_INTERNAL_SERVER_ERROR)
    except Exception as e:
        logger.error(f"Error sending test message: {e}", exc_info=True)
        return Response({'msg': str(e)}, status=status.HTTP_500_INTERNAL_SERVER_ERROR)

@api_view(['GET'])
@jwt_auth
def list_integrations(request, guru_type):
    """
    GET: List all integrations for a specific guru type.
    """
    try:
        guru_type_object = get_guru_type_object_by_maintainer(guru_type, request)
    except PermissionError:
        return Response({'msg': 'Forbidden'}, status=status.HTTP_403_FORBIDDEN)
    except NotFoundError:
        return Response({'msg': f'Guru type {guru_type} not found'}, status=status.HTTP_404_NOT_FOUND)
    
    try:
        integrations = Integration.objects.filter(guru_type=guru_type_object)
        
        response_data = []
        for integration in integrations:
            response_data.append({
                'id': integration.id,
                'type': integration.type,
                'workspace_name': integration.workspace_name,
                'external_id': integration.external_id,
                'channels': integration.channels,
                'date_created': integration.date_created,
                'date_updated': integration.date_updated,
            })
        
        return Response(response_data, status=status.HTTP_200_OK)
            
    except Exception as e:
        logger.error(f"Error in list_integrations: {e}", exc_info=True)
        return Response({'msg': 'Internal server error'}, status=status.HTTP_500_INTERNAL_SERVER_ERROR)

@api_view(['GET', 'PUT'])
@jwt_auth
def manage_settings(request):
    """
    GET: Retrieve current settings (excluding sensitive data like API keys)
    PUT: Update settings
    """
    from core.utils import get_default_settings
    settings_obj = get_default_settings()

    if request.method == 'GET':
        settings_obj.save() # Save to trigger validation
        settings_obj.refresh_from_db()
        serializer = SettingsSerializer(settings_obj)
        return Response(serializer.data)

    elif request.method == 'PUT':
        serializer = SettingsSerializer(settings_obj, data=request.data, partial=True)
        if serializer.is_valid():
            if not request.data.get('openai_api_key_written'):
                serializer.validated_data['openai_api_key'] = settings_obj.openai_api_key
            if not request.data.get('firecrawl_api_key_written'):
                serializer.validated_data['firecrawl_api_key'] = settings_obj.firecrawl_api_key
            if not request.data.get('youtube_api_key_written'):
                serializer.validated_data['youtube_api_key'] = settings_obj.youtube_api_key
            
            try:
                serializer.save()
                return Response(serializer.data)
            except ValidationError as e:
                logger.error(f"Validation error in manage_settings: {e}", exc_info=True)
                return Response(
                    {'errors': e.message_dict if hasattr(e, 'message_dict') else {'error': str(e)}},
                    status=status.HTTP_400_BAD_REQUEST
                )
            except IntegrityError as e:
                logger.error(f"Integrity error in manage_settings: {e}", exc_info=True)
                return Response({'msg': str(e)}, status=status.HTTP_400_BAD_REQUEST)
            except Exception as e:
                logger.error(f"Error in manage_settings: {e}", exc_info=True)
                return Response({'msg': 'Internal server error'}, status=status.HTTP_500_INTERNAL_SERVER_ERROR)
        return Response(serializer.errors, status=status.HTTP_400_BAD_REQUEST)

@api_view(['POST'])
@auth
def parse_sitemap(request):
    """
    Parse URLs from a sitemap XML file.
    If given a sitemap index, it will fetch and parse all referenced sitemaps.
    Expects a POST request with a 'sitemap_url' parameter that ends with .xml
    Returns a list of all URLs found across all sitemaps.
    """
    sitemap_url = request.data.get('sitemap_url')
    
    if not sitemap_url:
        return Response({'msg': 'Sitemap URL is required'}, status=status.HTTP_400_BAD_REQUEST)
        
    if not sitemap_url.endswith('.xml'):
        return Response({'msg': 'Sitemap URL must end with .xml'}, status=status.HTTP_400_BAD_REQUEST)
    
    try:
        # Validate URL format
        from urllib.parse import urlparse
        parsed_url = urlparse(sitemap_url)
        if not all([parsed_url.scheme, parsed_url.netloc]):
            return Response({'msg': 'Invalid URL format'}, status=status.HTTP_400_BAD_REQUEST)
            
        def fetch_and_parse_sitemap(url):
            """Helper function to fetch and parse a single sitemap."""
            try:
                response = requests.get(url, timeout=10)
                response.raise_for_status()
                return ET.fromstring(response.content)
            except Exception as e:
                logger.error(f"Error fetching sitemap {url}: {e}", exc_info=True)
                return None

        def extract_urls_from_sitemap(root):
            """Extract URLs from a standard sitemap."""
            if not root:
                return []
                
            namespaces = {'ns': 'http://www.sitemaps.org/schemas/sitemap/0.9'}
            urls = []
            
            # Find all URL elements
            loc_elements = root.findall('.//ns:url/ns:loc', namespaces)
            for loc in loc_elements:
                url = loc.text.strip()
                urls.append(url)
                
            return urls

        def process_sitemap_index(root):
            """Process a sitemap index and return all URLs from referenced sitemaps."""
            if not root:
                return []
                
            namespaces = {'ns': 'http://www.sitemaps.org/schemas/sitemap/0.9'}
            all_urls = []
            
            # Find all sitemap references
            sitemap_elements = root.findall('.//ns:sitemap/ns:loc', namespaces)
            
            for sitemap in sitemap_elements:
                sitemap_url = sitemap.text.strip()
                # Fetch and parse the referenced sitemap
                sitemap_root = fetch_and_parse_sitemap(sitemap_url)
                if sitemap_root is not None:
                    # Extract URLs from this sitemap
                    urls = extract_urls_from_sitemap(sitemap_root)
                    all_urls.extend(urls)
            
            return all_urls

        # Fetch and parse the initial sitemap/index
        import requests
        from xml.etree import ElementTree as ET
        
        root = fetch_and_parse_sitemap(sitemap_url)
        if not root:
            return Response({'msg': 'Error fetching sitemap'}, status=status.HTTP_500_INTERNAL_SERVER_ERROR)
        
        # Determine if this is a sitemap index or regular sitemap
        urls = []
        if root.tag.endswith('sitemapindex'):
            # Process sitemap index
            urls = process_sitemap_index(root)
        elif root.tag.endswith('urlset'):
            # Process regular sitemap
            urls = extract_urls_from_sitemap(root)
        else:
            return Response({
                'msg': 'Invalid sitemap format. Root element must be <urlset> or <sitemapindex>.'
            }, status=status.HTTP_400_BAD_REQUEST)
        
        if not urls:
            return Response({
                'msg': 'No URLs found in the sitemap(s)',
                'urls': [],
                'total_urls': 0
            }, status=status.HTTP_200_OK)
        
        return Response({
            'urls': urls,
            'total_urls': len(urls)
        }, status=status.HTTP_200_OK)
        
    except requests.exceptions.RequestException as e:
        logger.error(f"Error fetching sitemap: {e}", exc_info=True)
        return Response({'msg': 'Error fetching sitemap'}, status=status.HTTP_500_INTERNAL_SERVER_ERROR)
    except ET.ParseError as e:
        logger.error(f"Error parsing XML: {e}", exc_info=True)
        return Response({'msg': 'Invalid XML format'}, status=status.HTTP_400_BAD_REQUEST)
    except Exception as e:
        logger.error(f"Unexpected error parsing sitemap: {e}", exc_info=True)
        return Response({'msg': 'Error processing sitemap'}, status=status.HTTP_500_INTERNAL_SERVER_ERROR)

@api_view(['POST'])
@jwt_auth
def start_crawl_admin(request, guru_slug):
    try:
        data, return_status = CrawlService.start_crawl(
            guru_slug,
            request.user,
            request.data.get('url'),
            source=CrawlState.Source.UI
        )
    except Exception as e:
        return Response({'msg': str(e)}, status=status.HTTP_400_BAD_REQUEST)
    return Response(data, status=return_status)

@api_view(['POST'])
@api_key_auth
@throttle_classes([ConcurrencyThrottleApiKey])
def start_crawl_api(request, guru_slug):
    try:
        data, return_status = CrawlService.start_crawl(
            guru_slug,
            request.user,
            request.data.get('url'),
            source=CrawlState.Source.API
        )
    except Exception as e:
        return Response({'msg': str(e)}, status=status.HTTP_400_BAD_REQUEST)

    return Response(data, status=return_status)

@api_view(['POST'])
@jwt_auth
def stop_crawl_admin(request, crawl_id):
    try:
        data, return_status = CrawlService.stop_crawl(
            request.user,
            crawl_id
        )
    except Exception as e:
        return Response({'msg': str(e)}, status=status.HTTP_400_BAD_REQUEST)

    return Response(data, status=return_status)

@api_view(['POST'])
@api_key_auth
@throttle_classes([ConcurrencyThrottleApiKey])
def stop_crawl_api(request, crawl_id):
    try:
        data, return_status = CrawlService.stop_crawl(
            request.user,
            crawl_id
        )
    except Exception as e:
        return Response({'msg': str(e)}, status=status.HTTP_400_BAD_REQUEST)

    return Response(data, status=return_status)

@api_view(['GET'])
@jwt_auth
def get_crawl_status_admin(request, crawl_id):
    try:
        data, return_status = CrawlService.get_crawl_status(
            request.user,
            crawl_id
        )
    except Exception as e:
        return Response({'msg': str(e)}, status=status.HTTP_400_BAD_REQUEST)

    return Response(data, status=return_status)

@api_view(['GET'])
@api_key_auth
@throttle_classes([ConcurrencyThrottleApiKey])
def get_crawl_status_api(request, crawl_id):
    try:
        data, return_status = CrawlService.get_crawl_status(
            request.user,
            crawl_id
        )
    except Exception as e:
        return Response({'msg': str(e)}, status=status.HTTP_400_BAD_REQUEST)

    return Response(data, status=return_status)

@api_view(['POST'])
@combined_auth
def submit_guru_creation_form(request):
    """
    Handle submission of guru creation forms.
    """
    try:
        name = request.data.get('name')
        email = request.data.get('email')
        github_repo = request.data.get('github_repo')
        docs_url = request.data.get('docs_url')
        use_case = request.data.get('use_case')
        source = request.data.get('source', 'unknown')

        if not all([name, email, docs_url]):
            return Response({
                'error': 'Missing required fields. Please provide name, email, and documentation root url.'
            }, status=status.HTTP_400_BAD_REQUEST)

        # Create form submission
        GuruCreationForm.objects.create(
            name=name,
            email=email,
            github_repo=github_repo,
            docs_url=docs_url,
            use_case=use_case,
            source=source
        )

        return Response({
            'message': 'Your guru creation request has been submitted successfully.'
        }, status=status.HTTP_201_CREATED)

    except Exception as e:
        logger.error(f'Error processing guru creation form: {e}', exc_info=True)
        return Response({
            'error': 'An error occurred while processing your request.'
        }, status=status.HTTP_500_INTERNAL_SERVER_ERROR)

@api_view(['POST'])
@jwt_auth
def fetch_youtube_playlist_admin(request):
    url = request.data.get('url')
    if not url:
        return Response({'error': 'URL is required'}, status=status.HTTP_400_BAD_REQUEST)

    try:
        data, return_status = YouTubeService.fetch_playlist(url)
    except Exception as e:
        return Response({'error': str(e)}, status=status.HTTP_400_BAD_REQUEST)

    return Response(data, status=return_status)

@api_view(['POST'])
@api_key_auth
@throttle_classes([ConcurrencyThrottleApiKey])
def fetch_youtube_playlist_api(request):
    url = request.data.get('url')
    if not url:
        return Response({'error': 'URL is required'}, status=status.HTTP_400_BAD_REQUEST)

    try:
        data, return_status = YouTubeService.fetch_playlist(url)
    except Exception as e:
        return Response({'error': str(e)}, status=status.HTTP_400_BAD_REQUEST)
    return Response(data, status=return_status)

@api_view(['POST'])
@jwt_auth
def fetch_youtube_channel_admin(request):
    url = request.data.get('url')
    if not url:
        return Response({'error': 'URL is required'}, status=status.HTTP_400_BAD_REQUEST)

    try:
        data, return_status = YouTubeService.fetch_channel(url)
    except Exception as e:
        return Response({'error': str(e)}, status=status.HTTP_400_BAD_REQUEST)
    return Response(data, status=return_status)

@api_view(['POST'])
@api_key_auth
@throttle_classes([ConcurrencyThrottleApiKey])
def fetch_youtube_channel_api(request):
    url = request.data.get('url')
    if not url:
        return Response({'error': 'URL is required'}, status=status.HTTP_400_BAD_REQUEST)

    try:
        data, return_status = YouTubeService.fetch_channel(url)
    except Exception as e:
        return Response({'error': str(e)}, status=status.HTTP_400_BAD_REQUEST)
    return Response(data, status=return_status)

@api_view(['GET', 'POST'])
def github_webhook(request):
    if request.method != 'POST':
        return Response({'message': 'Webhook received'}, status=status.HTTP_200_OK)

    body = request.body
    data = request.data
    installation_id = data.get('installation', {}).get('id')
    
    if not installation_id:
        logger.error("No installation ID found in webhook payload")
        return Response({'message': 'No installation ID found'}, status=status.HTTP_400_BAD_REQUEST)

    # Try to get integration from cache first
    cache = caches['alternate']
    cache_key = f"github_integration:{installation_id}"
    integration = cache.get(cache_key)
    
    if not integration:
        try:
            # If not in cache, get from database
            integration = Integration.objects.get(type=Integration.Type.GITHUB, external_id=installation_id)
            # Set cache timeout to 0. This is because dynamic updates are not immediately reflected
            # And this may result in bad UX, and false positive bug reports
            cache.set(cache_key, integration, timeout=0)
        except Integration.DoesNotExist:
            logger.error(f"No integration found for installation {installation_id}", exc_info=True)
            return Response({'message': 'No integration found'}, status=status.HTTP_400_BAD_REQUEST)

    assert integration is not None

    bot_name = integration.github_bot_name
    github_handler = GithubAppHandler(integration)
    # Verify GitHub webhook signature
    try:
        signature_header = request.headers.get('x-hub-signature-256')
        github_handler.verify_signature(body, signature_header)
    except GithubAppHandlerError as e:
        logger.error(f"GitHub webhook signature verification failed: {e}")
        return Response({'message': 'Invalid signature'}, status=status.HTTP_403_FORBIDDEN)

    try:
        # Get event type and validate
        event_type = GitHubEventHandler.find_github_event_type(data)
        if not GitHubEventHandler.is_supported_event(event_type):
            return Response({'message': 'Webhook received'}, status=status.HTTP_200_OK)

        # Get the appropriate event handler
        event_handler = GitHubEventFactory.get_handler(event_type, integration, github_handler)
        
        # Extract event data
        event_data = event_handler.extract_event_data(data)
        
        # Find the appropriate channel
        channel = None
        for channel_itr in integration.channels:
            if channel_itr['name'] == event_data['repository_name']:
                channel = channel_itr
                break

        if not channel:
            logger.error(f"No channel found for repository {event_data['repository_name']}", exc_info=True)
            return Response({'message': 'No channel found'}, status=status.HTTP_400_BAD_REQUEST)

        # Check if we should answer
        if not github_handler.will_answer(event_data['body'], bot_name, event_type, channel['mode']):
            return Response({'message': 'Webhook received'}, status=status.HTTP_200_OK)

        # Create a new binge
        binge = create_fresh_binge(integration.guru_type, None)
        guru_type = integration.guru_type.slug
        
        # Create request using APIRequestFactory
        factory = APIRequestFactory()
        
        # Prepare payload for the API
        payload = {
            'question': github_handler.cleanup_user_question(event_data['body'], bot_name),
            'stream': False,
            'short_answer': True,
            'fetch_existing': False,
            'session_id': binge.id
        }

        if event_data['api_url']:
            payload['github_api_url'] = event_data['api_url']
        
        # Create request with API key from integration
        request = factory.post(
            f'/api/v1/{guru_type}/answer/',
            payload,
            HTTP_X_API_KEY=integration.api_key.key,
            format='json'
        )
        
        # Call api_answer directly
        response = api_answer(request, guru_type)
        
        # Handle the response using the event handler
        event_handler.handle_response(response, event_data, bot_name)

    except Exception as e:
        logger.error(f"Error processing GitHub webhook: {e}", exc_info=True)
        return Response({'message': str(e)}, status=status.HTTP_500_INTERNAL_SERVER_ERROR)
            
    return Response({'message': 'Webhook received'}, status=status.HTTP_200_OK)

@api_view(['POST'])
@jwt_auth
def list_jira_issues(request, integration_id):
    """
    List Jira issues for a specific integration using a JQL query.
    Requires integration_id in the path and accepts 'jql' as a query parameter.
    """
    try:
        integration = Integration.objects.get(id=integration_id)
    except Integration.DoesNotExist:
        return Response({'msg': 'Integration not found'}, status=status.HTTP_404_NOT_FOUND)

    # Validate user permission (e.g., maintainer or admin)
    try:
        get_guru_type_object_by_maintainer(integration.guru_type.slug, request)
    except PermissionError:
        return Response({'msg': 'Forbidden'}, status=status.HTTP_403_FORBIDDEN)
    except NotFoundError:
        # This shouldn't happen if integration exists, but good practice
        return Response({'msg': 'Associated Guru type not found'}, status=status.HTTP_404_NOT_FOUND)

    # Validate integration type
    if integration.type != Integration.Type.JIRA:
        return Response({'msg': 'This integration is not a Jira integration.'}, status=status.HTTP_400_BAD_REQUEST)

    # Get JQL from query params, default if not provided
    jql_query = request.data.get('jql')
    if not jql_query:
        jql_query = 'ORDER BY created DESC'

    try:
        jira_requester = JiraRequester(integration)
        issues = jira_requester.list_issues(jql=jql_query)
        return Response({'issues': issues, 'issue_count': len(issues)}, status=status.HTTP_200_OK)
    except ValueError as e:
        # Handle specific errors from JiraRequester
        error_str = str(e)
        if "Invalid Jira credentials" in error_str:
             return Response({'msg': 'Invalid Jira credentials.'}, status=status.HTTP_401_UNAUTHORIZED)
        elif "Jira API access forbidden" in error_str:
             return Response({'msg': 'Jira API access forbidden. Check user permissions or API key scope.'}, status=status.HTTP_403_FORBIDDEN)
        else:
             logger.error(f"Error listing Jira issues for integration {integration_id}: {e}", exc_info=True)
             return Response({'msg': f'Failed to list Jira issues: {error_str}'}, status=status.HTTP_500_INTERNAL_SERVER_ERROR)
    except Exception as e:
        logger.error(f"Unexpected error listing Jira issues for integration {integration_id}: {e}", exc_info=True)
        return Response({'msg': 'An unexpected error occurred.'}, status=status.HTTP_500_INTERNAL_SERVER_ERROR)

<<<<<<< HEAD
@api_view(['POST'])
@jwt_auth
def validate_ollama_url(request):
    """
    Validate if an Ollama URL is accessible and return available models
    """
    url = request.data.get('url')
    if not url:
        return Response({'error': 'URL is required'}, status=400)
    
    requester = OllamaRequester(url)
    is_healthy, models, error = requester.check_ollama_health()
    
    if not is_healthy:
        return Response({
            'is_valid': False,
            'error': error
        }, status=400)
    
    return Response({
        'is_valid': True,
        'models': models
    })
=======
@api_view(['GET'])
@jwt_auth
def list_zendesk_tickets(request, integration_id):
    """
    List Zendesk tickets for a specific integration.
    Requires integration_id in the path.
    """
    try:
        integration = Integration.objects.get(id=integration_id)
    except Integration.DoesNotExist:
        return Response({'msg': 'Integration not found'}, status=status.HTTP_404_NOT_FOUND)

    # Validate user permission (e.g., maintainer or admin)
    try:
        get_guru_type_object_by_maintainer(integration.guru_type.slug, request)
    except PermissionError:
        return Response({'msg': 'Forbidden'}, status=status.HTTP_403_FORBIDDEN)
    except NotFoundError:
        return Response({'msg': 'Associated Guru type not found'}, status=status.HTTP_404_NOT_FOUND)

    # Validate integration type
    if integration.type != Integration.Type.ZENDESK:
        return Response({'msg': 'This integration is not a Zendesk integration.'}, status=status.HTTP_400_BAD_REQUEST)

    try:
        zendesk_requester = ZendeskRequester(integration)
        tickets = zendesk_requester.list_tickets()
        return Response({'tickets': tickets, 'ticket_count': len(tickets)}, status=status.HTTP_200_OK)
    except ValueError as e:
        # Handle specific errors from ZendeskRequester
        error_str = str(e)
        if "Zendesk credentials" in error_str:
             return Response({'msg': 'Missing or invalid Zendesk credentials.'}, status=status.HTTP_401_UNAUTHORIZED)
        elif "Authentication failed" in error_str:
             return Response({'msg': 'Zendesk authentication failed. Check email and API token.'}, status=status.HTTP_401_UNAUTHORIZED)
        elif "Permission denied" in error_str:
             return Response({'msg': 'Zendesk permission denied. Check API token scope.'}, status=status.HTTP_403_FORBIDDEN)
        elif "Resource not found" in error_str or "invalid Zendesk domain" in error_str:
            return Response({'msg': 'Zendesk resource not found or invalid domain.'}, status=status.HTTP_404_NOT_FOUND)
        elif "rate limit exceeded" in error_str:
            return Response({'msg': 'Zendesk API rate limit exceeded.'}, status=status.HTTP_429_TOO_MANY_REQUESTS)
        else:
             logger.error(f"Error listing Zendesk tickets for integration {integration_id}: {e}", exc_info=True)
             return Response({'msg': f'Failed to list Zendesk tickets: {error_str}'}, status=status.HTTP_500_INTERNAL_SERVER_ERROR)
    except Exception as e:
        logger.error(f"Unexpected error listing Zendesk tickets for integration {integration_id}: {e}", exc_info=True)
        return Response({'msg': 'An unexpected error occurred.'}, status=status.HTTP_500_INTERNAL_SERVER_ERROR)

@api_view(['GET'])
@jwt_auth
def list_zendesk_articles(request, integration_id):
    """
    List Zendesk help center articles for a specific integration.
    Requires integration_id in the path.
    """
    try:
        integration = Integration.objects.get(id=integration_id)
    except Integration.DoesNotExist:
        return Response({'msg': 'Integration not found'}, status=status.HTTP_404_NOT_FOUND)

    # Validate user permission (e.g., maintainer or admin)
    try:
        get_guru_type_object_by_maintainer(integration.guru_type.slug, request)
    except PermissionError:
        return Response({'msg': 'Forbidden'}, status=status.HTTP_403_FORBIDDEN)
    except NotFoundError:
        return Response({'msg': 'Associated Guru type not found'}, status=status.HTTP_404_NOT_FOUND)

    # Validate integration type
    if integration.type != Integration.Type.ZENDESK:
        return Response({'msg': 'This integration is not a Zendesk integration.'}, status=status.HTTP_400_BAD_REQUEST)

    try:
        zendesk_requester = ZendeskRequester(integration)
        articles = zendesk_requester.list_articles()
        return Response({'articles': articles, 'article_count': len(articles)}, status=status.HTTP_200_OK)
    except ValueError as e:
        # Handle specific errors from ZendeskRequester
        error_str = str(e)
        if "Zendesk credentials" in error_str:
             return Response({'msg': 'Missing or invalid Zendesk credentials.'}, status=status.HTTP_401_UNAUTHORIZED)
        elif "Authentication failed" in error_str:
             return Response({'msg': 'Zendesk authentication failed. Check email and API token.'}, status=status.HTTP_401_UNAUTHORIZED)
        elif "Permission denied" in error_str:
             return Response({'msg': 'Zendesk permission denied. Check API token scope.'}, status=status.HTTP_403_FORBIDDEN)
        elif "Resource not found" in error_str or "invalid Zendesk domain" in error_str:
            return Response({'msg': 'Zendesk resource not found or invalid domain.'}, status=status.HTTP_404_NOT_FOUND)
        elif "rate limit exceeded" in error_str:
            return Response({'msg': 'Zendesk API rate limit exceeded.'}, status=status.HTTP_429_TOO_MANY_REQUESTS)
        else:
             logger.error(f"Error listing Zendesk articles for integration {integration_id}: {e}", exc_info=True)
             return Response({'msg': f'Failed to list Zendesk articles: {error_str}'}, status=status.HTTP_500_INTERNAL_SERVER_ERROR)
    except Exception as e:
        logger.error(f"Unexpected error listing Zendesk articles for integration {integration_id}: {e}", exc_info=True)
        return Response({'msg': 'An unexpected error occurred.'}, status=status.HTTP_500_INTERNAL_SERVER_ERROR)
>>>>>>> 67ce8aa0
<|MERGE_RESOLUTION|>--- conflicted
+++ resolved
@@ -3170,31 +3170,6 @@
         logger.error(f"Unexpected error listing Jira issues for integration {integration_id}: {e}", exc_info=True)
         return Response({'msg': 'An unexpected error occurred.'}, status=status.HTTP_500_INTERNAL_SERVER_ERROR)
 
-<<<<<<< HEAD
-@api_view(['POST'])
-@jwt_auth
-def validate_ollama_url(request):
-    """
-    Validate if an Ollama URL is accessible and return available models
-    """
-    url = request.data.get('url')
-    if not url:
-        return Response({'error': 'URL is required'}, status=400)
-    
-    requester = OllamaRequester(url)
-    is_healthy, models, error = requester.check_ollama_health()
-    
-    if not is_healthy:
-        return Response({
-            'is_valid': False,
-            'error': error
-        }, status=400)
-    
-    return Response({
-        'is_valid': True,
-        'models': models
-    })
-=======
 @api_view(['GET'])
 @jwt_auth
 def list_zendesk_tickets(request, integration_id):
@@ -3290,4 +3265,28 @@
     except Exception as e:
         logger.error(f"Unexpected error listing Zendesk articles for integration {integration_id}: {e}", exc_info=True)
         return Response({'msg': 'An unexpected error occurred.'}, status=status.HTTP_500_INTERNAL_SERVER_ERROR)
->>>>>>> 67ce8aa0
+
+
+@api_view(['POST'])
+@jwt_auth
+def validate_ollama_url(request):
+    """
+    Validate if an Ollama URL is accessible and return available models
+    """
+    url = request.data.get('url')
+    if not url:
+        return Response({'error': 'URL is required'}, status=400)
+    
+    requester = OllamaRequester(url)
+    is_healthy, models, error = requester.check_ollama_health()
+    
+    if not is_healthy:
+        return Response({
+            'is_valid': False,
+            'error': error
+        }, status=400)
+    
+    return Response({
+        'is_valid': True,
+        'models': models
+    })