--- conflicted
+++ resolved
@@ -1,15 +1,8 @@
-<<<<<<< HEAD
-from datetime import UTC, datetime, timedelta
 from asgiref.sync import sync_to_async
 from slack_sdk.errors import SlackApiError
 import json
 import logging
-import time
 import aiohttp
-=======
-import json
-import logging
->>>>>>> c7d1fffe
 import random
 import string
 import time
@@ -23,7 +16,6 @@
 from django.db.models import Q
 from django.http import StreamingHttpResponse
 from django.views.decorators.csrf import csrf_exempt
-<<<<<<< HEAD
 from slack_sdk import WebClient
 from core.requester import GeminiRequester, OpenAIRequester, RerankerRequester
 from core.data_sources import PDFStrategy, WebsiteStrategy, YouTubeStrategy, GitHubRepoStrategy
@@ -60,13 +52,10 @@
 from rest_framework import status
 from rest_framework.permissions import IsAuthenticated
 from .integrations import IntegrationFactory
-=======
-from rest_framework import status
 from rest_framework.decorators import api_view, parser_classes, throttle_classes
 from rest_framework.pagination import PageNumberPagination
 from rest_framework.parsers import FormParser, MultiPartParser
 from rest_framework.response import Response
->>>>>>> c7d1fffe
 
 from core.auth import (
     api_key_auth,
@@ -208,37 +197,6 @@
         existing_question = None
     times['existence_check'] = time.time() - existence_start
 
-<<<<<<< HEAD
-    if existing_question and not is_question_dirty(existing_question):
-        response = {
-            'question': existing_question.question,
-            'question_slug': existing_question.slug,
-            'description': existing_question.description,
-            'user_question': existing_question.user_question,
-            'valid_question': True,
-            'completion_tokens': 0,
-            'prompt_tokens': 0,
-            'cached_prompt_tokens': 0,
-            "jwt" : generate_jwt(),
-        }
-        existence_check_time = time.time() - existence_check_start
-        times = {
-            'payload_time': payload_time,
-            'existence_check_time': existence_check_time,
-            'endpoint_start': endpoint_start,
-        }
-        if settings.LOG_STREAM_TIMES:
-            logger.info(f'Summary times: {times}')
-        return Response(response, status=status.HTTP_200_OK)
-    
-    existence_check_time = time.time() - existence_check_start
-
-    summary_start = time.time()
-    answer = get_question_summary(question, guru_type, binge, short_answer=False)
-    summary_time = time.time() - summary_start
-
-    endpoint_time = time.time() - endpoint_start
-=======
     if existing_question:
         dirtiness_start = time.time()
         is_dirty = is_question_dirty(existing_question)
@@ -263,9 +221,8 @@
         question, 
         guru_type, 
         binge, 
-        widget=False
+        short_answer=False
     )
->>>>>>> c7d1fffe
 
     times['get_question_summary'] = get_question_summary_times
 
