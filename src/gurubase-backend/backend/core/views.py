from asgiref.sync import sync_to_async
from rest_framework.test import APIRequestFactory
from slack_sdk.errors import SlackApiError
import json
import logging
import aiohttp
import random
import string
import time
from datetime import UTC, datetime, timedelta
from typing import Generator
import re
from accounts.models import User
from django.conf import settings
from django.core.cache import caches
from django.core.exceptions import ValidationError
from django.db.models import Q
from django.http import StreamingHttpResponse
from django.views.decorators.csrf import csrf_exempt
from slack_sdk import WebClient
from core.github.exceptions import GithubAppHandlerError
from core.requester import ConfluenceRequester, GeminiRequester, OpenAIRequester, OllamaRequester
from core.data_sources import CrawlService, YouTubeService
from core.serializers import WidgetIdSerializer, BingeSerializer, DataSourceSerializer, GuruTypeSerializer, GuruTypeInternalSerializer, QuestionCopySerializer, FeaturedDataSourceSerializer, APIKeySerializer, DataSourceAPISerializer, SettingsSerializer
from core.auth import auth, follow_up_examples_auth, jwt_auth, combined_auth, stream_combined_auth, api_key_auth
from core.gcp import replace_media_root_with_base_url, replace_media_root_with_nginx_base_url
from core.models import CrawlState, FeaturedDataSource, Question, ContentPageStatistics, Settings, WidgetId, Binge, DataSource, GuruType, Integration, Thread, APIKey, GuruCreationForm
from accounts.models import User
from core.utils import (
    # Authentication & validation
    check_binge_auth, create_fresh_binge, decode_guru_slug, encode_guru_slug, generate_jwt, validate_binge_follow_up,
    validate_guru_type, validate_image, 
    
    # Question & answer handling
    get_question_summary, 
    handle_failed_root_reanswer, is_question_dirty, search_question,
    stream_question_answer, stream_and_save,
    
    # Content formatting & generation
    format_references, format_trust_score, format_date_updated,
    generate_og_image, 
    
    # Data management
    create_binge_helper, create_custom_guru_type_slug,
    create_guru_type_object, upload_image_to_storage,
    
)
from core.guru_types import get_guru_type_object, get_guru_types, get_guru_type_object_by_maintainer, get_auth0_user
from core.exceptions import IntegrityError, PermissionError, NotFoundError
from rest_framework.decorators import api_view, parser_classes
from rest_framework.parsers import MultiPartParser, FormParser
from rest_framework.response import Response
from rest_framework import status
from core.integrations.helpers import IntegrationError, cleanup_title, get_trust_score_emoji, strip_first_header, NotEnoughData, NotRelated
from core.integrations.factory import IntegrationFactory
from rest_framework.decorators import api_view, parser_classes, throttle_classes
from rest_framework.pagination import PageNumberPagination
from rest_framework.parsers import FormParser, MultiPartParser
from rest_framework.response import Response

from core.auth import (
    api_key_auth,
    auth,
    combined_auth,
    follow_up_examples_auth,
    jwt_auth,
    stream_combined_auth,
    widget_id_auth,
)
from core.exceptions import NotFoundError, PermissionError
from core.gcp import replace_media_root_with_nginx_base_url
from core.guru_types import (
    get_auth0_user,
    get_guru_type_object,
    get_guru_type_object_by_maintainer,
    get_guru_types,
)
from core.handlers.response_handlers import (
    APIResponseHandler,
    DataSourceResponseHandler,
    WidgetResponseHandler,
)
from core.models import (
    APIKey,
    Binge,
    ContentPageStatistics,
    DataSource,
    FeaturedDataSource,
    GuruType,
    Question,
    WidgetId,
    Integration,
)
from core.requester import GeminiRequester, JiraRequester, ZendeskRequester
from core.serializers import (
    APIKeySerializer,
    BingeSerializer,
    DataSourceAPISerializer,
    DataSourceSerializer,
    FeaturedDataSourceSerializer,
    GuruTypeInternalSerializer,
    GuruTypeSerializer,
    QuestionCopySerializer,
    WidgetIdSerializer,
)
from core.services.data_source_service import DataSourceService
from core.throttling import ConcurrencyThrottleApiKey
from core.utils import (
    APIAskResponse,
    APIType,
    api_ask,
    check_binge_auth,
    create_binge_helper,
    create_custom_guru_type_slug,
    create_guru_type_object,
    format_date_updated,
    format_references,
    format_trust_score,
    generate_jwt,
    generate_og_image,
    get_question_summary,
    handle_failed_root_reanswer,
    is_question_dirty,
    search_question,
    stream_and_save,
    stream_question_answer,
    upload_image_to_storage,
    validate_binge_follow_up,
    validate_guru_type,
    validate_image,
)
from core.integrations.rest_commands import GetIntegrationCommand, DeleteIntegrationCommand, CreateIntegrationCommand
from .github.event_handler import GitHubEventFactory, GitHubEventHandler
from .github.app_handler import GithubAppHandler


logger = logging.getLogger(__name__)

def conditional_csrf_exempt(view_func):
    """Decorator to conditionally apply csrf_exempt based on settings"""
    if settings.ENV == 'selfhosted':
        return csrf_exempt(view_func)
    else:
        return view_func

@api_view(['POST'])
@combined_auth
def summary(request, guru_type):
    from core.utils import get_default_settings
    times = {
        'payload_processing': 0,
        'existence_check': 0,
        'dirtiness_check': 0,
        'total': 0
    }

    if settings.ENV == 'selfhosted':
        default_settings = get_default_settings()
        valid = False
        if default_settings.ai_model_provider == Settings.AIProvider.OPENAI:
            valid = default_settings.is_openai_key_valid
            error_type = 'openai'
            reason = 'openai_key_invalid'
        elif default_settings.ai_model_provider == Settings.AIProvider.OLLAMA:
            valid = default_settings.is_ollama_url_valid and default_settings.is_ollama_base_model_valid and default_settings.is_ollama_embedding_model_valid
            error_type = 'ollama'
            if not default_settings.is_ollama_url_valid:
                reason = 'ollama_url_invalid'
            elif not (default_settings.is_ollama_base_model_valid and default_settings.is_ollama_embedding_model_valid):
                reason = 'ollama_model_invalid'
        if not valid:
            return Response({'msg': 'Invalid AI model provider settings', 'reason': reason, 'type': error_type}, status=490)


    if settings.ENV == 'selfhosted':
        user = None
    else:
        if request.user.is_anonymous:
            user = None
        else:
            user = request.user
    
    endpoint_start = time.time()
    validate_guru_type(guru_type)

    payload_start = time.time()
    try:
        data = request.data
        question = data.get('question')
        binge_id = data.get('binge_id')
        parent_question_slug = data.get('parent_question_slug')
    except Exception as e:
        logger.error(f'Error parsing request data: {e}', exc_info=True)
        question = None
        
    if question is None:
        return Response({'msg': "Please provide a question in the request body"}, status=status.HTTP_400_BAD_REQUEST)
    
    if binge_id:
        try:
            binge = Binge.objects.get(id=binge_id)
            if not check_binge_auth(binge, request.user):
                return Response({'msg': 'User does not have access to this binge'}, status=status.HTTP_401_UNAUTHORIZED)
        except Binge.DoesNotExist:
            return Response({'msg': 'Binge not found'}, status=status.HTTP_404_NOT_FOUND)
    else:
        binge = None
        
    if parent_question_slug:
        guru_type_object = get_guru_type_object(guru_type)
        parent_question = search_question(
            user, 
            guru_type_object,
            binge,
            parent_question_slug,
            question
        )
        if not parent_question:
            return Response({'msg': "Parent question not found"}, status=status.HTTP_404_NOT_FOUND)
    else:
        parent_question = None
        
    times['payload_processing'] = time.time() - payload_start

    existence_start = time.time()
    guru_type_object = get_guru_type_object(guru_type)
    
    if not binge:
        # Only check existence for non-binge. We want to re-answer the binge questions again, and save them as separate questions.
        existing_question = search_question(
            request.user, 
            guru_type_object, 
            binge, 
            None, 
            question
        )
    else:
        existing_question = None
    times['existence_check'] = time.time() - existence_start

    # if existing_question:
    #     dirtiness_start = time.time()
    #     is_dirty = is_question_dirty(existing_question)
    #     times['dirtiness_check'] = time.time() - dirtiness_start
        
    #     if not is_dirty:
    #         response = {
    #             'question': existing_question.question,
    #             'question_slug': existing_question.slug,
    #             'description': existing_question.description,
    #             'user_question': existing_question.user_question,
    #             'valid_question': True,
    #             'completion_tokens': 0,
    #             'prompt_tokens': 0,
    #             'cached_prompt_tokens': 0,
    #             "jwt": generate_jwt(),
    #         }
    #         times['total'] = time.time() - endpoint_start
    #         return Response(response, status=status.HTTP_200_OK)

    answer, get_question_summary_times = get_question_summary(
        question, 
        guru_type, 
        binge, 
        short_answer=False,
        parent_question=parent_question
    )

    times['get_question_summary'] = get_question_summary_times

    # if existing_question:
    #     answer['question_slug'] = existing_question.slug

    times['total'] = time.time() - endpoint_start
    
    if settings.LOG_STREAM_TIMES:
        logger.info(f'Summary times: {times}')

    answer['times'] = times

    return Response(answer, status=status.HTTP_200_OK)


@api_view(['POST'])
@stream_combined_auth
@conditional_csrf_exempt
def answer(request, guru_type):
    endpoint_start = time.time()
    
    if settings.ENV == 'selfhosted':
        user = None
    else:
        if request.user.is_anonymous:
            user = None
        else:
            user = request.user

    
    # jwt_start = time.time()
    # auth_jwt_token = request.headers.get('Authorization')
    # try:
    #     decode_jwt(auth_jwt_token)
    # except Exception as e:
    #     # except jwt.ExpiredSignatureError or etc.:
    #     logger.error(f'Failed to verify jwt on answer endpoint, exception: {e}', exc_info=True)
    #     return Response({'msg': "Unauthorized"}, status=status.HTTP_401_UNAUTHORIZED)
    
    validate_guru_type(guru_type)

    # jwt_time = time.time() - jwt_start    
    payload_start = time.time()
    try:
        data = request.data
        user_question = data.get('user_question')
        question = data.get('question')
        description = data.get('description')
        question_slug = data.get('question_slug')
        completion_tokens = data.get('completion_tokens')
        cached_prompt_tokens = data.get('cached_prompt_tokens')
        prompt_tokens = data.get('prompt_tokens')
        user_intent = data.get('user_intent')
        answer_length = data.get('answer_length')
        parent_question_slug = data.get('parent_question_slug')
        binge_id = data.get('binge_id')
        source = data.get('source', Question.Source.USER.value)   # RAW_QUESTION, USER, REDDIT, SUMMARY_QUESTION
        summary_times = data.get('times')
        enhanced_question = data.get('enhanced_question')
    except Exception as e:
        logger.error(f'Error parsing request data: {e}', exc_info=True)
        question = None

    if binge_id:
        try:
            binge = Binge.objects.get(id=binge_id)
        except Binge.DoesNotExist:
            return Response({'msg': 'Binge not found'}, status=status.HTTP_404_NOT_FOUND)
    else:
        binge = None
        
    if binge and not check_binge_auth(binge, user):
        return Response({'msg': 'User does not have access to this binge'}, status=status.HTTP_401_UNAUTHORIZED)
        
    if question is None or description is None or question_slug is None:
        return Response({'msg': "Please provide all the required fields (question, description, question_slug) in the request body"}, status=status.HTTP_400_BAD_REQUEST)

    if parent_question_slug:
        guru_type_object = get_guru_type_object(guru_type)
        parent_question = search_question(
            user, 
            guru_type_object,
            binge,
            parent_question_slug,
            None
        )
        if not parent_question:
            return Response({'msg': "Parent question not found"}, status=status.HTTP_404_NOT_FOUND)
    else:
        parent_question = None
        
    if binge and not check_binge_auth(binge, user):
        return Response({'msg': 'User does not have access to this binge'}, status=status.HTTP_401_UNAUTHORIZED)

    if settings.ENV != 'selfhosted':
        valid, msg = validate_binge_follow_up(parent_question, binge, user)
        if not valid:
            return Response({'msg': msg}, status=status.HTTP_405_METHOD_NOT_ALLOWED)

    # existing_question = check_if_question_exists(question, guru_type)
    # if existing_question:
    #     def stream_data():
    #        # Split the content into chunks. Here we assume each chunk is a line.
    #         content_chunks = existing_question.content.split('\n')
    #         for chunk in content_chunks:
    #             yield f"{chunk}\n"
    #             # Simulate delay between chunks
    #             time.sleep(0.1)
    #     return StreamingHttpResponse(stream_data(),content_type='text/event-stream')

    payload_time = time.time() - payload_start    
    stream_obj_start = time.time()
    try:
        response, prompt, links, context_vals, context_distances, reranked_scores, trust_score, processed_ctx_relevances, ctx_rel_usage, before_stream_times = stream_question_answer(
            question, 
            guru_type, 
            user_intent, 
            answer_length, 
            user_question, 
            source,
            enhanced_question,
            parent_question, 
            user,
        )
        if not response:
            if not binge:  # Only notify root questions
                handle_failed_root_reanswer(question_slug, guru_type, user_question, question)
            return Response({'msg': "Can not answer the question because of the lack of context"}, status=status.HTTP_406_NOT_ACCEPTABLE)
    except Exception as e:
        logger.error(f'Error while getting answer: {e}', exc_info=True)
        return Response({'msg': "An error occurred while getting the answer"}, status=status.HTTP_500_INTERNAL_SERVER_ERROR)

    times = {}
    times['before_stream'] = before_stream_times
    if summary_times:
        times['summary'] = summary_times

    return StreamingHttpResponse(stream_and_save(
        user_question, 
        question, 
        guru_type, 
        question_slug, 
        description, 
        response, 
        prompt, 
        links, 
        completion_tokens, 
        prompt_tokens, 
        cached_prompt_tokens, 
        context_vals, 
        context_distances, 
        times, 
        reranked_scores, 
        trust_score, 
        processed_ctx_relevances,
        ctx_rel_usage,
        enhanced_question,
        user,
        parent_question, 
        binge, 
        source,
    ), content_type='text/event-stream')


@api_view(['GET'])
@combined_auth
def question_detail(request, guru_type, slug):
    # This endpoint is only used for UI.
    # validate_guru_type(guru_type)

    
    user = request.user
    
    question_text = request.query_params.get('question')
    
    binge_id = request.query_params.get('binge_id')
    if binge_id:
        try:
            binge = Binge.objects.get(id=binge_id)
        except Binge.DoesNotExist:
            return Response({'msg': 'Binge not found'}, status=status.HTTP_404_NOT_FOUND)
    else:
        binge = None

    if binge and not check_binge_auth(binge, user):
        return Response({'msg': 'User does not have access to this binge'}, status=status.HTTP_401_UNAUTHORIZED)

    guru_type_object = get_guru_type_object(guru_type)
    question = search_question(
        user, 
        guru_type_object, 
        binge, 
        slug, 
        None, # Do not search questions by question text, as we want to ask the same question again. This is not the case for integrations or API, but only for UI.
        allow_maintainer_access=True
    )
    if not question:
        return Response({'msg': 'Question does not exist'}, status=status.HTTP_404_NOT_FOUND)

    similar_questions = question.similar_questions

    question_data = {
        'slug': question.slug,
        'parent_slug': question.parent.slug if question.parent else None,
        'question': question.question,
        'content': question.content,
        'description': question.description,
        'references': format_references(question.references),
        'noindex': not question.add_to_sitemap,
        'trust_score': format_trust_score(question.trust_score),
        'similar_questions': similar_questions,
        'og_image_url': question.og_image_url,
        'dirty': is_question_dirty(question),
        'date_updated': format_date_updated(question.date_updated),
        'date_created_meta': question.date_created,
        'date_updated_meta': question.date_updated,
        'follow_up_questions': question.follow_up_questions,
        'source': question.source
    }

    return Response(question_data)


@api_view(['GET'])
@auth
def guru_types(request):
    # Default get all active guru types. If ?all=1, get all guru types.
    get_all = request.query_params.get('all', '0')
    if get_all == '1':
        return Response(get_guru_types(only_active=False), status=status.HTTP_200_OK)
    else:
        return Response(get_guru_types(only_active=True), status=status.HTTP_200_OK)

@api_view(['GET'])
@auth
def guru_type(request, slug):
    guru_type_object = get_guru_type_object(slug)
    serializer = GuruTypeInternalSerializer(guru_type_object)
    return Response(serializer.data, status=status.HTTP_200_OK)

@api_view(['GET'])
@jwt_auth
def my_gurus(request, guru_slug=None):
    try:
        if settings.ENV == 'selfhosted':
            user = None
        else:
            user = User.objects.get(auth0_id=request.auth0_id)

        if guru_slug:
            sub_query = GuruType.objects.filter(slug=guru_slug)
        else:
            sub_query = GuruType.objects.all()

        if sub_query.count() == 0 and guru_slug:
            return Response({'msg': 'Guru not found'}, status=status.HTTP_404_NOT_FOUND)

        if settings.ENV == 'selfhosted' or user.is_admin:
            user_gurus = sub_query.filter(active=True).order_by('-date_created')
        else:
            user_gurus = sub_query.filter(maintainers=user, active=True).order_by('-date_created')
        
        gurus_data = []
        for guru in user_gurus:

            widget_ids = WidgetId.objects.filter(guru_type=guru)

            if settings.ENV == 'selfhosted':
                icon_url = replace_media_root_with_nginx_base_url(guru.icon_url)
            else:
                icon_url = guru.icon_url            

            gurus_data.append({
                'id': guru.id,
                'name': guru.name,
                'slug': guru.slug,
                'icon': icon_url,
                'icon_url': icon_url,
                'domain_knowledge': guru.domain_knowledge,
                'youtubeCount': 0,
                'pdfCount': 0,
                'websiteCount': 0,
                'youtube_limit': guru.youtube_count_limit,
                'website_limit': guru.website_count_limit,
                'pdf_size_limit_mb': guru.pdf_size_limit_mb,
                'jira_limit': guru.jira_count_limit,
                'zendesk_limit': guru.zendesk_count_limit,
                'widget_ids': WidgetIdSerializer(widget_ids, many=True).data,
                'github_repo_limit': guru.github_repo_count_limit
            })
        
        if guru_slug:
            return Response(gurus_data[0], status=status.HTTP_200_OK)
        else:
            return Response(gurus_data, status=status.HTTP_200_OK)
    except Exception as e:
        logger.error(f'Error while fetching user gurus: {e}', exc_info=True)
        return Response({'msg': str(e)}, status=500)


@api_view(['GET'])
@auth
def default_questions(request, guru_type):
    try:
        questions = Question.objects.filter(default_question=True, guru_type__slug=guru_type).values('slug', 'question', 'description')
    except Exception as e:
        logger.error(f'Error while fetching default questions: {e}', exc_info=True)
        return Response({'msg': "An error occurred while fetching default questions"}, status=status.HTTP_500_INTERNAL_SERVER_ERROR)

    return Response(questions, status=status.HTTP_200_OK)


@api_view(['POST'])
@auth
def record_page_visit(request, guru_type):
    return Response(status=status.HTTP_200_OK)
    content_slug = request.data.get('content_slug')
    fingerprint = request.data.get('fingerprint')
    
    if not content_slug or not fingerprint:
        return Response({'msg': 'content_slug and fingerprint are required'}, status=status.HTTP_400_BAD_REQUEST)

    validate_guru_type(guru_type)

    cache_key = f"visit:{guru_type}:{content_slug}:{fingerprint}"
    cache = caches['alternate']

    # Check if this fingerprint has visited in the last hour
    if not cache.get(cache_key):
        try:
            question = Question.objects.get(slug=content_slug, guru_type__slug=guru_type)
            stats, created = ContentPageStatistics.objects.get_or_create(question=question)
            stats.view_count += 1
            stats.save()

            # Set cache to expire in 1 hour
            cache.set(cache_key, True, 1 * 60 * 60)
        except Question.DoesNotExist:
            return Response({'msg': 'Question not found'}, status=status.HTTP_404_NOT_FOUND)

    return Response(status=status.HTTP_200_OK)


@api_view(['POST'])
@auth
def record_vote(request, guru_type):

    content_slug = request.data.get('content_slug')
    vote_type = request.data.get('vote_type')  # 'upvote' or 'downvote'
    fingerprint = request.data.get('fingerprint')

    if not content_slug or vote_type not in ['upvote', 'downvote'] or not fingerprint:
        return Response({'msg': 'Invalid parameters'}, status=status.HTTP_400_BAD_REQUEST)

    validate_guru_type(guru_type)

    cache_key = f"vote:{guru_type}:{content_slug}:{fingerprint}"
    cache = caches['alternate']

    # Check if this fingerprint has voted in the last 24 hours
    if not cache.get(cache_key):
        try:
            question = Question.objects.get(slug=content_slug, guru_type__slug=guru_type)
            stats, created = ContentPageStatistics.objects.get_or_create(question=question)
            
            if vote_type == 'upvote':
                stats.upvotes += 1
            elif vote_type == 'downvote':
                stats.downvotes += 1
            else:
                return Response({'msg': 'Invalid vote type'}, status=status.HTTP_400_BAD_REQUEST)
            
            stats.save()

            # Set cache to expire in 24 hours
            cache.set(cache_key, True, 24 * 60 * 60)

            return Response(status=status.HTTP_200_OK)
        except Question.DoesNotExist:
            return Response({'msg': 'Question not found'}, status=status.HTTP_404_NOT_FOUND)
    else:
        return Response(status=status.HTTP_200_OK)

        
@api_view(['GET'])
@auth
def get_processed_raw_questions(request):
    page_num = request.query_params.get('page_num')
    page_size = 100

    if not page_num:
        return Response({'msg': 'Page num must be included'}, status=status.HTTP_400_BAD_REQUEST)
    try:
        page_num = int(page_num)
    except ValueError:
        return Response({'msg': 'Page num must be an integer'}, status=status.HTTP_400_BAD_REQUEST)
    
    raw_questions = Question.objects.filter(source=Question.Source.RAW_QUESTION).order_by('date_created')
    start = (page_num - 1) * page_size
    end = page_num * page_size
    raw_questions = raw_questions[start:end]
    serializer = QuestionCopySerializer(raw_questions, many=True)
    return Response(serializer.data, status=status.HTTP_200_OK)


@api_view(['GET'])
@auth
def og_image_generate(request,question_id):
    url, success = generate_og_image(question_id)
    if success:
        return Response({'msg': "OG Image generated", "url": "not implemented yet"}, status=status.HTTP_200_OK)
    else:
        return Response({'msg': "Error generating OG Image"}, status=status.HTTP_500_INTERNAL_SERVER_ERROR)


@api_view(['GET'])
@auth
def get_guru_type_resources(request, guru_type):
    try:
        resources = []

        # Add featured data sources first
        featured_data_sources = FeaturedDataSource.objects.filter(guru_type__slug=guru_type, active=True)
        serializer = FeaturedDataSourceSerializer(featured_data_sources, many=True)
        
        for data_source in serializer.data:
            resources.append({
                "title": data_source['title'],
                "description": data_source['description'],
                "icon": data_source['icon_url'],
                "url": data_source['url']
            })

        response_data = {
            'guru_type': guru_type,
            'total_resources': len(resources),
            'resources': resources
        }

        return Response(response_data, status=status.HTTP_200_OK)

    except GuruType.DoesNotExist:
        logger.warning(f'Guru type "{guru_type}" not found')
        return Response({'msg': f'Guru type "{guru_type}" not found'}, status=status.HTTP_404_NOT_FOUND)
    except Exception as e:
        logger.error(f'Error while getting guru type resources: {e}', exc_info=True)
        return Response({'msg': str(e)}, status=status.HTTP_500_INTERNAL_SERVER_ERROR)

def create_guru_type(name, domain_knowledge, intro_text, stackoverflow_tag, stackoverflow_source, image, maintainer=None):
    """Utility function to handle guru type creation logic"""
    if not name or len(name) < 2:
        raise ValueError('Guru type name must be at least 2 characters')
    if len(name) > 18:
        raise ValueError('Guru type name must not exceed 18 characters')

    error, split = validate_image(image)
    if error:
        raise ValueError(error)

    name_without_extension = split[0].replace(' ', '_')
    extension = split[1]

    error, icon_url = upload_image_to_storage(image, name_without_extension, extension)
    if error:
        raise ValueError(error)

    try:
        slug = create_custom_guru_type_slug(name)
    except Exception as e:
        logger.error(f'Error while slugifying the name: {e}', exc_info=True)
        raise ValueError(e.args[0])

    if len(slug) < 2:
        raise ValueError('Guru type name must be at least 2 characters')
    
    if GuruType.objects.filter(slug=slug).exists():
        raise ValueError(f'Guru type {slug} already exists')

    try:
        guru_type_object = create_guru_type_object(
            slug, name, intro_text, domain_knowledge, icon_url, 
            stackoverflow_tag, stackoverflow_source, maintainer
        )
    except ValidationError as e:
        raise
    except Exception as e:
        logger.error(f'Error while creating guru type: {e}', exc_info=True)
        raise ValueError(e.args[0])
        
    return guru_type_object

@api_view(['POST'])
@auth
def create_guru_type_internal(request):
    data = request.data
    try:
        guru_type_object = create_guru_type(
            name=data.get('name'),
            domain_knowledge=data.get('domain_knowledge'),
            intro_text=data.get('intro_text'),
            stackoverflow_tag=data.get('stackoverflow_tag', ""),
            stackoverflow_source=data.get('stackoverflow_source', False),
            image=request.FILES.get('icon_image'),
        )
        return Response(GuruTypeSerializer(guru_type_object).data, status=status.HTTP_200_OK)
    except ValueError as e:
        return Response({'msg': str(e)}, status=status.HTTP_400_BAD_REQUEST)

@api_view(['POST'])
@jwt_auth
def create_guru_type_frontend(request):
    try:
        if settings.ENV == 'selfhosted':
            user = None
        else:
            user = get_auth0_user(request.auth0_id)
            if not user.is_admin:
                raise PermissionError(f'User {user.auth0_id} is not an admin')
    except PermissionError:
        return Response({'msg': 'Forbidden'}, status=status.HTTP_403_FORBIDDEN)
    
    data = request.data
    try:
        guru_type_object = create_guru_type(
            name=data.get('name'),
            domain_knowledge=data.get('domain_knowledge'),
            intro_text=data.get('intro_text'),
            stackoverflow_tag=data.get('stackoverflow_tag', ""),
            stackoverflow_source=data.get('stackoverflow_source', False),
            image=request.FILES.get('icon_image'),
            maintainer=user
        )
        return Response(GuruTypeSerializer(guru_type_object).data, status=status.HTTP_200_OK)
    except ValidationError as e:
        return Response({'msg': str(e.message_dict['msg'][0])}, status=status.HTTP_400_BAD_REQUEST)
    except ValueError as e:
        return Response({'msg': str(e)}, status=status.HTTP_400_BAD_REQUEST)


@api_view(['POST'])
@auth
def add_featured_ds_via_api(request, guru_type):
    if not guru_type:
        return Response({'msg': 'Guru type is required'}, status=status.HTTP_400_BAD_REQUEST)
    
    guru_type_object = get_guru_type_object(guru_type, only_active=False)
    
    featured_datasources = json.loads(request.data.get('featured_datasources'))
    for fds in featured_datasources:
        fds_type = fds.get('type')
        if fds_type not in [ds_type[0] for ds_type in DataSource.Type.choices]:
            return Response({'msg': 'Invalid type'}, status=status.HTTP_400_BAD_REQUEST)
        FeaturedDataSource.objects.create(
            guru_type=guru_type_object,
            type=fds_type,
            title=fds.get('title'),
            description=fds.get('description'),
            icon_url=fds.get('icon_url'),
            url=fds.get('url')
        )
    
    return Response({'msg': 'Featured data source added successfully'}, status=status.HTTP_200_OK)
    
    

    
@parser_classes([MultiPartParser, FormParser])
def create_data_sources(request, guru_type):
    guru_type_object = get_guru_type_object(guru_type, only_active=False)

    pdf_files = request.FILES.getlist('pdf_files', [])
    youtube_urls = request.data.get('youtube_urls', '[]')
    website_urls = request.data.get('website_urls', '[]')
    github_urls = request.data.get('github_urls', '[]')
    pdf_privacies = request.data.get('pdf_privacies', '[]')
    jira_urls = request.data.get('jira_urls', '[]')
    zendesk_urls = request.data.get('zendesk_urls', '[]')
<<<<<<< HEAD
    github_repos = request.data.get('github_repos', '[]')
=======
    confluence_urls = request.data.get('confluence_urls', '[]')
>>>>>>> 7e09335b
    try:
        if type(youtube_urls) == str:
            youtube_urls = json.loads(youtube_urls)
        if type(website_urls) == str:
            website_urls = json.loads(website_urls)
        if type(github_urls) == str:
            github_urls = json.loads(github_urls)
        if type(pdf_privacies) == str:
            pdf_privacies = json.loads(pdf_privacies)
        if type(jira_urls) == str:
            jira_urls = json.loads(jira_urls)
        if type(zendesk_urls) == str:
            zendesk_urls = json.loads(zendesk_urls)
<<<<<<< HEAD
        if type(github_repos) == str:
            github_repos = json.loads(github_repos)
=======
        if type(confluence_urls) == str:
            confluence_urls = json.loads(confluence_urls)
>>>>>>> 7e09335b
    except Exception as e:
        logger.error(f'Error while parsing urls: {e}', exc_info=True)
        return Response({'msg': str(e)}, status=status.HTTP_400_BAD_REQUEST)

    if not settings.BETA_FEAT_ON:
        jira_urls = []
        zendesk_urls = []
        confluence_urls = []

<<<<<<< HEAD
    if not pdf_files and not youtube_urls and not website_urls and not github_repos and not jira_urls and not zendesk_urls:
=======
    if not pdf_files and not youtube_urls and not website_urls and not github_urls and not jira_urls and not zendesk_urls and not confluence_urls:
>>>>>>> 7e09335b
        return Response({'msg': 'No data sources provided'}, status=status.HTTP_400_BAD_REQUEST)

    service = DataSourceService(guru_type_object, request.user)
    
    try:
        # Validate limits
        
        service.validate_pdf_files(pdf_files, pdf_privacies)
<<<<<<< HEAD
        service.validate_url_limits(
            youtube_urls=youtube_urls,
            website_urls=website_urls,
            jira_urls=jira_urls,
            zendesk_urls=zendesk_urls
        )
        
        # First identify new GitHub repos without modifying anything
        new_github_repos = service.identify_new_github_repos(github_repos)
        
        # Validate limits for new GitHub repos
        service.validate_github_repos_limits(new_github_repos)
=======
        service.validate_url_limits(youtube_urls, 'youtube')
        service.validate_url_limits(website_urls, 'website')
        service.validate_url_limits(jira_urls, 'jira')
        service.validate_url_limits(zendesk_urls, 'zendesk')
        service.validate_url_limits(confluence_urls, 'confluence')
>>>>>>> 7e09335b

        if jira_urls:
            service.validate_integration('jira')
        if zendesk_urls:
            service.validate_integration('zendesk')
        if confluence_urls:
            service.validate_integration('confluence')

        # Process GitHub repos - this will update existing ones
        updated_repos = service.update_existing_github_repos(github_repos)
        
        # Reindex any updated repos
        if updated_repos:
            for repo in updated_repos:
                repo.reindex()
            
        # Create data sources
        results = service.create_data_sources(
            pdf_files=pdf_files,
            pdf_privacies=pdf_privacies,
            youtube_urls=youtube_urls,
            website_urls=website_urls,
            jira_urls=jira_urls,
            zendesk_urls=zendesk_urls,
<<<<<<< HEAD
            github_repos=new_github_repos
=======
            confluence_urls=confluence_urls
>>>>>>> 7e09335b
        )
        
        return Response({
            'msg': 'Data sources processing completed',
            'results': results
        }, status=status.HTTP_200_OK)
    except ValueError as e:
        return Response({'msg': str(e)}, status=status.HTTP_400_BAD_REQUEST)
    except Exception as e:
        logger.error(f'Error creating data sources: {e}', exc_info=True)
        return Response({'msg': 'Internal server error'}, status=status.HTTP_500_INTERNAL_SERVER_ERROR)


@api_view(['GET'])
@jwt_auth
def get_data_sources_detailed(request, guru_type):
    class DataSourcePagination(PageNumberPagination):
        page_size = 10_000
        page_size_query_param = 'page_size'
        max_page_size = 10_000

    try:
        guru_type_object = get_guru_type_object_by_maintainer(guru_type, request)
    except PermissionError:
        return Response({'msg': 'Forbidden'}, status=status.HTTP_403_FORBIDDEN)
    except NotFoundError:
        return Response({'msg': f'Guru type {guru_type} not found'}, status=status.HTTP_404_NOT_FOUND)

    validate_guru_type(guru_type, only_active=False)
    data_sources_queryset = DataSource.objects.filter(guru_type=guru_type_object).order_by('type', 'url')
    
    paginator = DataSourcePagination()
    paginated_data_sources = paginator.paginate_queryset(data_sources_queryset, request)
    serializer = DataSourceSerializer(paginated_data_sources, many=True)
    
    return paginator.get_paginated_response(serializer.data)

def delete_data_sources(request, guru_type):
    guru_type_object = get_guru_type_object(guru_type, only_active=False)

    if 'ids' not in request.data:
        return Response({'msg': 'No data sources provided'}, status=status.HTTP_400_BAD_REQUEST)

    datasource_ids = request.data.get('ids', [])
    service = DataSourceService(guru_type_object, request.user)
    
    try:
        service.delete_data_sources(datasource_ids)
        return Response({'msg': 'Data sources deleted successfully'}, status=status.HTTP_200_OK)
    except ValueError as e:
        return Response({'msg': str(e)}, status=status.HTTP_400_BAD_REQUEST)
    except Exception as e:
        logger.error(f'Error deleting data sources: {e}', exc_info=True)
        return Response({'msg': 'Internal server error'}, status=status.HTTP_500_INTERNAL_SERVER_ERROR)


@api_view(["POST"])
@jwt_auth
def update_data_sources(request, guru_type):
    guru_type_object = get_guru_type_object_by_maintainer(guru_type, request)
    data_sources = request.data.get('data_sources', [])

    # Group data sources by private value for bulk update
    private_ids = []
    non_private_ids = []
    for ds in data_sources:
        if ds.get('private', False):
            private_ids.append(ds['id'])
        else:
            non_private_ids.append(ds['id'])

    # Perform bulk updates
    if private_ids:
        DataSource.objects.filter(
            id__in=private_ids,
            guru_type=guru_type_object,
            type=DataSource.Type.PDF
        ).update(private=True)

    if non_private_ids:
        DataSource.objects.filter(
            id__in=non_private_ids,
            guru_type=guru_type_object,
            type=DataSource.Type.PDF
        ).update(private=False)

    return Response({'msg': 'Data sources updated successfully'}, status=status.HTTP_200_OK)

@api_view(['POST'])
@auth
def data_sources(request, guru_type):
    validate_guru_type(guru_type, only_active=False)
    return create_data_sources(request, guru_type)

@api_view(['POST', 'DELETE'])
@jwt_auth
def data_sources_frontend(request, guru_type):
    try:
        guru_type_obj = get_guru_type_object_by_maintainer(guru_type, request)
    except PermissionError:
        return Response({'msg': 'Forbidden'}, status=status.HTTP_403_FORBIDDEN)
    except NotFoundError:
        return Response({'msg': f'Guru type {guru_type} not found'}, status=status.HTTP_404_NOT_FOUND)
    
    validate_guru_type(guru_type, only_active=False)
    
    if request.method == 'POST':
<<<<<<< HEAD
=======
        if settings.ENV == 'selfhosted':
            user = None
        else:
            user = get_auth0_user(request.auth0_id)
        
        # Check PDF file limits
        pdf_files = request.FILES.getlist('pdf_files', [])
        for pdf_file in pdf_files:
            is_allowed, error_msg = guru_type_obj.check_datasource_limits(user, file=pdf_file)
            if not is_allowed:
                return Response({'msg': error_msg}, status=status.HTTP_400_BAD_REQUEST)
                
        # Check website limits
        website_urls = json.loads(request.data.get('website_urls', '[]'))
        if website_urls:
            is_allowed, error_msg = guru_type_obj.check_datasource_limits(user, website_urls_count=len(website_urls))
            if not is_allowed:
                return Response({'msg': error_msg}, status=status.HTTP_400_BAD_REQUEST)
                
        # Check YouTube limits
        youtube_urls = json.loads(request.data.get('youtube_urls', '[]'))
        if youtube_urls:
            is_allowed, error_msg = guru_type_obj.check_datasource_limits(user, youtube_urls_count=len(youtube_urls))
            if not is_allowed:
                return Response({'msg': error_msg}, status=status.HTTP_400_BAD_REQUEST)

        # Check GitHub repo limits
        github_urls = json.loads(request.data.get('github_urls', '[]'))
        if github_urls:
            is_allowed, error_msg = guru_type_obj.check_datasource_limits(user, github_urls_count=len(github_urls))
            if not is_allowed:
                return Response({'msg': error_msg}, status=status.HTTP_400_BAD_REQUEST)

        # Check Jira issue limits
        jira_urls = json.loads(request.data.get('jira_urls', '[]'))
        if jira_urls:
            is_allowed, error_msg = guru_type_obj.check_datasource_limits(user, jira_urls_count=len(jira_urls))
            if not is_allowed:
                return Response({'msg': error_msg}, status=status.HTTP_400_BAD_REQUEST)
        
        # Check Zendesk ticket limits
        zendesk_urls = json.loads(request.data.get('zendesk_urls', '[]'))
        if zendesk_urls:
            is_allowed, error_msg = guru_type_obj.check_datasource_limits(user, zendesk_urls_count=len(zendesk_urls))
            if not is_allowed:
                return Response({'msg': error_msg}, status=status.HTTP_400_BAD_REQUEST)

        # Check Confluence page limits
        confluence_urls = json.loads(request.data.get('confluence_urls', '[]'))
        if confluence_urls:
            is_allowed, error_msg = guru_type_obj.check_datasource_limits(user, confluence_urls_count=len(confluence_urls))
            if not is_allowed:
                return Response({'msg': error_msg}, status=status.HTTP_400_BAD_REQUEST)                

>>>>>>> 7e09335b
        return create_data_sources(request, guru_type)
    elif request.method == 'DELETE':
        return delete_data_sources(request, guru_type)

@api_view(['POST'])
@jwt_auth
def data_sources_reindex(request, guru_type):
    try:
        guru_type_object = get_guru_type_object_by_maintainer(guru_type, request)
    except PermissionError:
        return Response({'msg': 'Forbidden'}, status=status.HTTP_403_FORBIDDEN)
    except NotFoundError:
        return Response({'msg': f'Guru type {guru_type} not found'}, status=status.HTTP_404_NOT_FOUND)
    
    datasource_ids = request.data.get('ids', [])
    
    service = DataSourceService(guru_type_object, request.user)
    
    try:
        service.reindex_data_sources(datasource_ids)
        return Response({'msg': 'Data sources reindexed successfully'}, status=status.HTTP_200_OK)
    except ValueError as e:
        return Response({'msg': str(e)}, status=status.HTTP_400_BAD_REQUEST)
    except Exception as e:
        logger.error(f'Error reindexing data sources: {e}', exc_info=True)
        return Response({'msg': 'Internal server error'}, status=status.HTTP_500_INTERNAL_SERVER_ERROR)

@api_view(['PUT'])
@jwt_auth
def update_guru_type(request, guru_type):
    try:
        guru_type_object = get_guru_type_object_by_maintainer(guru_type, request)
    except PermissionError:
        return Response({'msg': 'Forbidden'}, status=status.HTTP_403_FORBIDDEN)
    except NotFoundError:
        return Response({'msg': f'Guru type {guru_type} not found'}, status=status.HTTP_404_NOT_FOUND)

    data = request.data
    domain_knowledge = data.get('domain_knowledge', guru_type_object.prompt_map['domain_knowledge'])
    intro_text = data.get('intro_text', guru_type_object.intro_text)

    # Handle image upload if provided
    image = request.FILES.get('icon_image')
    if image:
        error, split = validate_image(image)
        if error:
            return Response({'msg': error}, status=status.HTTP_400_BAD_REQUEST)

        name_without_extension = split[0].replace(' ', '_')
        extension = split[1]

        error, icon_url = upload_image_to_storage(image, name_without_extension, extension)
        if error:
            return Response({'msg': error}, status=status.HTTP_400_BAD_REQUEST)
        guru_type_object.icon_url = icon_url

    # Update other fields
    guru_type_object.domain_knowledge = domain_knowledge
    guru_type_object.intro_text = intro_text
    try:
        guru_type_object.save()
    except ValidationError as e:
        return Response({'msg': str(e.message_dict['msg'][0])}, status=status.HTTP_400_BAD_REQUEST)
    except Exception as e:
        logger.error(f'Error while updating guru type: {e}', exc_info=True)
        return Response({'msg': 'Error updating guru type'}, status=status.HTTP_400_BAD_REQUEST)
    
    return Response(GuruTypeInternalSerializer(guru_type_object).data, status=status.HTTP_200_OK)


@api_view(['DELETE'])
@jwt_auth
def delete_guru_type(request, guru_type):
    try:
        guru_type_object = get_guru_type_object_by_maintainer(guru_type, request)
    except PermissionError:
        return Response({'msg': 'Forbidden'}, status=status.HTTP_403_FORBIDDEN)
    except NotFoundError:
        return Response({'msg': f'Guru type {guru_type} not found'}, status=status.HTTP_404_NOT_FOUND)

    try:
        guru_type_object.delete()
    except Exception as e:
        logger.error(f'Error while deleting guru type: {e}', exc_info=True)
        return Response({'msg': 'Error deleting guru type'}, status=status.HTTP_400_BAD_REQUEST)

    return Response({'msg': 'Guru type deleted successfully'}, status=status.HTTP_200_OK)

@api_view(['GET'])
@auth
def guru_type_status(request, guru_type):
    guru_type_object: GuruType = get_guru_type_object(guru_type, only_active=False)
    is_ready = guru_type_object.ready
    return Response({'ready': is_ready}, status=status.HTTP_200_OK)


@api_view(['GET'])
@auth
def export_datasources(request):
    guru_type = request.data.get('guru_type', None)
    if not guru_type:
        return Response({"msg": "guru_type is required"}, status=status.HTTP_400_BAD_REQUEST)
    try:
        guru_type_object = get_guru_type_object(guru_type, only_active=False)
    except Exception as e:
        return Response({"msg": "Guru type does not exist"}, status=status.HTTP_400_BAD_REQUEST)
    try:
        data = {
            'data_sources': list(DataSource.objects.filter(guru_type=guru_type_object).values()),
        }
        return Response(data, status=status.HTTP_200_OK)
    except Exception as e:
        return Response({"msg": str(e)}, status=status.HTTP_500_INTERNAL_SERVER_ERROR)


@api_view(['GET'])
@auth
def export_questions(request):
    guru_type = request.data.get('guru_type', None)
    if not guru_type:
        return Response({"msg": "guru_type is required"}, status=status.HTTP_400_BAD_REQUEST)
    try:
        guru_type_object = get_guru_type_object(guru_type, only_active=False)
    except Exception as e:
        return Response({"msg": "Guru type does not exist"}, status=status.HTTP_400_BAD_REQUEST)
    try:
        data = {
            'questions': list(Question.objects.filter(guru_type=guru_type_object).values()),
        }
        return Response(data, status=status.HTTP_200_OK)
    except Exception as e:
        return Response({"msg": str(e)}, status=status.HTTP_500_INTERNAL_SERVER_ERROR)


@api_view(['POST'])
@follow_up_examples_auth
def follow_up_examples(request, guru_type):
    user = request.user
    
    if not settings.GENERATE_FOLLOW_UP_EXAMPLES:
        return Response([], status=status.HTTP_200_OK)
    
    validate_guru_type(guru_type, only_active=True)
    
    binge_id = request.data.get('binge_id')
    question_slug = request.data.get('question_slug')
    question_text = request.data.get('question')
    widget = request.widget if hasattr(request, 'widget') else False
    
    if not question_slug and not question_text:
        return Response({'msg': 'Question slug is required'}, status=status.HTTP_400_BAD_REQUEST)

    if binge_id:
        try:
            binge = Binge.objects.get(id=binge_id)
        except Binge.DoesNotExist:
            return Response({'msg': 'Binge does not exist'}, status=status.HTTP_400_BAD_REQUEST)
    else:
        binge = None

    if binge and not widget and not check_binge_auth(binge, user):
        return Response({'msg': 'User does not have access to this binge'}, status=status.HTTP_401_UNAUTHORIZED)

    guru_type_object = get_guru_type_object(guru_type, only_active=True)
        
    last_question = search_question(
        user, 
        guru_type_object, 
        binge, 
        question_slug, 
        question_text,
        only_widget=widget,
        will_check_binge_auth=not widget
    )
    if not last_question:
        return Response({'msg': 'Question does not exist'}, status=status.HTTP_400_BAD_REQUEST)
    
    if last_question.follow_up_questions:
        return Response(last_question.follow_up_questions, status=status.HTTP_200_OK)
    
    # Get question history
    questions = [{'question': last_question.question, 'user_question': last_question.user_question}]
    ptr = last_question
    while ptr.parent:
        questions.append({'question': ptr.parent.question, 'user_question': ptr.parent.user_question})
        ptr = ptr.parent
    questions.reverse()  # Put in chronological order
    
    # Get relevant contexts from the last question
    contexts = []
    if last_question.processed_ctx_relevances and 'kept' in last_question.processed_ctx_relevances:
        for ctx in last_question.processed_ctx_relevances['kept']:
            # Skip GitHub repo contexts
            try:
                # Extract metadata using regex pattern that matches any context number
                context_parts = ctx['context'].split('\nContext ')
                metadata_text = context_parts[1].split(' Text:')[0]
                metadata_json = metadata_text.split('Metadata:\n')[1].replace("'", '"')
                metadata = json.loads(metadata_json)
                if metadata.get('type') == 'GITHUB_REPO':
                    continue
            except (json.JSONDecodeError, IndexError, KeyError):
                pass  # If we can't parse metadata, include the context
            contexts.append(ctx['context'])
    
    if not contexts:
        return Response([], status=status.HTTP_200_OK)
    
    # Generate follow-up questions using Gemini
    if settings.ENV == 'selfhosted':
        requester = OpenAIRequester()
    else:
        requester = GeminiRequester(settings.LARGE_GEMINI_MODEL)

    follow_up_examples = requester.generate_follow_up_questions(
        questions=questions,
        last_content=last_question.content,
        guru_type=guru_type_object,
        contexts=contexts
    )
    
    # Save and return the generated questions
    last_question.follow_up_questions = follow_up_examples
    last_question.save()
    
    return Response(follow_up_examples, status=status.HTTP_200_OK)


@api_view(['GET'])
@combined_auth
def follow_up_graph(request, guru_type):
    user = request.user
    validate_guru_type(guru_type, only_active=True)

    binge_id = request.query_params.get('binge_id')
    if not binge_id:
        return Response({'msg': 'Binge ID is required'}, status=status.HTTP_400_BAD_REQUEST)
    
    try:
        binge = Binge.objects.get(id=binge_id)
    except Binge.DoesNotExist:
        return Response({'msg': 'Binge does not exist'}, status=status.HTTP_400_BAD_REQUEST)
    
    if not check_binge_auth(binge, user):
        return Response({'msg': 'User does not have access to this binge'}, status=status.HTTP_401_UNAUTHORIZED)
    
    guru_type_obj = get_guru_type_object(guru_type)

    graph_nodes = Question.objects.filter(binge=binge, guru_type=guru_type_obj)
    
    # Format the response
    graph_data = []
    for node in graph_nodes:
        node_data = {
            'id': node.id,
            'slug': node.slug,
            'question': node.question,
            'parent_id': node.parent.id if node.parent else None,
            'date_created': node.date_created.isoformat(),
        }
        graph_data.append(node_data)
        
    last_usage = binge.last_used
    
    if settings.ENV == 'selfhosted':
        binge_outdated = False
    else:
        binge_outdated = last_usage < datetime.now(UTC) - timedelta(seconds=settings.FOLLOW_UP_QUESTION_TIME_LIMIT_SECONDS)

    result = {
        'question_count': len(graph_nodes),
        'graph_data': graph_data,
        'binge_outdated': binge_outdated,
    }
    
    return Response(result, status=status.HTTP_200_OK)

    
@api_view(['POST'])
@jwt_auth
def create_binge(request, guru_type):
    if settings.ENV == 'selfhosted':
        user = None
    else:
        if request.user.is_anonymous:
            user = None
        else:
            user = request.user
    
    validate_guru_type(guru_type, only_active=True)
    
    guru_type_object = get_guru_type_object(guru_type, only_active=True)
    
    root_slug = request.data.get('root_slug')
    if not root_slug:
        return Response({'msg': 'Root slug is required'}, status=status.HTTP_400_BAD_REQUEST)
    
    try:
        root_question = Question.objects.get(slug=root_slug, guru_type=guru_type_object, binge=None)
    except Question.DoesNotExist:
        return Response({'msg': 'Root question does not exist'}, status=status.HTTP_400_BAD_REQUEST)
    
    binge = create_binge_helper(guru_type_object, user, root_question)
    
    return Response({'id': str(binge.id), 'root_slug': root_slug}, status=status.HTTP_200_OK)


@api_view(['GET'])
@jwt_auth
def get_binges(request):
    user = request.user
    today = datetime.now(UTC).date()
    week_ago = today - timedelta(days=7)
    
    page_num = request.query_params.get('page_num', 1)
    search_query = request.query_params.get('search_query', '').strip()
    
    try:
        page_num = int(page_num)
    except ValueError:
        return Response({'msg': 'Page number must be an integer'}, status=status.HTTP_400_BAD_REQUEST)
    
    page_size = settings.BINGE_HISTORY_PAGE_SIZE

    binges = Binge.objects.exclude(root_question__source__in=[Question.Source.DISCORD, Question.Source.SLACK, Question.Source.GITHUB])
    
    # Base queryset
    if settings.ENV == 'selfhosted' or user.is_admin:
        binges = binges.order_by('-last_used')
    else:
        binges = binges.filter(owner=user).order_by('-last_used')
    
    # Apply search filter if search query exists
    if search_query:
        binges = binges.filter(
            Q(root_question__question__icontains=search_query) |
            Q(root_question__user_question__icontains=search_query) |
            Q(root_question__slug__icontains=search_query)
        )
    
    # Get paginated binges
    page_start = page_size * (page_num - 1)
    page_end = page_start + page_size
    
    paginated_binges = binges[page_start:page_end]
    if len(binges[page_end:]) > 0:
        has_more = True
    else:
        has_more = False
    
    # Group paginated binges by time periods
    grouped_binges = {
        'today': [],
        'last_week': [], 
        'older': []
    }

    for binge in paginated_binges:
        binge_date = binge.last_used.date()
        if binge_date == today:
            grouped_binges['today'].append(binge)
        elif week_ago <= binge_date < today:
            grouped_binges['last_week'].append(binge)
        else:
            grouped_binges['older'].append(binge)

    binges = grouped_binges

    response = {
        'today': BingeSerializer.serialize_binges(binges['today']),
        'last_week': BingeSerializer.serialize_binges(binges['last_week']),
        'older': BingeSerializer.serialize_binges(binges['older']),
        'has_more': has_more,
    }

    return Response(response, status=status.HTTP_200_OK)

@api_view(['GET', 'POST', 'DELETE'])
@jwt_auth
def api_keys(request):
    if settings.ENV == 'selfhosted':
        user = User.objects.get(email=settings.ROOT_EMAIL)
    else:
        user = request.user
    
    if request.method == 'GET':
        api_keys = APIKey.objects.filter(user=user, integration=False)
        return Response(APIKeySerializer(api_keys, many=True).data, status=status.HTTP_200_OK)
    elif request.method == 'POST':
        # Check if user has reached the limit
        existing_keys_count = APIKey.objects.filter(user=user, integration=False).count()
        if existing_keys_count >= 5:
            return Response({'msg': 'You have reached the maximum limit of 5 API keys'}, status=status.HTTP_400_BAD_REQUEST)
            
        key = "gb-" + "".join(random.choices(string.ascii_lowercase + string.digits, k=30))
        api_key = APIKey.objects.create(user=user, name=request.data.get('name'), key=key)
        return Response({'msg': 'API key created successfully', 'key': key}, status=status.HTTP_200_OK)
    elif request.method == 'DELETE':
        try:
            api_key = APIKey.objects.get(key=request.data.get('api_key'), user=user, integration=False)
            api_key.delete()
            return Response({'msg': 'API key deleted successfully'}, status=status.HTTP_200_OK)
        except APIKey.DoesNotExist:
            return Response({'msg': 'API key does not exist'}, status=status.HTTP_400_BAD_REQUEST)

@api_view(['GET'])
def health_check(request):
    return Response({'status': 'healthy'}, status=status.HTTP_200_OK)


@api_view(['POST'])
@widget_id_auth
def ask_widget(request):
    """
    Widget endpoint for answering questions.
    Supports both streaming and non-streaming responses.
    """
    # Initialize response handler
    response_handler = WidgetResponseHandler()
    
    # Get guru type
    guru_type_object = request.guru_type
    
    # Get request parameters
    question = request.data.get('question')
    binge_id = request.data.get('binge_id')
    parent_slug = request.data.get('parent_slug')
    fetch_existing = request.data.get('fetch_existing', False)

    # Initialize with default values
    binge = None
    parent = None

    # Handle binge if provided
    if binge_id:
        try:
            binge = Binge.objects.get(id=binge_id)
        except Binge.DoesNotExist:
            return response_handler.handle_error_response("Binge not found")

        if not parent_slug:
            return response_handler.handle_error_response("Parent question slug is required")

        try:
            parent = search_question(
                None, 
                guru_type_object, 
                binge, 
                parent_slug, 
                will_check_binge_auth=False,
                only_widget=True
            )
        except Exception as e:
            return response_handler.handle_error_response("Parent question does not exist")

        if not parent:
            return response_handler.handle_error_response("Parent question does not exist")

    # Set fetch_existing to True for non-binge questions
    # if not fetch_existing and not binge:
    #     fetch_existing = True


    # Get widget response
    widget_response = api_ask(
        question=question,
        guru_type=guru_type_object,
        binge=binge,
        parent=parent,
        fetch_existing=fetch_existing,
        api_type=APIType.WIDGET,
        user=None
    )
    
    # Handle error case
    if widget_response.error:
        return response_handler.handle_error_response(widget_response.error)
    
    # Handle existing question case
    if widget_response.is_existing:
        return Response(response_handler.format_question_response(widget_response.question_obj))
    
    # Handle streaming case
    if isinstance(widget_response.content, Generator):
        return response_handler.handle_stream_response(widget_response.content)
    
    # Handle any other cases
    return response_handler.handle_non_stream_response(widget_response.content)

@api_view(['POST'])
@widget_id_auth
def widget_create_binge(request):
    guru_type_object = request.guru_type
    root_slug = request.data.get('root_slug')

    if not root_slug:
        return Response({'msg': 'Root question slug is required'}, status=status.HTTP_400_BAD_REQUEST)

    try:
        root_question = Question.objects.get(slug=root_slug, guru_type=guru_type_object, binge=None)
    except Question.DoesNotExist:
        return Response({'msg': 'Root question does not exist'}, status=status.HTTP_400_BAD_REQUEST)

    binge = create_binge_helper(guru_type_object, None, root_question)

    return Response({'id': str(binge.id), 'root_slug': root_slug}, status=status.HTTP_200_OK)


@api_view(['POST', 'DELETE'])
@jwt_auth
def manage_widget_ids(request, guru_type):
    guru_type_object = get_guru_type_object(guru_type, only_active=False)

    if request.method == 'POST':
        domain_url = request.data.get('domain_url')
        if not domain_url:
            return Response({'msg': 'Domain URL is required'}, status=status.HTTP_400_BAD_REQUEST)
        
        try:
            key = guru_type_object.generate_widget_id(domain_url)
            return Response({'widget_id': key}, status=status.HTTP_200_OK)
        except ValidationError as e:
            return Response({'msg': str(e.messages[0])}, status=status.HTTP_400_BAD_REQUEST)

    elif request.method == 'DELETE':
        widget_id = request.data.get('widget_id')
        if not widget_id:
            return Response({'msg': 'Widget ID is required'}, status=status.HTTP_400_BAD_REQUEST)
        
        try:
            widget_id_obj = WidgetId.objects.get(guru_type=guru_type_object, key=widget_id)
        except WidgetId.DoesNotExist:
            return Response({'msg': 'Widget ID does not exist'}, status=status.HTTP_400_BAD_REQUEST)
        
        widget_id_obj.delete()
        return Response({'msg': 'Widget ID deleted successfully'}, status=status.HTTP_200_OK)


@api_view(['GET'])
@widget_id_auth
def get_guru_visuals(request):
    guru_type = request.guru_type
    response = {
        'colors': guru_type.colors,
        'icon_url': replace_media_root_with_base_url(guru_type.icon_url),
        'name': guru_type.name,
        'slug': guru_type.slug,
    }

    return Response(response, status=status.HTTP_200_OK)


@parser_classes([MultiPartParser, FormParser])
@api_view(['GET', 'POST', 'DELETE'])
@api_key_auth
@throttle_classes([ConcurrencyThrottleApiKey])
def api_data_sources(request, guru_type):
    """
    Unified endpoint for managing data sources.
    GET: Retrieve data sources with pagination
    POST: Create new data sources (YouTube URLs, website URLs)
    DELETE: Delete specified data sources
    """
    response_handler = DataSourceResponseHandler()
    
    try:
        guru_type_object = get_guru_type_object_by_maintainer(guru_type, request)
    except PermissionError:
        return response_handler.handle_error_response('Forbidden', status.HTTP_403_FORBIDDEN)
    except NotFoundError:
        return response_handler.handle_error_response(f'Guru type {guru_type} not found', status.HTTP_404_NOT_FOUND)

    validate_guru_type(guru_type, only_active=False)

    if request.method == 'GET':
        class DataSourcePagination(PageNumberPagination):
            page_size = 1000
            page_size_query_param = 'page_size'
            max_page_size = 1000
            
        data_sources_queryset = DataSource.objects.filter(guru_type=guru_type_object).order_by('-date_created')
        paginator = DataSourcePagination()
        paginated_data_sources = paginator.paginate_queryset(data_sources_queryset, request)
        serializer = DataSourceAPISerializer(paginated_data_sources, many=True)
        return paginator.get_paginated_response(serializer.data)

    elif request.method == 'POST':
        # Simply call the existing create_data_sources function
        return create_data_sources(request, guru_type)

    elif request.method == 'DELETE':
        return delete_data_sources(request, guru_type) 

@api_view(['POST'])
@api_key_auth
@throttle_classes([ConcurrencyThrottleApiKey])
def api_answer(request, guru_type):
    """
    API endpoint for answering questions.
    Supports both streaming and non-streaming responses.
    Creates a binge for root questions and supports follow-up questions within a binge.
    """
    # Initialize response handler
    response_handler = APIResponseHandler()
    
    # Get guru type
    try:
        guru_type_object = get_guru_type_object(guru_type)
    except Exception as e:
        return response_handler.handle_error_response(e)
    
    # Get request parameters
    question = request.data.get('question')
    stream = request.data.get('stream', False)
    binge_id = request.data.get('session_id')
    fetch_existing = request.data.get('fetch_existing', False)
    user = request.user
    api_type = request.api_type  # This is now set by the api_key_auth decorator

    github_api_url = None
    if api_type == APIType.GITHUB:
        github_api_url = request.data.get('github_api_url')

    # Initialize with default values
    binge = None
    parent = None

    # Handle binge if provided
    if binge_id:
        try:
            binge = Binge.objects.get(id=binge_id)
        except Exception:
            return response_handler.handle_error_response("Session not found. Code: S-900")
        
        if not check_binge_auth(binge, user):
            return response_handler.handle_error_response("Session not found. Code: S-901")
        
        # Find the last question in the binge as the parent
        parent = Question.objects.filter(binge=binge).order_by('-date_updated').first()

    github_comments = None
    if github_api_url:
        github_handler = GithubAppHandler(request.integration)
        github_issue = github_handler.get_issue(github_api_url, request.external_id)
        github_comments = github_handler.get_issue_comments(github_api_url, request.external_id)
        github_comments.append(github_issue) # Add it as last since the helper reverses the comments before processing
        github_comments = github_handler.strip_and_format_issue_comments(github_comments, request.integration.github_bot_name)
        github_comments = github_handler.limit_issue_comments_by_length(github_comments)

    # Get API response
    api_response = api_ask(
        question=question,
        guru_type=guru_type_object,
        binge=binge,
        parent=parent,
        fetch_existing=fetch_existing,
        api_type=api_type,
        user=user,
        github_comments=github_comments
    )
    
    # Handle error case
    if api_response.error:
        return response_handler.handle_error_response(api_response.error)
    
    # Handle existing question case
    if api_response.is_existing:
        if stream:
            return response_handler.handle_stream_response(api_response.content)
        response_data = response_handler.format_question_response(api_response.question_obj)
        # Create binge if it's a root question and no binge exists
        if not binge and not parent:
            binge = create_binge_helper(guru_type_object, user, api_response.question_obj)
            response_data['session_id'] = str(binge.id)
        elif binge and not binge.root_question:
            # Used in Slack and Discord bots
            binge.root_question = api_response.question_obj
            binge.save()
        return Response(response_data)
    
    # Handle streaming case
    if isinstance(api_response.content, Generator):
        if stream:
            return response_handler.handle_stream_response(api_response.content)
        
        # Process non-streaming response for generator content
        for _ in api_response.content:
            pass

        # Fetch updated question
        if not question:
            question = api_response.question
        try:
            result = search_question(
                user=user,
                guru_type_object=guru_type_object,
                binge=binge,
                slug=None,
                question=question,
                will_check_binge_auth=False,
                include_api=True
            )
            api_response = APIAskResponse.from_existing(result)
            response_data = response_handler.format_question_response(api_response.question_obj)
            # Create binge if it's a root question and no binge exists
            if not binge and not parent:
                binge = create_binge_helper(guru_type_object, user, api_response.question_obj)
                response_data['session_id'] = str(binge.id)
            return Response(response_data)
        except Exception as e:
            return response_handler.handle_error_response(e)
    
    # Handle any other cases
    return response_handler.handle_non_stream_response(api_response.content)

# @api_view(['PUT'])
# @api_key_auth
# @throttle_classes([ConcurrencyThrottleApiKey])
# def api_update_data_source_privacy(request, guru_type):
#     """Update privacy settings for data sources."""
#     response_handler = DataSourceResponseHandler()
    
#     try:
#         guru_type_object = get_guru_type_object_by_maintainer(guru_type, request)
#     except (PermissionError, NotFoundError) as e:
#         return response_handler.handle_error_response(str(e), status.HTTP_403_FORBIDDEN)

#     try:
#         service = DataSourceService(guru_type_object, request.user)
#         data_sources = request.data
#         if len(data_sources) == 0:
#             return response_handler.handle_error_response('No data sources provided', status.HTTP_400_BAD_REQUEST)
        
#         service.update_privacy_settings(data_sources)
#         return response_handler.handle_success_response('Data sources updated successfully')
#     except ValueError as e:
#         return response_handler.handle_error_response(str(e))
#     except Exception as e:
#         return response_handler.handle_error_response(f'Unexpected error: {str(e)}')


@api_view(['POST'])
@api_key_auth
@throttle_classes([ConcurrencyThrottleApiKey])
def api_reindex_data_sources(request, guru_type):
    """Reindex specified data sources."""
    response_handler = DataSourceResponseHandler()
    
    try:
        guru_type_object = get_guru_type_object_by_maintainer(guru_type, request)
    except (PermissionError, NotFoundError) as e:
        return response_handler.handle_error_response(str(e), status.HTTP_403_FORBIDDEN)

    try:
        service = DataSourceService(guru_type_object, request.user)
        datasource_ids = request.data.get('ids', [])
        if len(datasource_ids) == 0:
            return response_handler.handle_error_response('No data sources provided', status.HTTP_400_BAD_REQUEST)
        
        service.reindex_data_sources(datasource_ids)
        return response_handler.handle_success_response('Data sources reindexed successfully')
    except ValueError as e:
        return response_handler.handle_error_response(str(e))
    except Exception as e:
        return response_handler.handle_error_response(f'Unexpected error: {str(e)}')


@api_view(['GET'])
def create_integration(request):
    # OAuth flow
    code = request.query_params.get('code')
    state = request.query_params.get('state')

    if not state:
        return Response({
            'msg': 'Missing required parameters'
        }, status=status.HTTP_400_BAD_REQUEST)

    try:
        # Decode the state parameter
        state_json = json.loads(state)
        integration_type = state_json.get('type')
        guru_type_slug = state_json.get('guru_type')
        encoded_guru_slug = state_json.get('encoded_guru_slug')
        installation_id = state_json.get('installation_id')

        if not all([integration_type, guru_type_slug, encoded_guru_slug]):
            return Response({
                'msg': 'Invalid state parameter'
            }, status=status.HTTP_400_BAD_REQUEST)

        decoded_guru_slug = decode_guru_slug(encoded_guru_slug)
        if not decoded_guru_slug or decoded_guru_slug != guru_type_slug:
            return Response({
                'msg': 'Invalid state parameter'
            }, status=status.HTTP_400_BAD_REQUEST)                    

    except Exception as e:
        logger.error(f"Error creating integration: {e}", exc_info=True)
        return Response({
            'msg': 'There has been an error while creating the integration. Please try again. If the problem persists, please contact support.'
        }, status=status.HTTP_400_BAD_REQUEST)

    try:
        guru_type = GuruType.objects.get(slug=guru_type_slug)
    except GuruType.DoesNotExist:
        return Response({
            'msg': 'Invalid guru type'
        }, status=status.HTTP_400_BAD_REQUEST)

    try:
        strategy = IntegrationFactory.get_strategy(integration_type)
        if integration_type.upper() == 'GITHUB':
            if not installation_id:
                return Response({
                    'msg': 'Missing installation_id for GitHub integration'
                }, status=status.HTTP_400_BAD_REQUEST)
            integration = strategy.create_integration(installation_id, guru_type)
        else:
            if not code:
                return Response({
                    'msg': 'Missing code parameter'
                }, status=status.HTTP_400_BAD_REQUEST)
            integration = strategy.create_integration(code, guru_type)
    except IntegrationError as e:
        return Response({
            'msg': str(e)
        }, status=status.HTTP_400_BAD_REQUEST)
    except Exception as e:
        logger.error(f"Error creating integration: {e}", exc_info=True)
        return Response({
            'msg': 'There has been an error while creating the integration. Please try again. If the problem persists, please contact support.'
        }, status=status.HTTP_400_BAD_REQUEST)

    return Response({
        'id': integration.id,
        'type': integration.type,
        'guru_type': guru_type.slug,
        'channels': integration.channels
    })



@api_view(['GET', 'DELETE', 'POST'])
@jwt_auth
def manage_integration(request, guru_type, integration_type):
    """
    GET: Get integration details for a specific guru type and integration type.
    DELETE: Delete an integration and invalidate its OAuth token.
    POST: Create a new integration.
    """
    try:
        guru_type_object = get_guru_type_object_by_maintainer(guru_type, request)
    except PermissionError:
        return Response({'msg': 'Forbidden'}, status=status.HTTP_403_FORBIDDEN)
    except NotFoundError:
        return Response({'msg': f'Guru type {guru_type} not found'}, status=status.HTTP_404_NOT_FOUND)
        
    # Validate integration type
    if integration_type not in [choice.value for choice in Integration.Type]:
        return Response({'msg': f'Invalid integration type: {integration_type}'}, status=status.HTTP_400_BAD_REQUEST)
    
    try:
        if request.method in ['GET', 'DELETE']:
            integration = Integration.objects.get(
                guru_type=guru_type_object,
                type=integration_type
            )
        else:
            integration = None

        if request.method == 'GET':
            command = GetIntegrationCommand(integration)
            return command.execute()
        elif request.method == 'DELETE':
            command = DeleteIntegrationCommand(integration, guru_type_object)
            return command.execute()
        elif request.method == 'POST':
            command = CreateIntegrationCommand(guru_type_object, integration_type, request.data)
            return command.execute()
            
    except Integration.DoesNotExist:
        if request.method == 'GET':
            return Response({"encoded_guru_slug": encode_guru_slug(guru_type_object.slug)}, status=status.HTTP_202_ACCEPTED)
        else:
            return Response({'msg': 'Integration not found'}, status=status.HTTP_404_NOT_FOUND)
    except Exception as e:
        logger.error(f"Error in manage_integration: {e}", exc_info=True)
        return Response({'msg': 'Internal server error'}, status=status.HTTP_500_INTERNAL_SERVER_ERROR)

@api_view(['GET', 'POST'])
@jwt_auth
def manage_channels(request, guru_type, integration_type):
    """Get or update channels for a specific integration type of a guru type."""
    try:
        guru_type_object = get_guru_type_object_by_maintainer(guru_type, request)
    except PermissionError:
        return Response({'msg': 'Forbidden'}, status=status.HTTP_403_FORBIDDEN)
    except NotFoundError:
        return Response({'msg': f'Guru type {guru_type} not found'}, status=status.HTTP_404_NOT_FOUND)
        
    # Validate integration type
    if integration_type not in [choice.value for choice in Integration.Type]:
        return Response({'msg': f'Invalid integration type: {integration_type}'}, status=status.HTTP_400_BAD_REQUEST)
    
    try:
        integration = Integration.objects.get(
            guru_type=guru_type_object,
            type=integration_type
        )
    except Integration.DoesNotExist:
        return Response(status=status.HTTP_204_NO_CONTENT)

    if request.method == 'POST':
        try:
            channels = request.data.get('channels', [])
            integration.channels = channels
            integration.save()
            
            return Response({
                'id': integration.id,
                'type': integration.type,
                'guru_type': integration.guru_type.slug,
                'channels': integration.channels
            })
        except Exception as e:
            logger.error(f"Error updating channels: {e}", exc_info=True)
            return Response({'msg': 'Internal server error'}, status=status.HTTP_500_INTERNAL_SERVER_ERROR)

    try:
        # Get channels from API
        strategy = IntegrationFactory.get_strategy(integration_type, integration)
        api_channels = strategy.list_channels()

        processed_channels = []
        if integration_type == 'GITHUB':
            # Create a map of channel IDs to their allowed status from DB
            db_channels_map = {
                channel['id']: channel['mode']
                for channel in integration.channels
            }
            # Process each API channel
            for channel in api_channels:
                channel['mode'] = db_channels_map.get(channel['id'], 'auto')
                processed_channels.append(channel)

            # Save the new channels, we save them in retrieval because it is set on GitHub settings. We only read what is set. We can't update them.
            integration.channels = processed_channels
            integration.save()
        else:
            # Create a map of channel IDs to their allowed status from DB
            db_channels_map = {
                channel['id']: channel['allowed']
                for channel in integration.channels
            }
            # Process each API channel
            for channel in api_channels:
                # If channel exists in DB, use its allowed status
                # Otherwise, default to False for new channels
                channel['allowed'] = db_channels_map.get(channel['id'], False)
                processed_channels.append(channel)
        
        return Response({
            'channels': processed_channels
        })
    except Exception as e:
        logger.error(f"Error listing channels: {e}", exc_info=True)
        keyword = 'repositories' if integration_type == 'GITHUB' else 'channels'
        return Response({'msg': f'Error listing {keyword}. Please make sure the integration is valid.'}, status=status.HTTP_500_INTERNAL_SERVER_ERROR)

def get_or_create_thread_binge(thread_id: str, integration: Integration) -> tuple[Thread, Binge]:
    """Get or create a thread and its associated binge."""
    try:
        thread = Thread.objects.get(thread_id=thread_id, integration=integration)
        return thread, thread.binge
    except Thread.DoesNotExist:
        # Create new binge without a root question
        binge = create_fresh_binge(integration.guru_type, None)
        thread = Thread.objects.create(
            thread_id=thread_id,
            binge=binge,
            integration=integration
        )
        return thread, binge

def strip_first_header(content: str) -> str:
    """Remove the first header (starting with # and ending with newline) from content."""
    if content.startswith('#'):
        # Find the first newline
        newline_index = content.find('\n')
        if newline_index != -1:
            # Return content after the newline
            return content[newline_index + 1:].lstrip()
    return content

def convert_markdown_to_slack(content: str) -> str:
    """Convert Markdown formatting to Slack formatting."""
    # Convert markdown code blocks to Slack code blocks by removing language specifiers
    import re
    
    # First remove language specifiers from code blocks
    content = re.sub(r'```\w+', '```', content)
    
    # Then remove empty lines at the start and end of code blocks
    def trim_code_block(match):
        code_block = match.group(0)
        lines = code_block.split('\n')
        
        # Find first and last non-empty lines (excluding ```)
        start = 0
        end = len(lines) - 1
        
        # Find first non-empty line after opening ```
        for i, line in enumerate(lines):
            if line.strip() == '```':
                start = i + 1
                break
                
        # Find last non-empty line before closing ```
        for i in range(len(lines) - 1, -1, -1):
            if line.strip() == '```':
                end = i
                break
                
        # Keep all lines between start and end (inclusive)
        return '```\n' + '\n'.join(lines[start:end]) + '\n```'
    
    content = re.sub(r'```[\s\S]+?```', trim_code_block, content)
    
    # Convert markdown links [text](url) to Slack format <url|text>
    def replace_link(match):
        text = match.group(1)
        url = match.group(2)
        return f"<{url}|{text}>"
    
    content = re.sub(r'\[([^\]]+)\]\(([^)]+)\)', replace_link, content)
    
    # Convert markdown bold/italic to Slack format
    # First handle single asterisks for italics (but not if they're part of double asterisks)
    i = 0
    while i < len(content):
        if content[i:i+2] == "**":
            i += 2
        elif content[i] == "*":
            # Replace single asterisk with underscore for italics
            content = content[:i] + "_" + content[i+1:]
        i += 1
    
    # Then handle double asterisks for bold
    content = content.replace("**", "*")
    
    return content

def format_slack_response(content: str, trust_score: int, references: list, question_url: str) -> str:
    """Format the response with trust score and references for Slack.
    Using Slack's formatting syntax:
    *bold*
    _italic_
    ~strikethrough~
    `code`
    ```preformatted```
    >blockquote
    <url|text> for links
    """
    # Strip header from content
    content = strip_first_header(content)
    
    # Convert markdown to slack formatting
    content = convert_markdown_to_slack(content)
    
    formatted_msg = [content]
    
    # Add trust score with emoji
    trust_emoji = get_trust_score_emoji(trust_score)
    formatted_msg.append(f"\n---------\n_*Trust Score*: {trust_emoji} {trust_score}_%")
    
    # Add references if they exist
    if references:
        formatted_msg.append("\n_*Sources*_:")
        for ref in references:
            # First remove Slack-style emoji codes with adjacent spaces
            clean_title = cleanup_title(ref['title'])
            
            formatted_msg.append(f"\n• _<{ref['link']}|{clean_title}>_")
    
    # Add frontend link if it exists
    if question_url:
        formatted_msg.append(f"\n:eyes: _<{question_url}|View on Gurubase for a better UX>_")
    
    return "\n".join(formatted_msg)

async def stream_and_update_message(
    session: aiohttp.ClientSession,
    url: str,
    headers: dict,
    payload: dict,
    client: WebClient,
    channel_id: str,
    message_ts: str,
    update_interval: float = 0.5
) -> None:
    """Stream the response and update the Slack message periodically."""
    last_update = time.time()
    current_content = ""
    
    try:
        # Create request using APIRequestFactory
        factory = APIRequestFactory()
        guru_type = payload.get('guru_type')
        
        request = factory.post(
            f'/api/v1/{guru_type}/answer/',
            payload,
            HTTP_X_API_KEY=headers.get('X-API-KEY'),
            format='json'
        )
        
        # Call api_answer directly in a sync context
        response = await sync_to_async(api_answer)(request, guru_type)
        
        # Handle StreamingHttpResponse
        if hasattr(response, 'streaming_content'):
            buffer = ""
            line_buffer = ""
            
            # Create an async wrapper for the generator iteration
            @sync_to_async
            def get_next_chunk():
                try:
                    return next(response.streaming_content)
                except StopIteration:
                    return None
            
            # Iterate over the generator asynchronously
            while True:
                chunk = await get_next_chunk()
                if chunk is None:
                    # Yield any remaining text in the buffer
                    if line_buffer.strip():
                        buffer += line_buffer
                        # Strip header and convert markdown
                        cleaned_content = strip_first_header(buffer)
                        if cleaned_content.strip():
                            formatted_content = convert_markdown_to_slack(cleaned_content)
                            formatted_content += '\n\n:clock1: _streaming..._'
                            try:
                                client.chat_update(
                                    channel=channel_id,
                                    ts=message_ts,
                                    text=formatted_content
                                )
                            except SlackApiError as e:
                                logger.error(f"Error updating message: {e.response}", exc_info=True)
                    break
                    
                if chunk:
                    text = chunk.decode('utf-8') if isinstance(chunk, bytes) else str(chunk)
                    line_buffer += text
                    
                    # Check if we have complete lines
                    while '\n' in line_buffer:
                        line, line_buffer = line_buffer.split('\n', 1)
                        if line.strip():
                            buffer += line + '\n'
                            # Strip header and convert markdown
                            cleaned_content = strip_first_header(buffer)
                            if cleaned_content.strip():
                                formatted_content = convert_markdown_to_slack(cleaned_content)
                                formatted_content += '\n\n:clock1: _streaming..._'
                                current_time = time.time()
                                if current_time - last_update >= update_interval:
                                    try:
                                        client.chat_update(
                                            channel=channel_id,
                                            ts=message_ts,
                                            text=formatted_content
                                        )
                                        last_update = current_time
                                    except SlackApiError as e:
                                        logger.error(f"Error updating message: {e.response}", exc_info=True)
                                        client.chat_update(
                                            channel=channel_id,
                                            ts=message_ts,
                                            text="❌ Failed to update message"
                                        )
                                        return
    except Exception as e:
        logger.error(f"Error in stream_and_update_message: {str(e)}", exc_info=True)
        client.chat_update(
            channel=channel_id,
            ts=message_ts,
            text="❌ An error occurred while processing your request"
        )
        return

async def get_final_response(
    session: aiohttp.ClientSession,
    url: str,
    headers: dict,
    payload: dict,
    client: WebClient,
    channel_id: str,
    message_ts: str
) -> None:
    """Get and send the final formatted response."""
    try:
        # Create request using APIRequestFactory
        factory = APIRequestFactory()
        guru_type = payload.get('guru_type')
        
        request = factory.post(
            f'/api/v1/{guru_type}/answer/',
            payload,
            HTTP_X_API_KEY=headers.get('X-API-KEY'),
            format='json'
        )
        
        # Call api_answer directly
        response = await sync_to_async(api_answer)(request, guru_type)
        
        # Convert response to dict if it's a Response object
        if hasattr(response, 'data'):
            final_response = response.data
        else:
            final_response = response

        if 'msg' in final_response and 'doesn\'t have enough data' in final_response['msg']:
            raise NotEnoughData(final_response['msg'])
        elif 'msg' in final_response and 'is not related to' in final_response['msg']:
            raise NotRelated(final_response['msg'])
        elif 'msg' in final_response:
            raise Exception(final_response['msg'])

        trust_score = final_response.get('trust_score', 0)
        references = final_response.get('references', [])
        content = final_response.get('content', '')
        question_url = final_response.get('question_url', '')

        final_text = format_slack_response(content, trust_score, references, question_url)
        if final_text.strip():  # Only update if there's content after stripping header
            client.chat_update(
                channel=channel_id,
                ts=message_ts,
                text=final_text
            )
    except NotEnoughData as e:
        logger.error(f"Not enough data: {str(e)}", exc_info=True)
        client.chat_update(
            channel=channel_id,
            ts=message_ts,
            text=f"❌ {str(e)}"
        )
    except NotRelated as e:
        logger.error(f"Not related to the question: {str(e)}", exc_info=True)
        client.chat_update(
            channel=channel_id,
            ts=message_ts,
            text=f"❌ {str(e)}"
        )
    except Exception as e:
        logger.error(f"Error in get_final_response: {str(e)}", exc_info=True)
        client.chat_update(
            channel=channel_id,
            ts=message_ts,
            text="❌ An error occurred while processing your request"
        )

async def handle_slack_message(
    client: WebClient,
    integration: Integration,
    channel_id: str,
    thread_ts: str,
    clean_message: str
) -> None:
    """Handle a single Slack message."""

    try:
        # First send a thinking message
        thinking_response = client.chat_postMessage(
            channel=channel_id,
            thread_ts=thread_ts,
            text="Thinking... 🤔"
        )
        
        try:
            # Get or create thread and binge
            thread, binge = await sync_to_async(get_or_create_thread_binge)(thread_ts, integration)
        except Exception as e:
            logger.error(f"Error creating thread/binge: {str(e)}", exc_info=True)
            client.chat_update(
                channel=channel_id,
                ts=thinking_response["ts"],
                text="❌ Failed to create conversation thread"
            )
            return
        
        guru_type_slug = await sync_to_async(lambda integration: integration.guru_type.slug)(integration)
        api_key = await sync_to_async(lambda integration: integration.api_key.key)(integration)
        
        try:
            # First get streaming response
            stream_payload = {
                'question': clean_message,
                'stream': True,
                'short_answer': True,
                'session_id': str(binge.id),
                'guru_type': guru_type_slug
            }
            
            headers = {
                'X-API-KEY': api_key,
                'Content-Type': 'application/json'
            }
            
            async with aiohttp.ClientSession() as session:
                await stream_and_update_message(
                    session=session,
                    url='',  # Not used anymore
                    headers=headers,
                    payload=stream_payload,
                    client=client,
                    channel_id=channel_id,
                    message_ts=thinking_response["ts"]
                )
                
                # Then get final formatted response
                final_payload = {
                    'question': clean_message,
                    'stream': False,
                    'short_answer': True,
                    'fetch_existing': True,
                    'session_id': str(binge.id),
                    'guru_type': guru_type_slug
                }
                
                await get_final_response(
                    session=session,
                    url='',  # Not used anymore
                    headers=headers,
                    payload=final_payload,
                    client=client,
                    channel_id=channel_id,
                    message_ts=thinking_response["ts"]
                )
        except aiohttp.ClientError as e:
            logger.error(f"Network error: {str(e)}", exc_info=True)
            client.chat_update(
                channel=channel_id,
                ts=thinking_response["ts"],
                text="❌ Network error occurred while processing your request"
            )
        except Exception as e:
            logger.error(f"Error in API communication: {str(e)}", exc_info=True)
            client.chat_update(
                channel=channel_id,
                ts=thinking_response["ts"],
                text="❌ An error occurred while processing your request"
            )
    except SlackApiError as e:
        logger.error(f"Slack API error: {str(e)}", exc_info=True)
        # If we can't even send the thinking message, we can't update it later
        try:
            if thinking_response:
                client.chat_update(
                    channel=channel_id,
                    ts=thinking_response["ts"],
                    text="❌ Failed to process your request due to a Slack API error"
                )
            else:
                client.chat_postMessage(
                    channel=channel_id,
                    thread_ts=thread_ts,
                    text="❌ Failed to process your request due to a Slack API error"
                )
        except:
            pass  # If this fails too, we can't do much
    except Exception as e:
        logger.error(f"Unexpected error in handle_slack_message: {str(e)}", exc_info=True)
        try:
            if thinking_response:
                client.chat_update(
                    channel=channel_id,
                    ts=thinking_response["ts"],
                    text="❌ An unexpected error occurred"
                )
            else:
                client.chat_postMessage(
                    channel=channel_id,
                    thread_ts=thread_ts,
                    text="❌ An unexpected error occurred"
                )
        except:
            pass  # If this fails too, we can't do much

async def send_channel_unauthorized_message(
    client: WebClient,
    channel_id: str,
    thread_ts: str,
    guru_slug: str
) -> None:
    """Send a message explaining how to authorize the channel."""
    try:
        settings_url = f"{settings.BASE_URL.rstrip('/')}/guru/{guru_slug}/integrations/slack"
        message = (
            "❌ This channel is not authorized to use the bot.\n\n"
            f"Please visit <{settings_url}|Gurubase Settings> to configure "
            "the bot and add this channel to the allowed channels list."
        )
        client.chat_postMessage(
            channel=channel_id,
            thread_ts=thread_ts,
            text=message
        )
    except SlackApiError as e:
        logger.error(f"Error sending unauthorized channel message: {e.response}", exc_info=True)


@api_view(['GET', 'POST'])
def slack_events(request):
    """Handle Slack events including verification and message processing."""
    from slack_sdk import WebClient
    from slack_sdk.errors import SlackApiError
    import asyncio
    import threading
    from django.core.cache import caches
    
    data = request.data
    
    # If this is a verification request, respond with the challenge parameter
    if "challenge" in data:
        return Response(data["challenge"], status=status.HTTP_200_OK)
    
    # Handle the event in a separate thread
    if "event" in data:
        def process_event():
            try:
                event = data["event"]
                
                # Only proceed if it's a message event and not from a bot
                if event["type"] == "message" and "subtype" not in event and event.get("user") != event.get("bot_id"):
                    # Get bot user ID from authorizations
                    bot_user_id = data.get("authorizations", [{}])[0].get("user_id")
                    user_message = event["text"]
                    
                    # First check if the bot is mentioned
                    if not (bot_user_id and f"<@{bot_user_id}>" in user_message):
                        return
                        
                    team_id = data.get('team_id')
                    if not team_id:
                        return
                        
                    # Try to get integration from cache first
                    cache = caches['alternate']
                    cache_key = f"slack_integration:{team_id}"
                    integration = cache.get(cache_key)
                    
                    if not integration:
                        try:
                            # If not in cache, get from database
                            integration = Integration.objects.get(type=Integration.Type.SLACK, external_id=team_id)
                            # Set cache timeout to 0. This is because dynamic channel updates are not immediately reflected
                            # And this may result in bad UX, and false positive bug reports
                            cache.set(cache_key, integration, timeout=0)
                        except Integration.DoesNotExist:
                            logger.error(f"No integration found for team {team_id}", exc_info=True)
                            return
                    
                    try:
                        # Get the Slack client for this team
                        client = WebClient(token=integration.access_token)
                        
                        channel_id = event["channel"]
                        
                        # Check if the current channel is allowed
                        channels = integration.channels
                        channel_allowed = False
                        for channel in channels:
                            if str(channel.get('id')) == channel_id and channel.get('allowed', False):
                                channel_allowed = True
                                break

                        # Get thread_ts if it exists (means we're in a thread)
                        thread_ts = event.get("thread_ts") or event.get("ts")
                        
                        if not channel_allowed:
                            # Run the unauthorized message handler in the event loop
                            loop = asyncio.new_event_loop()
                            asyncio.set_event_loop(loop)
                            try:
                                loop.run_until_complete(send_channel_unauthorized_message(
                                    client=client,
                                    channel_id=channel_id,
                                    thread_ts=thread_ts,
                                    guru_slug=integration.guru_type.slug
                                ))
                            finally:
                                loop.close()
                            return
                        
                        # Remove the bot mention from the message
                        clean_message = user_message.replace(f"<@{bot_user_id}>", "").strip()
                        
                        # Run the async handler in a new event loop
                        loop = asyncio.new_event_loop()
                        asyncio.set_event_loop(loop)
                        try:
                            loop.run_until_complete(handle_slack_message(
                                client=client,
                                integration=integration,
                                channel_id=channel_id,
                                thread_ts=thread_ts,
                                clean_message=clean_message
                            ))
                        except SlackApiError as e:
                            if e.response.data.get('msg') in ['token_expired', 'invalid_auth', 'not_authed']:
                                try:
                                    # Get fresh integration data from DB
                                    integration = Integration.objects.get(id=integration.id)
                                    # Try to refresh the token
                                    strategy = IntegrationFactory.get_strategy(integration.type, integration)
                                    new_token = strategy.handle_token_refresh()
                                    
                                    # Update cache with new integration data
                                    cache.set(cache_key, integration, timeout=300)
                                    
                                    # Retry with new token
                                    client = WebClient(token=new_token)
                                    loop.run_until_complete(handle_slack_message(
                                        client=client,
                                        integration=integration,
                                        channel_id=channel_id,
                                        thread_ts=thread_ts,
                                        clean_message=clean_message
                                    ))
                                except Exception as refresh_error:
                                    logger.error(f"Error refreshing token: {refresh_error}", exc_info=True)
                            else:
                                logger.error(f"Slack API error: {e}", exc_info=True)
                        finally:
                            loop.close()
                            
                    except Exception as e:
                        logger.error(f"Error processing Slack event: {e}", exc_info=True)
            except Exception as e:
                logger.error(f"Error in process_event thread: {e}", exc_info=True)
        
        # Start processing in a separate thread
        thread = threading.Thread(target=process_event)
        thread.daemon = True  # Make thread daemon so it doesn't block server shutdown
        thread.start()
    
    # Return 200 immediately
    return Response(status=200)

@api_view(['POST'])
@jwt_auth
def send_test_message(request):
    """Send a test message to a specific channel using the specified integration."""
    integration_id = request.data.get('integration_id')
    channel_id = request.data.get('channel_id')

    if not integration_id or not channel_id:
        return Response({'msg': 'Integration ID and channel ID are required'}, status=status.HTTP_400_BAD_REQUEST)

    try:
        integration = Integration.objects.get(id=integration_id)
    except Integration.DoesNotExist:
        return Response({'msg': 'Integration not found'}, status=status.HTTP_404_NOT_FOUND)

    try:
        # Get the appropriate strategy for the integration type
        strategy = IntegrationFactory.get_strategy(integration.type, integration)
        success = strategy.send_test_message(channel_id)
        
        if success:
            return Response({'msg': 'Test message sent successfully'}, status=status.HTTP_200_OK)
        else:
            return Response({'msg': 'Failed to send test message'}, status=status.HTTP_500_INTERNAL_SERVER_ERROR)
    except Exception as e:
        logger.error(f"Error sending test message: {e}", exc_info=True)
        return Response({'msg': str(e)}, status=status.HTTP_500_INTERNAL_SERVER_ERROR)

@api_view(['GET'])
@jwt_auth
def list_integrations(request, guru_type):
    """
    GET: List all integrations for a specific guru type.
    """
    try:
        guru_type_object = get_guru_type_object_by_maintainer(guru_type, request)
    except PermissionError:
        return Response({'msg': 'Forbidden'}, status=status.HTTP_403_FORBIDDEN)
    except NotFoundError:
        return Response({'msg': f'Guru type {guru_type} not found'}, status=status.HTTP_404_NOT_FOUND)
    
    try:
        integrations = Integration.objects.filter(guru_type=guru_type_object)
        
        response_data = []
        for integration in integrations:
            response_data.append({
                'id': integration.id,
                'type': integration.type,
                'workspace_name': integration.workspace_name,
                'external_id': integration.external_id,
                'channels': integration.channels,
                'date_created': integration.date_created,
                'date_updated': integration.date_updated,
            })
        
        return Response(response_data, status=status.HTTP_200_OK)
            
    except Exception as e:
        logger.error(f"Error in list_integrations: {e}", exc_info=True)
        return Response({'msg': 'Internal server error'}, status=status.HTTP_500_INTERNAL_SERVER_ERROR)

@api_view(['GET', 'PUT'])
@jwt_auth
def manage_settings(request):
    """
    GET: Retrieve current settings (excluding sensitive data like API keys)
    PUT: Update settings
    """
    from core.utils import get_default_settings
    settings_obj = get_default_settings()

    if request.method == 'GET':
        settings_obj.save() # Save to trigger validation
        settings_obj.refresh_from_db()
        serializer = SettingsSerializer(settings_obj)
        return Response(serializer.data)

    elif request.method == 'PUT':
        serializer = SettingsSerializer(settings_obj, data=request.data, partial=True)
        if serializer.is_valid():
            if not request.data.get('openai_api_key_written'):
                serializer.validated_data['openai_api_key'] = settings_obj.openai_api_key
            if not request.data.get('firecrawl_api_key_written'):
                serializer.validated_data['firecrawl_api_key'] = settings_obj.firecrawl_api_key
            if not request.data.get('youtube_api_key_written'):
                serializer.validated_data['youtube_api_key'] = settings_obj.youtube_api_key
            
            try:
                serializer.save()
                return Response(serializer.data)
            except ValidationError as e:
                logger.error(f"Validation error in manage_settings: {e}", exc_info=True)
                return Response(
                    {'errors': e.message_dict if hasattr(e, 'message_dict') else {'error': str(e)}},
                    status=status.HTTP_400_BAD_REQUEST
                )
            except IntegrityError as e:
                logger.error(f"Integrity error in manage_settings: {e}", exc_info=True)
                return Response({'msg': str(e)}, status=status.HTTP_400_BAD_REQUEST)
            except Exception as e:
                logger.error(f"Error in manage_settings: {e}", exc_info=True)
                return Response({'msg': 'Internal server error'}, status=status.HTTP_500_INTERNAL_SERVER_ERROR)
        return Response(serializer.errors, status=status.HTTP_400_BAD_REQUEST)

@api_view(['POST'])
@auth
def parse_sitemap(request):
    """
    Parse URLs from a sitemap XML file.
    If given a sitemap index, it will fetch and parse all referenced sitemaps.
    Expects a POST request with a 'sitemap_url' parameter that ends with .xml
    Returns a list of all URLs found across all sitemaps.
    """
    sitemap_url = request.data.get('sitemap_url')
    
    if not sitemap_url:
        return Response({'msg': 'Sitemap URL is required'}, status=status.HTTP_400_BAD_REQUEST)
        
    if not sitemap_url.endswith('.xml'):
        return Response({'msg': 'Sitemap URL must end with .xml'}, status=status.HTTP_400_BAD_REQUEST)
    
    try:
        # Validate URL format
        from urllib.parse import urlparse
        parsed_url = urlparse(sitemap_url)
        if not all([parsed_url.scheme, parsed_url.netloc]):
            return Response({'msg': 'Invalid URL format'}, status=status.HTTP_400_BAD_REQUEST)
            
        def fetch_and_parse_sitemap(url):
            """Helper function to fetch and parse a single sitemap."""
            try:
                response = requests.get(url, timeout=10)
                response.raise_for_status()
                return ET.fromstring(response.content)
            except Exception as e:
                logger.error(f"Error fetching sitemap {url}: {e}", exc_info=True)
                return None

        def extract_urls_from_sitemap(root):
            """Extract URLs from a standard sitemap."""
            if not root:
                return []
                
            namespaces = {'ns': 'http://www.sitemaps.org/schemas/sitemap/0.9'}
            urls = []
            
            # Find all URL elements
            loc_elements = root.findall('.//ns:url/ns:loc', namespaces)
            for loc in loc_elements:
                url = loc.text.strip()
                urls.append(url)
                
            return urls

        def process_sitemap_index(root):
            """Process a sitemap index and return all URLs from referenced sitemaps."""
            if not root:
                return []
                
            namespaces = {'ns': 'http://www.sitemaps.org/schemas/sitemap/0.9'}
            all_urls = []
            
            # Find all sitemap references
            sitemap_elements = root.findall('.//ns:sitemap/ns:loc', namespaces)
            
            for sitemap in sitemap_elements:
                sitemap_url = sitemap.text.strip()
                # Fetch and parse the referenced sitemap
                sitemap_root = fetch_and_parse_sitemap(sitemap_url)
                if sitemap_root is not None:
                    # Extract URLs from this sitemap
                    urls = extract_urls_from_sitemap(sitemap_root)
                    all_urls.extend(urls)
            
            return all_urls

        # Fetch and parse the initial sitemap/index
        import requests
        from xml.etree import ElementTree as ET
        
        root = fetch_and_parse_sitemap(sitemap_url)
        if not root:
            return Response({'msg': 'Error fetching sitemap'}, status=status.HTTP_500_INTERNAL_SERVER_ERROR)
        
        # Determine if this is a sitemap index or regular sitemap
        urls = []
        if root.tag.endswith('sitemapindex'):
            # Process sitemap index
            urls = process_sitemap_index(root)
        elif root.tag.endswith('urlset'):
            # Process regular sitemap
            urls = extract_urls_from_sitemap(root)
        else:
            return Response({
                'msg': 'Invalid sitemap format. Root element must be <urlset> or <sitemapindex>.'
            }, status=status.HTTP_400_BAD_REQUEST)
        
        if not urls:
            return Response({
                'msg': 'No URLs found in the sitemap(s)',
                'urls': [],
                'total_urls': 0
            }, status=status.HTTP_200_OK)
        
        return Response({
            'urls': urls,
            'total_urls': len(urls)
        }, status=status.HTTP_200_OK)
        
    except requests.exceptions.RequestException as e:
        logger.error(f"Error fetching sitemap: {e}", exc_info=True)
        return Response({'msg': 'Error fetching sitemap'}, status=status.HTTP_500_INTERNAL_SERVER_ERROR)
    except ET.ParseError as e:
        logger.error(f"Error parsing XML: {e}", exc_info=True)
        return Response({'msg': 'Invalid XML format'}, status=status.HTTP_400_BAD_REQUEST)
    except Exception as e:
        logger.error(f"Unexpected error parsing sitemap: {e}", exc_info=True)
        return Response({'msg': 'Error processing sitemap'}, status=status.HTTP_500_INTERNAL_SERVER_ERROR)

@api_view(['POST'])
@jwt_auth
def start_crawl_admin(request, guru_slug):
    try:
        data, return_status = CrawlService.start_crawl(
            guru_slug,
            request.user,
            request.data.get('url'),
            source=CrawlState.Source.UI
        )
    except Exception as e:
        return Response({'msg': str(e)}, status=status.HTTP_400_BAD_REQUEST)
    return Response(data, status=return_status)

@api_view(['POST'])
@api_key_auth
@throttle_classes([ConcurrencyThrottleApiKey])
def start_crawl_api(request, guru_slug):
    try:
        data, return_status = CrawlService.start_crawl(
            guru_slug,
            request.user,
            request.data.get('url'),
            source=CrawlState.Source.API
        )
    except Exception as e:
        return Response({'msg': str(e)}, status=status.HTTP_400_BAD_REQUEST)

    return Response(data, status=return_status)

@api_view(['POST'])
@jwt_auth
def stop_crawl_admin(request, crawl_id):
    try:
        data, return_status = CrawlService.stop_crawl(
            request.user,
            crawl_id
        )
    except Exception as e:
        return Response({'msg': str(e)}, status=status.HTTP_400_BAD_REQUEST)

    return Response(data, status=return_status)

@api_view(['POST'])
@api_key_auth
@throttle_classes([ConcurrencyThrottleApiKey])
def stop_crawl_api(request, crawl_id):
    try:
        data, return_status = CrawlService.stop_crawl(
            request.user,
            crawl_id
        )
    except Exception as e:
        return Response({'msg': str(e)}, status=status.HTTP_400_BAD_REQUEST)

    return Response(data, status=return_status)

@api_view(['GET'])
@jwt_auth
def get_crawl_status_admin(request, crawl_id):
    try:
        data, return_status = CrawlService.get_crawl_status(
            request.user,
            crawl_id
        )
    except Exception as e:
        return Response({'msg': str(e)}, status=status.HTTP_400_BAD_REQUEST)

    return Response(data, status=return_status)

@api_view(['GET'])
@api_key_auth
@throttle_classes([ConcurrencyThrottleApiKey])
def get_crawl_status_api(request, crawl_id):
    try:
        data, return_status = CrawlService.get_crawl_status(
            request.user,
            crawl_id
        )
    except Exception as e:
        return Response({'msg': str(e)}, status=status.HTTP_400_BAD_REQUEST)

    return Response(data, status=return_status)

@api_view(['POST'])
@combined_auth
def submit_guru_creation_form(request):
    """
    Handle submission of guru creation forms.
    """
    try:
        name = request.data.get('name')
        email = request.data.get('email')
        github_repo = request.data.get('github_repo')
        docs_url = request.data.get('docs_url')
        use_case = request.data.get('use_case')
        source = request.data.get('source', 'unknown')

        if not all([name, email, docs_url]):
            return Response({
                'error': 'Missing required fields. Please provide name, email, and documentation root url.'
            }, status=status.HTTP_400_BAD_REQUEST)

        # Create form submission
        GuruCreationForm.objects.create(
            name=name,
            email=email,
            github_repo=github_repo,
            docs_url=docs_url,
            use_case=use_case,
            source=source
        )

        return Response({
            'message': 'Your guru creation request has been submitted successfully.'
        }, status=status.HTTP_201_CREATED)

    except Exception as e:
        logger.error(f'Error processing guru creation form: {e}', exc_info=True)
        return Response({
            'error': 'An error occurred while processing your request.'
        }, status=status.HTTP_500_INTERNAL_SERVER_ERROR)

@api_view(['POST'])
@jwt_auth
def fetch_youtube_playlist_admin(request):
    url = request.data.get('url')
    if not url:
        return Response({'error': 'URL is required'}, status=status.HTTP_400_BAD_REQUEST)

    try:
        data, return_status = YouTubeService.fetch_playlist(url)
    except Exception as e:
        return Response({'error': str(e)}, status=status.HTTP_400_BAD_REQUEST)

    return Response(data, status=return_status)

@api_view(['POST'])
@api_key_auth
@throttle_classes([ConcurrencyThrottleApiKey])
def fetch_youtube_playlist_api(request):
    url = request.data.get('url')
    if not url:
        return Response({'error': 'URL is required'}, status=status.HTTP_400_BAD_REQUEST)

    try:
        data, return_status = YouTubeService.fetch_playlist(url)
    except Exception as e:
        return Response({'error': str(e)}, status=status.HTTP_400_BAD_REQUEST)
    return Response(data, status=return_status)

@api_view(['POST'])
@jwt_auth
def fetch_youtube_channel_admin(request):
    url = request.data.get('url')
    if not url:
        return Response({'error': 'URL is required'}, status=status.HTTP_400_BAD_REQUEST)

    try:
        data, return_status = YouTubeService.fetch_channel(url)
    except Exception as e:
        return Response({'error': str(e)}, status=status.HTTP_400_BAD_REQUEST)
    return Response(data, status=return_status)

@api_view(['POST'])
@api_key_auth
@throttle_classes([ConcurrencyThrottleApiKey])
def fetch_youtube_channel_api(request):
    url = request.data.get('url')
    if not url:
        return Response({'error': 'URL is required'}, status=status.HTTP_400_BAD_REQUEST)

    try:
        data, return_status = YouTubeService.fetch_channel(url)
    except Exception as e:
        return Response({'error': str(e)}, status=status.HTTP_400_BAD_REQUEST)
    return Response(data, status=return_status)

@api_view(['GET', 'POST'])
def github_webhook(request):
    if request.method != 'POST':
        return Response({'message': 'Webhook received'}, status=status.HTTP_200_OK)

    body = request.body
    data = request.data
    installation_id = data.get('installation', {}).get('id')
    
    if not installation_id:
        logger.error("No installation ID found in webhook payload")
        return Response({'message': 'No installation ID found'}, status=status.HTTP_400_BAD_REQUEST)

    # Try to get integration from cache first
    cache = caches['alternate']
    cache_key = f"github_integration:{installation_id}"
    integration = cache.get(cache_key)
    
    if not integration:
        try:
            # If not in cache, get from database
            integration = Integration.objects.get(type=Integration.Type.GITHUB, external_id=installation_id)
            # Set cache timeout to 0. This is because dynamic updates are not immediately reflected
            # And this may result in bad UX, and false positive bug reports
            cache.set(cache_key, integration, timeout=0)
        except Integration.DoesNotExist:
            logger.error(f"No integration found for installation {installation_id}", exc_info=True)
            return Response({'message': 'No integration found'}, status=status.HTTP_400_BAD_REQUEST)

    assert integration is not None

    bot_name = integration.github_bot_name
    github_handler = GithubAppHandler(integration)
    # Verify GitHub webhook signature
    try:
        signature_header = request.headers.get('x-hub-signature-256')
        github_handler.verify_signature(body, signature_header)
    except GithubAppHandlerError as e:
        logger.error(f"GitHub webhook signature verification failed: {e}")
        return Response({'message': 'Invalid signature'}, status=status.HTTP_403_FORBIDDEN)

    try:
        # Get event type and validate
        event_type = GitHubEventHandler.find_github_event_type(data)
        if not GitHubEventHandler.is_supported_event(event_type):
            return Response({'message': 'Webhook received'}, status=status.HTTP_200_OK)

        # Get the appropriate event handler
        event_handler = GitHubEventFactory.get_handler(event_type, integration, github_handler)
        
        # Extract event data
        event_data = event_handler.extract_event_data(data)
        
        # Find the appropriate channel
        channel = None
        for channel_itr in integration.channels:
            if channel_itr['name'] == event_data['repository_name']:
                channel = channel_itr
                break

        if not channel:
            logger.error(f"No channel found for repository {event_data['repository_name']}", exc_info=True)
            return Response({'message': 'No channel found'}, status=status.HTTP_400_BAD_REQUEST)

        # Check if we should answer
        if not github_handler.will_answer(event_data['body'], bot_name, event_type, channel['mode']):
            return Response({'message': 'Webhook received'}, status=status.HTTP_200_OK)

        # Create a new binge
        binge = create_fresh_binge(integration.guru_type, None)
        guru_type = integration.guru_type.slug
        
        # Create request using APIRequestFactory
        factory = APIRequestFactory()
        
        # Prepare payload for the API
        payload = {
            'question': github_handler.cleanup_user_question(event_data['body'], bot_name),
            'stream': False,
            'short_answer': True,
            'fetch_existing': False,
            'session_id': binge.id
        }

        if event_data['api_url']:
            payload['github_api_url'] = event_data['api_url']
        
        # Create request with API key from integration
        request = factory.post(
            f'/api/v1/{guru_type}/answer/',
            payload,
            HTTP_X_API_KEY=integration.api_key.key,
            format='json'
        )
        
        # Call api_answer directly
        response = api_answer(request, guru_type)
        
        # Handle the response using the event handler
        event_handler.handle_response(response, event_data, bot_name)

    except Exception as e:
        logger.error(f"Error processing GitHub webhook: {e}", exc_info=True)
        return Response({'message': str(e)}, status=status.HTTP_500_INTERNAL_SERVER_ERROR)
            
    return Response({'message': 'Webhook received'}, status=status.HTTP_200_OK)

@api_view(['POST'])
@jwt_auth
def list_jira_issues(request, integration_id):
    """
    List Jira issues for a specific integration using a JQL query.
    Requires integration_id in the path and accepts 'jql' as a query parameter.
    """
    try:
        integration = Integration.objects.get(id=integration_id)
    except Integration.DoesNotExist:
        return Response({'msg': 'Integration not found'}, status=status.HTTP_404_NOT_FOUND)

    # Validate user permission (e.g., maintainer or admin)
    try:
        get_guru_type_object_by_maintainer(integration.guru_type.slug, request)
    except PermissionError:
        return Response({'msg': 'Forbidden'}, status=status.HTTP_403_FORBIDDEN)
    except NotFoundError:
        # This shouldn't happen if integration exists, but good practice
        return Response({'msg': 'Associated Guru type not found'}, status=status.HTTP_404_NOT_FOUND)

    # Validate integration type
    if integration.type != Integration.Type.JIRA:
        return Response({'msg': 'This integration is not a Jira integration.'}, status=status.HTTP_400_BAD_REQUEST)

    # Get JQL from query params, default if not provided
    jql_query = request.data.get('jql')
    if not jql_query:
        jql_query = 'ORDER BY created DESC'

    try:
        jira_requester = JiraRequester(integration)
        issues = jira_requester.list_issues(jql_query=jql_query)
        return Response({'issues': issues, 'issue_count': len(issues)}, status=status.HTTP_200_OK)
    except ValueError as e:
        # Handle specific errors from JiraRequester
        error_str = str(e)
        if "Invalid Jira credentials" in error_str:
             return Response({'msg': 'Invalid Jira credentials.'}, status=status.HTTP_401_UNAUTHORIZED)
        elif "Jira API access forbidden" in error_str:
             return Response({'msg': 'Jira API access forbidden. Check user permissions or API key scope.'}, status=status.HTTP_403_FORBIDDEN)
        else:
             logger.error(f"Error listing Jira issues for integration {integration_id}: {e}", exc_info=True)
             return Response({'msg': f'Failed to list Jira issues: {error_str}'}, status=status.HTTP_500_INTERNAL_SERVER_ERROR)
    except Exception as e:
        logger.error(f"Unexpected error listing Jira issues for integration {integration_id}: {e}", exc_info=True)
        return Response({'msg': 'An unexpected error occurred.'}, status=status.HTTP_500_INTERNAL_SERVER_ERROR)

@api_view(['GET'])
@jwt_auth
def list_zendesk_tickets(request, integration_id):
    """
    List Zendesk tickets for a specific integration.
    Requires integration_id in the path.
    """
    try:
        integration = Integration.objects.get(id=integration_id)
    except Integration.DoesNotExist:
        return Response({'msg': 'Integration not found'}, status=status.HTTP_404_NOT_FOUND)

    # Validate user permission (e.g., maintainer or admin)
    try:
        get_guru_type_object_by_maintainer(integration.guru_type.slug, request)
    except PermissionError:
        return Response({'msg': 'Forbidden'}, status=status.HTTP_403_FORBIDDEN)
    except NotFoundError:
        return Response({'msg': 'Associated Guru type not found'}, status=status.HTTP_404_NOT_FOUND)

    # Validate integration type
    if integration.type != Integration.Type.ZENDESK:
        return Response({'msg': 'This integration is not a Zendesk integration.'}, status=status.HTTP_400_BAD_REQUEST)

    try:
        zendesk_requester = ZendeskRequester(integration)
        tickets = zendesk_requester.list_tickets()
        return Response({'tickets': tickets, 'ticket_count': len(tickets)}, status=status.HTTP_200_OK)
    except ValueError as e:
        # Handle specific errors from ZendeskRequester
        error_str = str(e)
        if "Zendesk credentials" in error_str:
             return Response({'msg': 'Missing or invalid Zendesk credentials.'}, status=status.HTTP_401_UNAUTHORIZED)
        elif "Authentication failed" in error_str:
             return Response({'msg': 'Zendesk authentication failed. Check email and API token.'}, status=status.HTTP_401_UNAUTHORIZED)
        elif "Permission denied" in error_str:
             return Response({'msg': 'Zendesk permission denied. Check API token scope.'}, status=status.HTTP_403_FORBIDDEN)
        elif "Resource not found" in error_str or "invalid Zendesk domain" in error_str:
            return Response({'msg': 'Zendesk resource not found or invalid domain.'}, status=status.HTTP_404_NOT_FOUND)
        elif "rate limit exceeded" in error_str:
            return Response({'msg': 'Zendesk API rate limit exceeded.'}, status=status.HTTP_429_TOO_MANY_REQUESTS)
        else:
             logger.error(f"Error listing Zendesk tickets for integration {integration_id}: {e}", exc_info=True)
             return Response({'msg': f'Failed to list Zendesk tickets: {error_str}'}, status=status.HTTP_500_INTERNAL_SERVER_ERROR)
    except Exception as e:
        logger.error(f"Unexpected error listing Zendesk tickets for integration {integration_id}: {e}", exc_info=True)
        return Response({'msg': 'An unexpected error occurred.'}, status=status.HTTP_500_INTERNAL_SERVER_ERROR)

@api_view(['GET'])
@jwt_auth
def list_zendesk_articles(request, integration_id):
    """
    List Zendesk help center articles for a specific integration.
    Requires integration_id in the path.
    """
    try:
        integration = Integration.objects.get(id=integration_id)
    except Integration.DoesNotExist:
        return Response({'msg': 'Integration not found'}, status=status.HTTP_404_NOT_FOUND)

    # Validate user permission (e.g., maintainer or admin)
    try:
        get_guru_type_object_by_maintainer(integration.guru_type.slug, request)
    except PermissionError:
        return Response({'msg': 'Forbidden'}, status=status.HTTP_403_FORBIDDEN)
    except NotFoundError:
        return Response({'msg': 'Associated Guru type not found'}, status=status.HTTP_404_NOT_FOUND)

    # Validate integration type
    if integration.type != Integration.Type.ZENDESK:
        return Response({'msg': 'This integration is not a Zendesk integration.'}, status=status.HTTP_400_BAD_REQUEST)

    try:
        zendesk_requester = ZendeskRequester(integration)
        articles = zendesk_requester.list_articles()
        return Response({'articles': articles, 'article_count': len(articles)}, status=status.HTTP_200_OK)
    except ValueError as e:
        # Handle specific errors from ZendeskRequester
        error_str = str(e)
        if "Zendesk credentials" in error_str:
             return Response({'msg': 'Missing or invalid Zendesk credentials.'}, status=status.HTTP_401_UNAUTHORIZED)
        elif "Authentication failed" in error_str:
             return Response({'msg': 'Zendesk authentication failed. Check email and API token.'}, status=status.HTTP_401_UNAUTHORIZED)
        elif "Permission denied" in error_str:
             return Response({'msg': 'Zendesk permission denied. Check API token scope.'}, status=status.HTTP_403_FORBIDDEN)
        elif "Resource not found" in error_str or "invalid Zendesk domain" in error_str:
            return Response({'msg': 'Zendesk resource not found or invalid domain.'}, status=status.HTTP_404_NOT_FOUND)
        elif "rate limit exceeded" in error_str:
            return Response({'msg': 'Zendesk API rate limit exceeded.'}, status=status.HTTP_429_TOO_MANY_REQUESTS)
        else:
             logger.error(f"Error listing Zendesk articles for integration {integration_id}: {e}", exc_info=True)
             return Response({'msg': f'Failed to list Zendesk articles: {error_str}'}, status=status.HTTP_500_INTERNAL_SERVER_ERROR)
    except Exception as e:
        logger.error(f"Unexpected error listing Zendesk articles for integration {integration_id}: {e}", exc_info=True)
        return Response({'msg': 'An unexpected error occurred.'}, status=status.HTTP_500_INTERNAL_SERVER_ERROR)


@api_view(['POST'])
@jwt_auth
def validate_ollama_url(request):
    """
    Validate if an Ollama URL is accessible and return available models
    """
    url = request.data.get('url')
    if not url:
        return Response({'error': 'URL is required'}, status=400)
    
    requester = OllamaRequester(url)
    is_healthy, models, error = requester.check_ollama_health()
    
    if not is_healthy:
        return Response({
            'is_valid': False,
            'error': error
        }, status=400)
    
    return Response({
        'is_valid': True,
        'models': models
    })

@api_view(['POST'])
@jwt_auth
def list_confluence_pages(request, integration_id):
    """
    List Confluence pages with optional filtering.
    
    This endpoint handles both spaces and pages, functioning as a combined endpoint:
    - If cql parameter is provided, returns pages matching the query
    - If no parameters are provided, returns all pages
    
    Requires integration_id in the path.
    Optional POST body parameters:
    - cql: Confluence Query Language for filtering pages
    """
    try:
        integration = Integration.objects.get(id=integration_id)
    except Integration.DoesNotExist:
        return Response({'msg': 'Integration not found'}, status=status.HTTP_404_NOT_FOUND)

    # Validate user permission (e.g., maintainer or admin)
    try:
        get_guru_type_object_by_maintainer(integration.guru_type.slug, request)
    except PermissionError:
        return Response({'msg': 'Forbidden'}, status=status.HTTP_403_FORBIDDEN)
    except NotFoundError:
        # This shouldn't happen if integration exists, but good practice
        return Response({'msg': 'Associated Guru type not found'}, status=status.HTTP_404_NOT_FOUND)

    # Validate integration type
    if integration.type != Integration.Type.CONFLUENCE:
        return Response({'msg': 'This integration is not a Confluence integration.'}, status=status.HTTP_400_BAD_REQUEST)

    # Extract parameters from request data with defaults
    cql = request.data.get('query')

    try:
        confluence_requester = ConfluenceRequester(integration)
        result = confluence_requester.list_pages(
            cql=cql 
        )
        return Response(result, status=status.HTTP_200_OK)
    except ValueError as e:
        # Handle specific errors from ConfluenceRequester
        error_str = str(e)
        if "Invalid Confluence credentials" in error_str:
             return Response({'msg': 'Invalid Confluence credentials.'}, status=status.HTTP_401_UNAUTHORIZED)
        elif "Confluence API access forbidden" in error_str:
             return Response({'msg': 'Confluence API access forbidden. Check user permissions or API token scope.'}, status=status.HTTP_403_FORBIDDEN)
        else:
             logger.error(f"Error listing Confluence content for integration {integration_id}: {e}", exc_info=True)
             return Response({'msg': f'Failed to list Confluence pages: {error_str}'}, status=status.HTTP_500_INTERNAL_SERVER_ERROR)
    except Exception as e:
        logger.error(f"Unexpected error listing Confluence content for integration {integration_id}: {e}", exc_info=True)
        return Response({'msg': 'An unexpected error occurred.'}, status=status.HTTP_500_INTERNAL_SERVER_ERROR)<|MERGE_RESOLUTION|>--- conflicted
+++ resolved
@@ -843,11 +843,8 @@
     pdf_privacies = request.data.get('pdf_privacies', '[]')
     jira_urls = request.data.get('jira_urls', '[]')
     zendesk_urls = request.data.get('zendesk_urls', '[]')
-<<<<<<< HEAD
     github_repos = request.data.get('github_repos', '[]')
-=======
     confluence_urls = request.data.get('confluence_urls', '[]')
->>>>>>> 7e09335b
     try:
         if type(youtube_urls) == str:
             youtube_urls = json.loads(youtube_urls)
@@ -861,13 +858,10 @@
             jira_urls = json.loads(jira_urls)
         if type(zendesk_urls) == str:
             zendesk_urls = json.loads(zendesk_urls)
-<<<<<<< HEAD
         if type(github_repos) == str:
             github_repos = json.loads(github_repos)
-=======
         if type(confluence_urls) == str:
             confluence_urls = json.loads(confluence_urls)
->>>>>>> 7e09335b
     except Exception as e:
         logger.error(f'Error while parsing urls: {e}', exc_info=True)
         return Response({'msg': str(e)}, status=status.HTTP_400_BAD_REQUEST)
@@ -877,11 +871,7 @@
         zendesk_urls = []
         confluence_urls = []
 
-<<<<<<< HEAD
-    if not pdf_files and not youtube_urls and not website_urls and not github_repos and not jira_urls and not zendesk_urls:
-=======
-    if not pdf_files and not youtube_urls and not website_urls and not github_urls and not jira_urls and not zendesk_urls and not confluence_urls:
->>>>>>> 7e09335b
+    if not pdf_files and not youtube_urls and not website_urls and not github_repos and not jira_urls and not zendesk_urls and not confluence_urls:
         return Response({'msg': 'No data sources provided'}, status=status.HTTP_400_BAD_REQUEST)
 
     service = DataSourceService(guru_type_object, request.user)
@@ -890,12 +880,12 @@
         # Validate limits
         
         service.validate_pdf_files(pdf_files, pdf_privacies)
-<<<<<<< HEAD
         service.validate_url_limits(
             youtube_urls=youtube_urls,
             website_urls=website_urls,
             jira_urls=jira_urls,
-            zendesk_urls=zendesk_urls
+            zendesk_urls=zendesk_urls,
+            confluence_urls=confluence_urls
         )
         
         # First identify new GitHub repos without modifying anything
@@ -903,13 +893,6 @@
         
         # Validate limits for new GitHub repos
         service.validate_github_repos_limits(new_github_repos)
-=======
-        service.validate_url_limits(youtube_urls, 'youtube')
-        service.validate_url_limits(website_urls, 'website')
-        service.validate_url_limits(jira_urls, 'jira')
-        service.validate_url_limits(zendesk_urls, 'zendesk')
-        service.validate_url_limits(confluence_urls, 'confluence')
->>>>>>> 7e09335b
 
         if jira_urls:
             service.validate_integration('jira')
@@ -918,14 +901,6 @@
         if confluence_urls:
             service.validate_integration('confluence')
 
-        # Process GitHub repos - this will update existing ones
-        updated_repos = service.update_existing_github_repos(github_repos)
-        
-        # Reindex any updated repos
-        if updated_repos:
-            for repo in updated_repos:
-                repo.reindex()
-            
         # Create data sources
         results = service.create_data_sources(
             pdf_files=pdf_files,
@@ -934,11 +909,8 @@
             website_urls=website_urls,
             jira_urls=jira_urls,
             zendesk_urls=zendesk_urls,
-<<<<<<< HEAD
-            github_repos=new_github_repos
-=======
+            github_repos=github_repos,
             confluence_urls=confluence_urls
->>>>>>> 7e09335b
         )
         
         return Response({
@@ -1046,63 +1018,6 @@
     validate_guru_type(guru_type, only_active=False)
     
     if request.method == 'POST':
-<<<<<<< HEAD
-=======
-        if settings.ENV == 'selfhosted':
-            user = None
-        else:
-            user = get_auth0_user(request.auth0_id)
-        
-        # Check PDF file limits
-        pdf_files = request.FILES.getlist('pdf_files', [])
-        for pdf_file in pdf_files:
-            is_allowed, error_msg = guru_type_obj.check_datasource_limits(user, file=pdf_file)
-            if not is_allowed:
-                return Response({'msg': error_msg}, status=status.HTTP_400_BAD_REQUEST)
-                
-        # Check website limits
-        website_urls = json.loads(request.data.get('website_urls', '[]'))
-        if website_urls:
-            is_allowed, error_msg = guru_type_obj.check_datasource_limits(user, website_urls_count=len(website_urls))
-            if not is_allowed:
-                return Response({'msg': error_msg}, status=status.HTTP_400_BAD_REQUEST)
-                
-        # Check YouTube limits
-        youtube_urls = json.loads(request.data.get('youtube_urls', '[]'))
-        if youtube_urls:
-            is_allowed, error_msg = guru_type_obj.check_datasource_limits(user, youtube_urls_count=len(youtube_urls))
-            if not is_allowed:
-                return Response({'msg': error_msg}, status=status.HTTP_400_BAD_REQUEST)
-
-        # Check GitHub repo limits
-        github_urls = json.loads(request.data.get('github_urls', '[]'))
-        if github_urls:
-            is_allowed, error_msg = guru_type_obj.check_datasource_limits(user, github_urls_count=len(github_urls))
-            if not is_allowed:
-                return Response({'msg': error_msg}, status=status.HTTP_400_BAD_REQUEST)
-
-        # Check Jira issue limits
-        jira_urls = json.loads(request.data.get('jira_urls', '[]'))
-        if jira_urls:
-            is_allowed, error_msg = guru_type_obj.check_datasource_limits(user, jira_urls_count=len(jira_urls))
-            if not is_allowed:
-                return Response({'msg': error_msg}, status=status.HTTP_400_BAD_REQUEST)
-        
-        # Check Zendesk ticket limits
-        zendesk_urls = json.loads(request.data.get('zendesk_urls', '[]'))
-        if zendesk_urls:
-            is_allowed, error_msg = guru_type_obj.check_datasource_limits(user, zendesk_urls_count=len(zendesk_urls))
-            if not is_allowed:
-                return Response({'msg': error_msg}, status=status.HTTP_400_BAD_REQUEST)
-
-        # Check Confluence page limits
-        confluence_urls = json.loads(request.data.get('confluence_urls', '[]'))
-        if confluence_urls:
-            is_allowed, error_msg = guru_type_obj.check_datasource_limits(user, confluence_urls_count=len(confluence_urls))
-            if not is_allowed:
-                return Response({'msg': error_msg}, status=status.HTTP_400_BAD_REQUEST)                
-
->>>>>>> 7e09335b
         return create_data_sources(request, guru_type)
     elif request.method == 'DELETE':
         return delete_data_sources(request, guru_type)
