--- conflicted
+++ resolved
@@ -3128,29 +3128,6 @@
 
 @api_view(['POST'])
 @jwt_auth
-<<<<<<< HEAD
-def validate_ollama_url(request):
-    """
-    Validate if an Ollama URL is accessible and return available models
-    """
-    url = request.data.get('url')
-    if not url:
-        return Response({'error': 'URL is required'}, status=400)
-    
-    requester = OllamaRequester(url)
-    is_healthy, models, error = requester.check_ollama_health()
-    
-    if not is_healthy:
-        return Response({
-            'is_valid': False,
-            'error': error
-        }, status=400)
-    
-    return Response({
-        'is_valid': True,
-        'models': models
-    })
-=======
 def list_jira_issues(request, integration_id):
     """
     List Jira issues for a specific integration using a JQL query.
@@ -3196,4 +3173,27 @@
     except Exception as e:
         logger.error(f"Unexpected error listing Jira issues for integration {integration_id}: {e}", exc_info=True)
         return Response({'msg': 'An unexpected error occurred.'}, status=status.HTTP_500_INTERNAL_SERVER_ERROR)
->>>>>>> 72a94966
+
+@api_view(['POST'])
+@jwt_auth
+def validate_ollama_url(request):
+    """
+    Validate if an Ollama URL is accessible and return available models
+    """
+    url = request.data.get('url')
+    if not url:
+        return Response({'error': 'URL is required'}, status=400)
+    
+    requester = OllamaRequester(url)
+    is_healthy, models, error = requester.check_ollama_health()
+    
+    if not is_healthy:
+        return Response({
+            'is_valid': False,
+            'error': error
+        }, status=400)
+    
+    return Response({
+        'is_valid': True,
+        'models': models
+    })