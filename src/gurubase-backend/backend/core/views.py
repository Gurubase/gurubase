--- conflicted
+++ resolved
@@ -767,11 +767,7 @@
         zendesk_urls = []
         confluence_urls = []
 
-<<<<<<< HEAD
-    if not pdf_files and not youtube_urls and not website_urls and not github_repos and not jira_urls and not zendesk_urls and not confluence_urls:
-=======
-    if not pdf_files and not youtube_urls and not website_urls and not github_urls and not jira_urls and not zendesk_urls and not confluence_urls and not excel_files:
->>>>>>> 70e6c6c8
+    if not pdf_files and not youtube_urls and not website_urls and not github_repos and not jira_urls and not zendesk_urls and not confluence_urls and not excel_files:
         return Response({'msg': 'No data sources provided'}, status=status.HTTP_400_BAD_REQUEST)
 
     service = DataSourceService(guru_type_object, request.user)
@@ -780,7 +776,7 @@
         # Validate limits
         
         service.validate_pdf_files(pdf_files, pdf_privacies)
-<<<<<<< HEAD
+        service.validate_excel_files(excel_files, excel_privacies)
         service.validate_url_limits(
             youtube_urls=youtube_urls,
             website_urls=website_urls,
@@ -794,14 +790,6 @@
         
         # Validate limits for new GitHub repos
         service.validate_github_repos_limits(new_github_repos)
-=======
-        service.validate_excel_files(excel_files, excel_privacies)
-        service.validate_url_limits(youtube_urls, 'youtube')
-        service.validate_url_limits(website_urls, 'website')
-        service.validate_url_limits(jira_urls, 'jira')
-        service.validate_url_limits(zendesk_urls, 'zendesk')
-        service.validate_url_limits(confluence_urls, 'confluence')
->>>>>>> 70e6c6c8
 
         if jira_urls:
             service.validate_integration('jira')
@@ -826,14 +814,10 @@
             website_urls=website_urls,
             jira_urls=jira_urls,
             zendesk_urls=zendesk_urls,
-<<<<<<< HEAD
             github_repos=new_github_repos,
-            confluence_urls=confluence_urls
-=======
             confluence_urls=confluence_urls,
             excel_files=excel_files,
             excel_privacies=excel_privacies
->>>>>>> 70e6c6c8
         )
         
         return Response({
@@ -939,68 +923,6 @@
         return Response({'msg': f'Guru type {guru_type} not found'}, status=status.HTTP_404_NOT_FOUND)
     
     if request.method == 'POST':
-<<<<<<< HEAD
-=======
-        if settings.ENV == 'selfhosted':
-            user = None
-        else:
-            user = request.user
-        
-        # Check PDF file limits
-        pdf_files = request.FILES.getlist('pdf_files', [])
-        is_allowed, error_msg = guru_type_obj.check_datasource_limits(user, pdf_files=pdf_files)
-        if not is_allowed:
-            return Response({'msg': error_msg}, status=status.HTTP_400_BAD_REQUEST)
-        
-        # Check Excel file limits
-        excel_files = request.FILES.getlist('excel_files', [])
-        is_allowed, error_msg = guru_type_obj.check_datasource_limits(user, excel_files=excel_files)
-        if not is_allowed:
-            return Response({'msg': error_msg}, status=status.HTTP_400_BAD_REQUEST)
-                
-        # Check website limits
-        website_urls = json.loads(request.data.get('website_urls', '[]'))
-        if website_urls:
-            is_allowed, error_msg = guru_type_obj.check_datasource_limits(user, website_urls_count=len(website_urls))
-            if not is_allowed:
-                return Response({'msg': error_msg}, status=status.HTTP_400_BAD_REQUEST)
-                
-        # Check YouTube limits
-        youtube_urls = json.loads(request.data.get('youtube_urls', '[]'))
-        if youtube_urls:
-            is_allowed, error_msg = guru_type_obj.check_datasource_limits(user, youtube_urls_count=len(youtube_urls))
-            if not is_allowed:
-                return Response({'msg': error_msg}, status=status.HTTP_400_BAD_REQUEST)
-
-        # Check GitHub repo limits
-        github_urls = json.loads(request.data.get('github_urls', '[]'))
-        if github_urls:
-            is_allowed, error_msg = guru_type_obj.check_datasource_limits(user, github_urls_count=len(github_urls))
-            if not is_allowed:
-                return Response({'msg': error_msg}, status=status.HTTP_400_BAD_REQUEST)
-
-        # Check Jira issue limits
-        jira_urls = json.loads(request.data.get('jira_urls', '[]'))
-        if jira_urls:
-            is_allowed, error_msg = guru_type_obj.check_datasource_limits(user, jira_urls_count=len(jira_urls))
-            if not is_allowed:
-                return Response({'msg': error_msg}, status=status.HTTP_400_BAD_REQUEST)
-        
-        # Check Zendesk ticket limits
-        zendesk_urls = json.loads(request.data.get('zendesk_urls', '[]'))
-        if zendesk_urls:
-            is_allowed, error_msg = guru_type_obj.check_datasource_limits(user, zendesk_urls_count=len(zendesk_urls))
-            if not is_allowed:
-                return Response({'msg': error_msg}, status=status.HTTP_400_BAD_REQUEST)
-
-        # Check Confluence page limits
-        confluence_urls = json.loads(request.data.get('confluence_urls', '[]'))
-        if confluence_urls:
-            is_allowed, error_msg = guru_type_obj.check_datasource_limits(user, confluence_urls_count=len(confluence_urls))
-            if not is_allowed:
-                return Response({'msg': error_msg}, status=status.HTTP_400_BAD_REQUEST)                
-
->>>>>>> 70e6c6c8
         return create_data_sources(request, guru_type)
     elif request.method == 'DELETE':
         return delete_data_sources(request, guru_type)
@@ -1995,260 +1917,6 @@
         return Response({'error': str(e)}, status=status.HTTP_400_BAD_REQUEST)
     return Response(data, status=return_status)
 
-<<<<<<< HEAD
-@api_view(['GET', 'POST'])
-def github_webhook(request):
-    if request.method != 'POST':
-        return Response({'message': 'Webhook received'}, status=status.HTTP_200_OK)
-
-    body = request.body
-    data = request.data
-    installation_id = data.get('installation', {}).get('id')
-    
-    if not installation_id:
-        logger.error("No installation ID found in webhook payload")
-        return Response({'message': 'No installation ID found'}, status=status.HTTP_400_BAD_REQUEST)
-
-    # Try to get integration from cache first
-    cache = caches['alternate']
-    cache_key = f"github_integration:{installation_id}"
-    integration = cache.get(cache_key)
-    
-    if not integration:
-        try:
-            # If not in cache, get from database
-            integration = Integration.objects.get(type=Integration.Type.GITHUB, external_id=installation_id)
-            # Set cache timeout to 0. This is because dynamic updates are not immediately reflected
-            # And this may result in bad UX, and false positive bug reports
-            cache.set(cache_key, integration, timeout=0)
-        except Integration.DoesNotExist:
-            logger.error(f"No integration found for installation {installation_id}", exc_info=True)
-            return Response({'message': 'No integration found'}, status=status.HTTP_400_BAD_REQUEST)
-
-    assert integration is not None
-
-    bot_name = integration.github_bot_name
-    github_handler = GithubAppHandler(integration)
-    # Verify GitHub webhook signature
-    try:
-        signature_header = request.headers.get('x-hub-signature-256')
-        github_handler.verify_signature(body, signature_header)
-    except GithubAppHandlerError as e:
-        logger.error(f"GitHub webhook signature verification failed: {e}")
-        return Response({'message': 'Invalid signature'}, status=status.HTTP_403_FORBIDDEN)
-
-    try:
-        # Get event type and validate
-        event_type = GitHubEventHandler.find_github_event_type(data)
-        if not GitHubEventHandler.is_supported_event(event_type):
-            return Response({'message': 'Webhook received'}, status=status.HTTP_200_OK)
-
-        # Get the appropriate event handler
-        event_handler = GitHubEventFactory.get_handler(event_type, integration, github_handler)
-        
-        # Extract event data
-        event_data = event_handler.extract_event_data(data)
-        
-        # Find the appropriate channel
-        channel = None
-        for channel_itr in integration.channels:
-            if channel_itr['name'] == event_data['repository_name']:
-                channel = channel_itr
-                break
-
-        if not channel:
-            logger.error(f"No channel found for repository {event_data['repository_name']}", exc_info=True)
-            return Response({'message': 'No channel found'}, status=status.HTTP_400_BAD_REQUEST)
-
-        # Check if we should answer
-        if not github_handler.will_answer(event_data['body'], bot_name, event_type, channel['mode']):
-            return Response({'message': 'Webhook received'}, status=status.HTTP_200_OK)
-
-        # Create a new binge
-        binge = create_fresh_binge(integration.guru_type, None)
-        guru_type = integration.guru_type.slug
-        
-        # Create request using APIRequestFactory
-        factory = APIRequestFactory()
-        
-        # Prepare payload for the API
-        payload = {
-            'question': github_handler.cleanup_user_question(event_data['body'], bot_name),
-            'stream': False,
-            'short_answer': True,
-            'fetch_existing': False,
-            'session_id': binge.id
-        }
-
-        if event_data['api_url']:
-            payload['github_api_url'] = event_data['api_url']
-        
-        # Create request with API key from integration
-        request = factory.post(
-            f'/api/v1/{guru_type}/answer/',
-            payload,
-            HTTP_X_API_KEY=integration.api_key.key,
-            format='json'
-        )
-        
-        # Call api_answer directly
-        response = api_answer(request, guru_type)
-        
-        # Handle the response using the event handler
-        event_handler.handle_response(response, event_data, bot_name)
-
-    except Exception as e:
-        logger.error(f"Error processing GitHub webhook: {e}", exc_info=True)
-        return Response({'message': str(e)}, status=status.HTTP_500_INTERNAL_SERVER_ERROR)
-            
-    return Response({'message': 'Webhook received'}, status=status.HTTP_200_OK)
-
-@api_view(['POST'])
-@jwt_auth
-def list_jira_issues(request, integration_id):
-    """
-    List Jira issues for a specific integration using a JQL query.
-    Requires integration_id in the path and accepts 'jql' as a query parameter.
-    """
-    try:
-        integration = Integration.objects.get(id=integration_id)
-    except Integration.DoesNotExist:
-        return Response({'msg': 'Integration not found'}, status=status.HTTP_404_NOT_FOUND)
-
-    # Validate user permission (e.g., maintainer or admin)
-    try:
-        get_guru_type_object_by_maintainer(integration.guru_type.slug, request)
-    except PermissionError:
-        return Response({'msg': 'Forbidden'}, status=status.HTTP_406_NOT_ACCEPTABLE)
-    except NotFoundError:
-        # This shouldn't happen if integration exists, but good practice
-        return Response({'msg': 'Associated Guru type not found'}, status=status.HTTP_404_NOT_FOUND)
-
-    # Validate integration type
-    if integration.type != Integration.Type.JIRA:
-        return Response({'msg': 'This integration is not a Jira integration.'}, status=status.HTTP_400_BAD_REQUEST)
-
-    # Get JQL from query params, default if not provided
-    jql_query = request.data.get('jql')
-    if not jql_query:
-        jql_query = 'ORDER BY created DESC'
-
-    try:
-        jira_requester = JiraRequester(integration)
-        issues = jira_requester.list_issues(jql_query=jql_query)
-        return Response({'issues': issues, 'issue_count': len(issues)}, status=status.HTTP_200_OK)
-    except ValueError as e:
-        # Handle specific errors from JiraRequester
-        error_str = str(e)
-        if "Invalid Jira credentials" in error_str:
-             return Response({'msg': 'Invalid Jira credentials.'}, status=status.HTTP_401_UNAUTHORIZED)
-        elif "Jira API access forbidden" in error_str:
-             return Response({'msg': 'Jira API access forbidden. Check user permissions or API key scope.'}, status=status.HTTP_406_NOT_ACCEPTABLE)
-        else:
-             logger.error(f"Error listing Jira issues for integration {integration_id}: {e}", exc_info=True)
-             return Response({'msg': f'Failed to list Jira issues: {error_str}'}, status=status.HTTP_500_INTERNAL_SERVER_ERROR)
-    except Exception as e:
-        logger.error(f"Unexpected error listing Jira issues for integration {integration_id}: {e}", exc_info=True)
-        return Response({'msg': 'An unexpected error occurred.'}, status=status.HTTP_500_INTERNAL_SERVER_ERROR)
-
-@api_view(['GET'])
-@jwt_auth
-def list_zendesk_tickets(request, integration_id):
-    """
-    List Zendesk tickets for a specific integration.
-    Requires integration_id in the path.
-    """
-    try:
-        integration = Integration.objects.get(id=integration_id)
-    except Integration.DoesNotExist:
-        return Response({'msg': 'Integration not found'}, status=status.HTTP_404_NOT_FOUND)
-
-    # Validate user permission (e.g., maintainer or admin)
-    try:
-        get_guru_type_object_by_maintainer(integration.guru_type.slug, request)
-    except PermissionError:
-        return Response({'msg': 'Forbidden'}, status=status.HTTP_406_NOT_ACCEPTABLE)
-    except NotFoundError:
-        return Response({'msg': 'Associated Guru type not found'}, status=status.HTTP_404_NOT_FOUND)
-
-    # Validate integration type
-    if integration.type != Integration.Type.ZENDESK:
-        return Response({'msg': 'This integration is not a Zendesk integration.'}, status=status.HTTP_400_BAD_REQUEST)
-
-    try:
-        zendesk_requester = ZendeskRequester(integration)
-        tickets = zendesk_requester.list_tickets()
-        return Response({'tickets': tickets, 'ticket_count': len(tickets)}, status=status.HTTP_200_OK)
-    except ValueError as e:
-        # Handle specific errors from ZendeskRequester
-        error_str = str(e)
-        if "Zendesk credentials" in error_str:
-             return Response({'msg': 'Missing or invalid Zendesk credentials.'}, status=status.HTTP_401_UNAUTHORIZED)
-        elif "Authentication failed" in error_str:
-             return Response({'msg': 'Zendesk authentication failed. Check email and API token.'}, status=status.HTTP_401_UNAUTHORIZED)
-        elif "Permission denied" in error_str:
-             return Response({'msg': 'Zendesk permission denied. Check API token scope.'}, status=status.HTTP_406_NOT_ACCEPTABLE)
-        elif "Resource not found" in error_str or "invalid Zendesk domain" in error_str:
-            return Response({'msg': 'Zendesk resource not found or invalid domain.'}, status=status.HTTP_404_NOT_FOUND)
-        elif "rate limit exceeded" in error_str:
-            return Response({'msg': 'Zendesk API rate limit exceeded.'}, status=status.HTTP_429_TOO_MANY_REQUESTS)
-        else:
-             logger.error(f"Error listing Zendesk tickets for integration {integration_id}: {e}", exc_info=True)
-             return Response({'msg': f'Failed to list Zendesk tickets: {error_str}'}, status=status.HTTP_500_INTERNAL_SERVER_ERROR)
-    except Exception as e:
-        logger.error(f"Unexpected error listing Zendesk tickets for integration {integration_id}: {e}", exc_info=True)
-        return Response({'msg': 'An unexpected error occurred.'}, status=status.HTTP_500_INTERNAL_SERVER_ERROR)
-
-@api_view(['GET'])
-@jwt_auth
-def list_zendesk_articles(request, integration_id):
-    """
-    List Zendesk help center articles for a specific integration.
-    Requires integration_id in the path.
-    """
-    try:
-        integration = Integration.objects.get(id=integration_id)
-    except Integration.DoesNotExist:
-        return Response({'msg': 'Integration not found'}, status=status.HTTP_404_NOT_FOUND)
-
-    # Validate user permission (e.g., maintainer or admin)
-    try:
-        get_guru_type_object_by_maintainer(integration.guru_type.slug, request)
-    except PermissionError:
-        return Response({'msg': 'Forbidden'}, status=status.HTTP_406_NOT_ACCEPTABLE)
-    except NotFoundError:
-        return Response({'msg': 'Associated Guru type not found'}, status=status.HTTP_404_NOT_FOUND)
-
-    # Validate integration type
-    if integration.type != Integration.Type.ZENDESK:
-        return Response({'msg': 'This integration is not a Zendesk integration.'}, status=status.HTTP_400_BAD_REQUEST)
-
-    try:
-        zendesk_requester = ZendeskRequester(integration)
-        articles = zendesk_requester.list_articles()
-        return Response({'articles': articles, 'article_count': len(articles)}, status=status.HTTP_200_OK)
-    except ValueError as e:
-        # Handle specific errors from ZendeskRequester
-        error_str = str(e)
-        if "Zendesk credentials" in error_str:
-             return Response({'msg': 'Missing or invalid Zendesk credentials.'}, status=status.HTTP_401_UNAUTHORIZED)
-        elif "Authentication failed" in error_str:
-             return Response({'msg': 'Zendesk authentication failed. Check email and API token.'}, status=status.HTTP_401_UNAUTHORIZED)
-        elif "Permission denied" in error_str:
-             return Response({'msg': 'Zendesk permission denied. Check API token scope.'}, status=status.HTTP_406_NOT_ACCEPTABLE)
-        elif "Resource not found" in error_str or "invalid Zendesk domain" in error_str:
-            return Response({'msg': 'Zendesk resource not found or invalid domain.'}, status=status.HTTP_404_NOT_FOUND)
-        elif "rate limit exceeded" in error_str:
-            return Response({'msg': 'Zendesk API rate limit exceeded.'}, status=status.HTTP_429_TOO_MANY_REQUESTS)
-        else:
-             logger.error(f"Error listing Zendesk articles for integration {integration_id}: {e}", exc_info=True)
-             return Response({'msg': f'Failed to list Zendesk articles: {error_str}'}, status=status.HTTP_500_INTERNAL_SERVER_ERROR)
-    except Exception as e:
-        logger.error(f"Unexpected error listing Zendesk articles for integration {integration_id}: {e}", exc_info=True)
-        return Response({'msg': 'An unexpected error occurred.'}, status=status.HTTP_500_INTERNAL_SERVER_ERROR)
-
-=======
->>>>>>> 70e6c6c8
 
 @api_view(['POST'])
 @jwt_auth
@@ -2272,63 +1940,4 @@
     return Response({
         'is_valid': True,
         'models': models
-<<<<<<< HEAD
-    })
-
-@api_view(['POST'])
-@jwt_auth
-def list_confluence_pages(request, integration_id):
-    """
-    List Confluence pages with optional filtering.
-    
-    This endpoint handles both spaces and pages, functioning as a combined endpoint:
-    - If cql parameter is provided, returns pages matching the query
-    - If no parameters are provided, returns all pages
-    
-    Requires integration_id in the path.
-    Optional POST body parameters:
-    - cql: Confluence Query Language for filtering pages
-    """
-    try:
-        integration = Integration.objects.get(id=integration_id)
-    except Integration.DoesNotExist:
-        return Response({'msg': 'Integration not found'}, status=status.HTTP_404_NOT_FOUND)
-
-    # Validate user permission (e.g., maintainer or admin)
-    try:
-        get_guru_type_object_by_maintainer(integration.guru_type.slug, request)
-    except PermissionError:
-        return Response({'msg': 'Forbidden'}, status=status.HTTP_406_NOT_ACCEPTABLE)
-    except NotFoundError:
-        # This shouldn't happen if integration exists, but good practice
-        return Response({'msg': 'Associated Guru type not found'}, status=status.HTTP_404_NOT_FOUND)
-
-    # Validate integration type
-    if integration.type != Integration.Type.CONFLUENCE:
-        return Response({'msg': 'This integration is not a Confluence integration.'}, status=status.HTTP_400_BAD_REQUEST)
-
-    # Extract parameters from request data with defaults
-    cql = request.data.get('query')
-
-    try:
-        confluence_requester = ConfluenceRequester(integration)
-        result = confluence_requester.list_pages(
-            cql=cql 
-        )
-        return Response(result, status=status.HTTP_200_OK)
-    except ValueError as e:
-        # Handle specific errors from ConfluenceRequester
-        error_str = str(e)
-        if "Invalid Confluence credentials" in error_str:
-             return Response({'msg': 'Invalid Confluence credentials.'}, status=status.HTTP_401_UNAUTHORIZED)
-        elif "Confluence API access forbidden" in error_str:
-             return Response({'msg': 'Confluence API access forbidden. Check user permissions or API token scope.'}, status=status.HTTP_406_NOT_ACCEPTABLE)
-        else:
-             logger.error(f"Error listing Confluence content for integration {integration_id}: {e}", exc_info=True)
-             return Response({'msg': f'Failed to list Confluence pages: {error_str}'}, status=status.HTTP_500_INTERNAL_SERVER_ERROR)
-    except Exception as e:
-        logger.error(f"Unexpected error listing Confluence content for integration {integration_id}: {e}", exc_info=True)
-        return Response({'msg': 'An unexpected error occurred.'}, status=status.HTTP_500_INTERNAL_SERVER_ERROR)
-=======
-    })
->>>>>>> 70e6c6c8
+    })