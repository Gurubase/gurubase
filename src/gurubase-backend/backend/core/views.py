import json
import logging
import random
import string
import time
from datetime import UTC, datetime, timedelta
from typing import Generator
from accounts.models import User
from django.conf import settings
from django.core.cache import caches
from django.core.exceptions import ValidationError
from django.db.models import Q
from django.http import StreamingHttpResponse
from django.views.decorators.csrf import csrf_exempt
from integrations.bots.github.app_handler import GithubAppHandler
from integrations.models import WidgetId
from core.requester import GeminiRequester, OpenAIRequester, OllamaRequester, ZendeskRequester
from core.data_sources import CrawlService, YouTubeService
from core.serializers import WidgetIdSerializer, BingeSerializer, DataSourceSerializer, GuruTypeSerializer, GuruTypeInternalSerializer, QuestionCopySerializer, FeaturedDataSourceSerializer, APIKeySerializer, DataSourceAPISerializer, SettingsSerializer
from core.auth import auth, follow_up_examples_auth, jwt_auth, combined_auth, stream_combined_auth, api_key_auth, widget_id_auth
from core.gcp import replace_media_root_with_nginx_base_url
from core.models import CrawlState, FeaturedDataSource, Question, ContentPageStatistics, Settings, Binge, DataSource, GuruType, APIKey, GuruCreationForm
from accounts.models import User
from core.utils import (
    # Authentication & validation
    APIAskResponse, APIType, api_ask, check_binge_auth, validate_binge_follow_up,
    validate_guru_type, validate_image, 
    
    # Question & answer handling
    get_question_summary, 
    handle_failed_root_reanswer, is_question_dirty, search_question,
    stream_question_answer, stream_and_save,
    
    # Content formatting & generation
    format_references, format_trust_score, format_date_updated,
    generate_og_image, 
    
    # Data management
    create_binge_helper, create_custom_guru_type_slug,
    create_guru_type_object, upload_image_to_storage,
    
)
from core.guru_types import get_guru_type_object, get_guru_types, get_guru_type_object_by_maintainer, get_auth0_user
from core.exceptions import IntegrityError, PermissionError, NotFoundError
from rest_framework.decorators import api_view, parser_classes
from rest_framework.parsers import MultiPartParser, FormParser
from rest_framework.response import Response
from rest_framework import status
from rest_framework.decorators import api_view, parser_classes, throttle_classes
from rest_framework.pagination import PageNumberPagination
from rest_framework.parsers import FormParser, MultiPartParser
from rest_framework.response import Response
from core.handlers.response_handlers import (
    APIResponseHandler,
    DataSourceResponseHandler,
)
from core.services.data_source_service import DataSourceService
from core.throttling import ConcurrencyThrottleApiKey
from integrations.strategy import get_context_handler

logger = logging.getLogger(__name__)

def conditional_csrf_exempt(view_func):
    """Decorator to conditionally apply csrf_exempt based on settings"""
    if settings.ENV == 'selfhosted':
        return csrf_exempt(view_func)
    else:
        return view_func

@api_view(['POST'])
@combined_auth
def summary(request, guru_type):
    from core.utils import get_default_settings
    times = {
        'payload_processing': 0,
        'existence_check': 0,
        'dirtiness_check': 0,
        'total': 0
    }

    user = request.user
    guru_type_object = get_guru_type_object(guru_type, user=user)

    if settings.ENV == 'selfhosted':
        default_settings = get_default_settings()
        valid = False
        if default_settings.ai_model_provider == Settings.AIProvider.OPENAI:
            valid = default_settings.is_openai_key_valid
            error_type = 'openai'
            reason = 'openai_key_invalid'
        elif default_settings.ai_model_provider == Settings.AIProvider.OLLAMA:
            valid = default_settings.is_ollama_url_valid and default_settings.is_ollama_base_model_valid and default_settings.is_ollama_embedding_model_valid
            error_type = 'ollama'
            if not default_settings.is_ollama_url_valid:
                reason = 'ollama_url_invalid'
            elif not (default_settings.is_ollama_base_model_valid and default_settings.is_ollama_embedding_model_valid):
                reason = 'ollama_model_invalid'
        if not valid:
            return Response({'msg': 'Invalid AI model provider settings', 'reason': reason, 'type': error_type}, status=490)

    
    endpoint_start = time.time()
    payload_start = time.time()
    try:
        data = request.data
        question = data.get('question')
        binge_id = data.get('binge_id')
        parent_question_slug = data.get('parent_question_slug')
    except Exception as e:
        logger.error(f'Error parsing request data: {e}', exc_info=True)
        question = None
        
    if question is None:
        return Response({'msg': "Please provide a question in the request body"}, status=status.HTTP_400_BAD_REQUEST)

    if binge_id:
        try:
            binge = Binge.objects.get(id=binge_id)
            if not check_binge_auth(binge, request.user):
                return Response({'msg': 'User does not have access to this binge'}, status=status.HTTP_401_UNAUTHORIZED)
        except Binge.DoesNotExist:
            return Response({'msg': 'Binge not found'}, status=status.HTTP_404_NOT_FOUND)
    else:
        binge = None
        
    if parent_question_slug:
        parent_question = search_question(
            user, 
            guru_type_object,
            binge,
            parent_question_slug,
            question
        )
        if not parent_question:
            return Response({'msg': "Parent question not found"}, status=status.HTTP_404_NOT_FOUND)
    else:
        parent_question = None
        
    times['payload_processing'] = time.time() - payload_start

    existence_start = time.time()
    
    if not binge:
        # Only check existence for non-binge. We want to re-answer the binge questions again, and save them as separate questions.
        existing_question = search_question(
            request.user, 
            guru_type_object, 
            binge, 
            None, 
            question
        )
    else:
        existing_question = None
    times['existence_check'] = time.time() - existence_start

    # if existing_question:
    #     dirtiness_start = time.time()
    #     is_dirty = is_question_dirty(existing_question)
    #     times['dirtiness_check'] = time.time() - dirtiness_start
        
    #     if not is_dirty:
    #         response = {
    #             'question': existing_question.question,
    #             'question_slug': existing_question.slug,
    #             'description': existing_question.description,
    #             'user_question': existing_question.user_question,
    #             'valid_question': True,
    #             'completion_tokens': 0,
    #             'prompt_tokens': 0,
    #             'cached_prompt_tokens': 0,
    #             "jwt": generate_jwt(),
    #         }
    #         times['total'] = time.time() - endpoint_start
    #         return Response(response, status=status.HTTP_200_OK)

    answer, get_question_summary_times = get_question_summary(
        question, 
        guru_type_object, 
        binge, 
        short_answer=False,
        parent_question=parent_question
    )

    times['get_question_summary'] = get_question_summary_times

    # if existing_question:
    #     answer['question_slug'] = existing_question.slug

    times['total'] = time.time() - endpoint_start
    
    if settings.LOG_STREAM_TIMES:
        logger.info(f'Summary times: {times}')

    answer['times'] = times

    return Response(answer, status=status.HTTP_200_OK)


@api_view(['POST'])
@stream_combined_auth
@conditional_csrf_exempt
def answer(request, guru_type):
    user = request.user
    guru_type_object = get_guru_type_object(guru_type, user=user)

    # jwt_time = time.time() - jwt_start    
    payload_start = time.time()
    try:
        data = request.data
        user_question = data.get('user_question')
        question = data.get('question')
        description = data.get('description')
        question_slug = data.get('question_slug')
        completion_tokens = data.get('completion_tokens')
        cached_prompt_tokens = data.get('cached_prompt_tokens')
        prompt_tokens = data.get('prompt_tokens')
        user_intent = data.get('user_intent')
        answer_length = data.get('answer_length')
        parent_question_slug = data.get('parent_question_slug')
        binge_id = data.get('binge_id')
        source = data.get('source', Question.Source.USER.value)   # RAW_QUESTION, USER, REDDIT, SUMMARY_QUESTION
        summary_times = data.get('times')
        enhanced_question = data.get('enhanced_question')
    except Exception as e:
        logger.error(f'Error parsing request data: {e}', exc_info=True)
        question = None

    if binge_id:
        try:
            binge = Binge.objects.get(id=binge_id)
        except Binge.DoesNotExist:
            return Response({'msg': 'Binge not found'}, status=status.HTTP_404_NOT_FOUND)
    else:
        binge = None
        
    if binge and not check_binge_auth(binge, user):
        return Response({'msg': 'User does not have access to this binge'}, status=status.HTTP_401_UNAUTHORIZED)
        
    if question is None or description is None or question_slug is None:
        return Response({'msg': "Please provide all the required fields (question, description, question_slug) in the request body"}, status=status.HTTP_400_BAD_REQUEST)

    if parent_question_slug:
        parent_question = search_question(
            user, 
            guru_type_object,
            binge,
            parent_question_slug,
            None
        )
        if not parent_question:
            return Response({'msg': "Parent question not found"}, status=status.HTTP_404_NOT_FOUND)
    else:
        parent_question = None
        
    if binge and not check_binge_auth(binge, user):
        return Response({'msg': 'User does not have access to this binge'}, status=status.HTTP_401_UNAUTHORIZED)

    if settings.ENV != 'selfhosted':
        valid, msg = validate_binge_follow_up(parent_question, binge, user)
        if not valid:
            return Response({'msg': msg}, status=status.HTTP_405_METHOD_NOT_ALLOWED)

    # existing_question = check_if_question_exists(question, guru_type)
    # if existing_question:
    #     def stream_data():
    #        # Split the content into chunks. Here we assume each chunk is a line.
    #         content_chunks = existing_question.content.split('\n')
    #         for chunk in content_chunks:
    #             yield f"{chunk}\n"
    #             # Simulate delay between chunks
    #             time.sleep(0.1)
    #     return StreamingHttpResponse(stream_data(),content_type='text/event-stream')

    payload_time = time.time() - payload_start    
    stream_obj_start = time.time()
    try:
        response, prompt, links, context_vals, context_distances, reranked_scores, trust_score, processed_ctx_relevances, ctx_rel_usage, before_stream_times = stream_question_answer(
            question, 
            guru_type_object, 
            user_intent, 
            answer_length, 
            user_question, 
            source,
            enhanced_question,
            parent_question, 
            user,
        )
        if not response:
            if not binge:  # Only notify root questions
                handle_failed_root_reanswer(question_slug, guru_type, user_question, question)
            return Response({'msg': "Can not answer the question because of the lack of context"}, status=status.HTTP_406_NOT_ACCEPTABLE)
    except Exception as e:
        logger.error(f'Error while getting answer: {e}', exc_info=True)
        return Response({'msg': "An error occurred while getting the answer"}, status=status.HTTP_500_INTERNAL_SERVER_ERROR)

    times = {}
    times['before_stream'] = before_stream_times
    if summary_times:
        times['summary'] = summary_times

    return StreamingHttpResponse(stream_and_save(
        user_question, 
        question, 
        guru_type_object, 
        question_slug, 
        description, 
        response, 
        prompt, 
        links, 
        completion_tokens, 
        prompt_tokens, 
        cached_prompt_tokens, 
        context_vals, 
        context_distances, 
        times, 
        reranked_scores, 
        trust_score, 
        processed_ctx_relevances,
        ctx_rel_usage,
        enhanced_question,
        user,
        parent_question, 
        binge, 
        source,
    ), content_type='text/event-stream')


@api_view(['GET'])
@combined_auth
def question_detail(request, guru_type, slug):
    # This endpoint is only used for UI.
    user = request.user
    guru_type_object = get_guru_type_object(guru_type, user=user)

    binge_id = request.query_params.get('binge_id')
    if binge_id:
        try:
            binge = Binge.objects.get(id=binge_id)
        except Binge.DoesNotExist:
            return Response({'msg': 'Binge not found'}, status=status.HTTP_404_NOT_FOUND)
    else:
        binge = None

    if binge and not check_binge_auth(binge, user):
        return Response({'msg': 'User does not have access to this binge'}, status=status.HTTP_401_UNAUTHORIZED)

    
    question = search_question(
        user, 
        guru_type_object, 
        binge, 
        slug, 
        None, # Do not search questions by question text, as we want to ask the same question again. This is not the case for integrations or API, but only for UI.
        allow_maintainer_access=True
    )
    if not question:
        return Response({'msg': 'Question does not exist'}, status=status.HTTP_404_NOT_FOUND)

    similar_questions = question.similar_questions

    question_data = {
        'slug': question.slug,
        'parent_slug': question.parent.slug if question.parent else None,
        'question': question.question,
        'content': question.content,
        'description': question.description,
        'references': format_references(question.references),
        'noindex': not question.add_to_sitemap,
        'trust_score': format_trust_score(question.trust_score),
        'similar_questions': similar_questions,
        'og_image_url': question.og_image_url,
        'dirty': is_question_dirty(question),
        'date_updated': format_date_updated(question.date_updated),
        'date_created_meta': question.date_created,
        'date_updated_meta': question.date_updated,
        'follow_up_questions': question.follow_up_questions,
        'source': question.source
    }

    return Response(question_data)


@api_view(['GET'])
@combined_auth
def guru_types(request):
    # Default get all active guru types. If ?all=1, get all guru types.
    user = request.user
    get_all = request.query_params.get('all', '0')
    if get_all == '1':
        return Response(get_guru_types(only_active=False, user=user), status=status.HTTP_200_OK)
    else:
        return Response(get_guru_types(only_active=True, user=user), status=status.HTTP_200_OK)

@api_view(['GET'])
@combined_auth
def guru_type(request, slug):
    guru_type_object = get_guru_type_object(slug, user=request.user)
    serializer = GuruTypeInternalSerializer(guru_type_object)
    return Response(serializer.data, status=status.HTTP_200_OK)

@api_view(['GET'])
@jwt_auth
def my_gurus(request, guru_slug=None):
    try:
        if settings.ENV == 'selfhosted':
            user = None
        else:
            user = User.objects.get(auth0_id=request.auth0_id)

        if guru_slug:
            sub_query = GuruType.objects.filter(slug=guru_slug)
        else:
            sub_query = GuruType.objects.all()

        if sub_query.count() == 0 and guru_slug:
            return Response({'msg': 'Guru not found'}, status=status.HTTP_404_NOT_FOUND)

        if settings.ENV == 'selfhosted' or user.is_admin:
            user_gurus = sub_query.filter(active=True).order_by('-date_created')
        else:
            user_gurus = sub_query.filter(maintainers=user, active=True).order_by('-date_created')
        
        gurus_data = []
        for guru in user_gurus:

            widget_ids = WidgetId.objects.filter(guru_type=guru)

            if settings.ENV == 'selfhosted':
                icon_url = replace_media_root_with_nginx_base_url(guru.icon_url)
            else:
                icon_url = guru.icon_url            

            gurus_data.append({
                'id': guru.id,
                'name': guru.name,
                'slug': guru.slug,
                'icon': icon_url,
                'icon_url': icon_url,
                'domain_knowledge': guru.domain_knowledge,
                'github_repos': guru.github_repos,
                'index_repo': guru.index_repo,
                'youtube_limit': guru.youtube_count_limit,
                'website_limit': guru.website_count_limit,
                'pdf_size_limit_mb': guru.pdf_size_limit_mb,
                'excel_size_limit_mb': guru.excel_size_limit_mb,
                'jira_limit': guru.jira_count_limit,
                'zendesk_limit': guru.zendesk_count_limit,
                'widget_ids': WidgetIdSerializer(widget_ids, many=True).data,
                'github_repo_limit': guru.github_repo_count_limit
            })
        
        if guru_slug:
            return Response(gurus_data[0], status=status.HTTP_200_OK)
        else:
            return Response(gurus_data, status=status.HTTP_200_OK)
    except Exception as e:
        logger.error(f'Error while fetching user gurus: {e}', exc_info=True)
        return Response({'msg': str(e)}, status=500)


@api_view(['GET'])
@auth
def default_questions(request, guru_type):
    try:
        questions = Question.objects.filter(default_question=True, guru_type__slug=guru_type).values('slug', 'question', 'description')
    except Exception as e:
        logger.error(f'Error while fetching default questions: {e}', exc_info=True)
        return Response({'msg': "An error occurred while fetching default questions"}, status=status.HTTP_500_INTERNAL_SERVER_ERROR)

    return Response(questions, status=status.HTTP_200_OK)


@api_view(['POST'])
@auth
def record_page_visit(request, guru_type):
    return Response(status=status.HTTP_200_OK)
    content_slug = request.data.get('content_slug')
    fingerprint = request.data.get('fingerprint')
    
    if not content_slug or not fingerprint:
        return Response({'msg': 'content_slug and fingerprint are required'}, status=status.HTTP_400_BAD_REQUEST)

    validate_guru_type(guru_type)

    cache_key = f"visit:{guru_type}:{content_slug}:{fingerprint}"
    cache = caches['alternate']

    # Check if this fingerprint has visited in the last hour
    if not cache.get(cache_key):
        try:
            question = Question.objects.get(slug=content_slug, guru_type__slug=guru_type)
            stats, created = ContentPageStatistics.objects.get_or_create(question=question)
            stats.view_count += 1
            stats.save()

            # Set cache to expire in 1 hour
            cache.set(cache_key, True, 1 * 60 * 60)
        except Question.DoesNotExist:
            return Response({'msg': 'Question not found'}, status=status.HTTP_404_NOT_FOUND)

    return Response(status=status.HTTP_200_OK)


@api_view(['POST'])
@auth
def record_vote(request, guru_type):

    content_slug = request.data.get('content_slug')
    vote_type = request.data.get('vote_type')  # 'upvote' or 'downvote'
    fingerprint = request.data.get('fingerprint')

    if not content_slug or vote_type not in ['upvote', 'downvote'] or not fingerprint:
        return Response({'msg': 'Invalid parameters'}, status=status.HTTP_400_BAD_REQUEST)

    validate_guru_type(guru_type)

    cache_key = f"vote:{guru_type}:{content_slug}:{fingerprint}"
    cache = caches['alternate']

    # Check if this fingerprint has voted in the last 24 hours
    if not cache.get(cache_key):
        try:
            question = Question.objects.get(slug=content_slug, guru_type__slug=guru_type)
            stats, created = ContentPageStatistics.objects.get_or_create(question=question)
            
            if vote_type == 'upvote':
                stats.upvotes += 1
            elif vote_type == 'downvote':
                stats.downvotes += 1
            else:
                return Response({'msg': 'Invalid vote type'}, status=status.HTTP_400_BAD_REQUEST)
            
            stats.save()

            # Set cache to expire in 24 hours
            cache.set(cache_key, True, 24 * 60 * 60)

            return Response(status=status.HTTP_200_OK)
        except Question.DoesNotExist:
            return Response({'msg': 'Question not found'}, status=status.HTTP_404_NOT_FOUND)
    else:
        return Response(status=status.HTTP_200_OK)

        
@api_view(['GET'])
@auth
def get_processed_raw_questions(request):
    page_num = request.query_params.get('page_num')
    page_size = 100

    if not page_num:
        return Response({'msg': 'Page num must be included'}, status=status.HTTP_400_BAD_REQUEST)
    try:
        page_num = int(page_num)
    except ValueError:
        return Response({'msg': 'Page num must be an integer'}, status=status.HTTP_400_BAD_REQUEST)
    
    raw_questions = Question.objects.filter(source=Question.Source.RAW_QUESTION).order_by('date_created')
    start = (page_num - 1) * page_size
    end = page_num * page_size
    raw_questions = raw_questions[start:end]
    serializer = QuestionCopySerializer(raw_questions, many=True)
    return Response(serializer.data, status=status.HTTP_200_OK)


@api_view(['GET'])
@auth
def og_image_generate(request,question_id):
    url, success = generate_og_image(question_id)
    if success:
        return Response({'msg': "OG Image generated", "url": "not implemented yet"}, status=status.HTTP_200_OK)
    else:
        return Response({'msg': "Error generating OG Image"}, status=status.HTTP_500_INTERNAL_SERVER_ERROR)


@api_view(['GET'])
@auth
def get_guru_type_resources(request, guru_type):
    validate_guru_type(guru_type)
    try:
        resources = []

        # Add featured data sources first
        featured_data_sources = FeaturedDataSource.objects.filter(guru_type__slug=guru_type, active=True)
        serializer = FeaturedDataSourceSerializer(featured_data_sources, many=True)
        
        for data_source in serializer.data:
            resources.append({
                "title": data_source['title'],
                "description": data_source['description'],
                "icon": data_source['icon_url'],
                "url": data_source['url']
            })

        response_data = {
            'guru_type': guru_type,
            'total_resources': len(resources),
            'resources': resources
        }

        return Response(response_data, status=status.HTTP_200_OK)

    except GuruType.DoesNotExist:
        logger.warning(f'Guru type "{guru_type}" not found')
        return Response({'msg': f'Guru type "{guru_type}" not found'}, status=status.HTTP_404_NOT_FOUND)
    except Exception as e:
        logger.error(f'Error while getting guru type resources: {e}', exc_info=True)
        return Response({'msg': str(e)}, status=status.HTTP_500_INTERNAL_SERVER_ERROR)

def create_guru_type(name, domain_knowledge, intro_text, stackoverflow_tag, stackoverflow_source, github_repos, image, maintainer=None):
    """Utility function to handle guru type creation logic"""
    if not name or len(name) < 2:
        raise ValueError('Guru type name must be at least 2 characters')
    if len(name) > 18:
        raise ValueError('Guru type name must not exceed 18 characters')

    error, split = validate_image(image)
    if error:
        raise ValueError(error)

    name_without_extension = split[0].replace(' ', '_')
    extension = split[1]

    error, icon_url = upload_image_to_storage(image, name_without_extension, extension)
    if error:
        raise ValueError(error)

    try:
        slug = create_custom_guru_type_slug(name)
    except Exception as e:
        logger.error(f'Error while slugifying the name: {e}', exc_info=True)
        raise ValueError(e.args[0])

    if len(slug) < 2:
        raise ValueError('Guru type name must be at least 2 characters')
    
    if GuruType.objects.filter(slug=slug).exists():
        raise ValueError(f'Guru type {slug} already exists')

    try:
        github_repos = json.loads(github_repos)
    except Exception as e:
        logger.error(f'Error while parsing github repos: {e}', exc_info=True)
        raise ValueError('Github repos must be a list of strings')

    try:
        guru_type_object = create_guru_type_object(
            slug, name, intro_text, domain_knowledge, icon_url, 
            stackoverflow_tag, stackoverflow_source, github_repos, maintainer
        )
    except ValidationError as e:
        raise
    except Exception as e:
        logger.error(f'Error while creating guru type: {e}', exc_info=True)
        raise ValueError(e.args[0])
        
    return guru_type_object

@api_view(['POST'])
@auth
def create_guru_type_internal(request):
    data = request.data
    try:
        guru_type_object = create_guru_type(
            name=data.get('name'),
            domain_knowledge=data.get('domain_knowledge'),
            intro_text=data.get('intro_text'),
            stackoverflow_tag=data.get('stackoverflow_tag', ""),
            stackoverflow_source=data.get('stackoverflow_source', False),
            github_repos=data.get('github_repos', ""),
            image=request.FILES.get('icon_image'),
        )
        return Response(GuruTypeSerializer(guru_type_object).data, status=status.HTTP_200_OK)
    except ValueError as e:
        return Response({'msg': str(e)}, status=status.HTTP_400_BAD_REQUEST)

@api_view(['POST'])
@jwt_auth
def create_guru_type_frontend(request):
    try:
        if settings.ENV == 'selfhosted':
            user = None
        else:
            user = get_auth0_user(request.auth0_id)
            if not user.is_admin:
                raise PermissionError(f'User {user.auth0_id} is not an admin')
    except PermissionError:
        return Response({'msg': 'Forbidden'}, status=status.HTTP_403_FORBIDDEN)
    
    data = request.data
    try:
        guru_type_object = create_guru_type(
            name=data.get('name'),
            domain_knowledge=data.get('domain_knowledge'),
            intro_text=data.get('intro_text'),
            stackoverflow_tag=data.get('stackoverflow_tag', ""),
            stackoverflow_source=data.get('stackoverflow_source', False),
            github_repos=data.get('github_repos', ""),
            image=request.FILES.get('icon_image'),
            maintainer=user
        )
        return Response(GuruTypeSerializer(guru_type_object).data, status=status.HTTP_200_OK)
    except ValidationError as e:
        return Response({'msg': str(e.message_dict['msg'][0])}, status=status.HTTP_400_BAD_REQUEST)
    except ValueError as e:
        return Response({'msg': str(e)}, status=status.HTTP_400_BAD_REQUEST)


@api_view(['POST'])
@auth
def add_featured_ds_via_api(request, guru_type):
    if not guru_type:
        return Response({'msg': 'Guru type is required'}, status=status.HTTP_400_BAD_REQUEST)
    
    guru_type_object = get_guru_type_object(guru_type, only_active=False)
    
    featured_datasources = json.loads(request.data.get('featured_datasources'))
    for fds in featured_datasources:
        fds_type = fds.get('type')
        if fds_type not in [ds_type[0] for ds_type in DataSource.Type.choices]:
            return Response({'msg': 'Invalid type'}, status=status.HTTP_400_BAD_REQUEST)
        FeaturedDataSource.objects.create(
            guru_type=guru_type_object,
            type=fds_type,
            title=fds.get('title'),
            description=fds.get('description'),
            icon_url=fds.get('icon_url'),
            url=fds.get('url')
        )
    
    return Response({'msg': 'Featured data source added successfully'}, status=status.HTTP_200_OK)
    
@parser_classes([MultiPartParser, FormParser])
def create_data_sources(request, guru_type):
    guru_type_object = get_guru_type_object(guru_type, only_active=False, user=request.user)

    pdf_files = request.FILES.getlist('pdf_files', [])
    youtube_urls = request.data.get('youtube_urls', '[]')
    website_urls = request.data.get('website_urls', '[]')
    github_urls = request.data.get('github_urls', '[]')
    pdf_privacies = request.data.get('pdf_privacies', '[]')
    jira_urls = request.data.get('jira_urls', '[]')
    zendesk_urls = request.data.get('zendesk_urls', '[]')
    confluence_urls = request.data.get('confluence_urls', '[]')
    excel_files = request.FILES.getlist('excel_files', [])
    excel_privacies = request.data.get('excel_privacies', '[]')
    try:
        if type(youtube_urls) == str:
            youtube_urls = json.loads(youtube_urls)
        if type(website_urls) == str:
            website_urls = json.loads(website_urls)
        if type(github_urls) == str:
            github_urls = json.loads(github_urls)
        if type(pdf_privacies) == str:
            pdf_privacies = json.loads(pdf_privacies)
        if type(jira_urls) == str:
            jira_urls = json.loads(jira_urls)
        if type(zendesk_urls) == str:
            zendesk_urls = json.loads(zendesk_urls)
        if type(confluence_urls) == str:
            confluence_urls = json.loads(confluence_urls)
        if type(excel_files) == str:
            excel_files = json.loads(excel_files)
        if type(excel_privacies) == str:
            excel_privacies = json.loads(excel_privacies)
    except Exception as e:
        logger.error(f'Error while parsing urls: {e}', exc_info=True)
        return Response({'msg': str(e)}, status=status.HTTP_400_BAD_REQUEST)

    if not settings.BETA_FEAT_ON:
        jira_urls = []
        zendesk_urls = []
        confluence_urls = []

    if not pdf_files and not youtube_urls and not website_urls and not github_urls and not jira_urls and not zendesk_urls and not confluence_urls and not excel_files:
        return Response({'msg': 'No data sources provided'}, status=status.HTTP_400_BAD_REQUEST)

    service = DataSourceService(guru_type_object, request.user)
    
    try:
        # Validate limits
        service.validate_pdf_files(pdf_files, pdf_privacies)
        service.validate_excel_files(excel_files, excel_privacies)
        service.validate_url_limits(youtube_urls, 'youtube')
        service.validate_url_limits(website_urls, 'website')
        service.validate_url_limits(jira_urls, 'jira')
        service.validate_url_limits(zendesk_urls, 'zendesk')
        service.validate_url_limits(confluence_urls, 'confluence')

        if jira_urls:
            service.validate_integration('jira')
        if zendesk_urls:
            service.validate_integration('zendesk')
        if confluence_urls:
            service.validate_integration('confluence')

        # Create data sources
        results = service.create_data_sources(
            pdf_files=pdf_files,
            pdf_privacies=pdf_privacies,
            youtube_urls=youtube_urls,
            website_urls=website_urls,
            jira_urls=jira_urls,
            zendesk_urls=zendesk_urls,
            confluence_urls=confluence_urls,
            excel_files=excel_files,
            excel_privacies=excel_privacies
        )
        
        return Response({
            'msg': 'Data sources processing completed',
            'results': results
        }, status=status.HTTP_200_OK)
    except ValueError as e:
        return Response({'msg': str(e)}, status=status.HTTP_400_BAD_REQUEST)
    except Exception as e:
        logger.error(f'Error creating data sources: {e}', exc_info=True)
        return Response({'msg': 'Internal server error'}, status=status.HTTP_500_INTERNAL_SERVER_ERROR)


@api_view(['GET'])
@jwt_auth
def get_data_sources_detailed(request, guru_type):
    class DataSourcePagination(PageNumberPagination):
        page_size = 10_000
        page_size_query_param = 'page_size'
        max_page_size = 10_000

    try:
        guru_type_object = get_guru_type_object_by_maintainer(guru_type, request)
    except PermissionError:
        return Response({'msg': 'Forbidden'}, status=status.HTTP_403_FORBIDDEN)
    except NotFoundError:
        return Response({'msg': f'Guru type {guru_type} not found'}, status=status.HTTP_404_NOT_FOUND)

    data_sources_queryset = DataSource.objects.filter(guru_type=guru_type_object).order_by('type', 'url')
    
    paginator = DataSourcePagination()
    paginated_data_sources = paginator.paginate_queryset(data_sources_queryset, request)
    serializer = DataSourceSerializer(paginated_data_sources, many=True)
    
    return paginator.get_paginated_response(serializer.data)

def delete_data_sources(request, guru_type):
    user = request.user
    guru_type_object = get_guru_type_object(guru_type, only_active=False, user=user)

    if 'ids' not in request.data:
        return Response({'msg': 'No data sources provided'}, status=status.HTTP_400_BAD_REQUEST)

    datasource_ids = request.data.get('ids', [])
    service = DataSourceService(guru_type_object, user)
    
    try:
        service.delete_data_sources(datasource_ids)
        return Response({'msg': 'Data sources deleted successfully'}, status=status.HTTP_200_OK)
    except ValueError as e:
        return Response({'msg': str(e)}, status=status.HTTP_400_BAD_REQUEST)
    except Exception as e:
        logger.error(f'Error deleting data sources: {e}', exc_info=True)
        return Response({'msg': 'Internal server error'}, status=status.HTTP_500_INTERNAL_SERVER_ERROR)


@api_view(["POST"])
@jwt_auth
def update_data_sources(request, guru_type):
    guru_type_object = get_guru_type_object_by_maintainer(guru_type, request)
    data_sources = request.data.get('data_sources', [])

    # Group data sources by private value for bulk update
    private_ids = []
    non_private_ids = []
    for ds in data_sources:
        if ds.get('private', False):
            private_ids.append(ds['id'])
        else:
            non_private_ids.append(ds['id'])

    # Perform bulk updates
    if private_ids:
        DataSource.objects.filter(
            id__in=private_ids,
            guru_type=guru_type_object,
            type__in=[DataSource.Type.PDF, DataSource.Type.EXCEL]
        ).update(private=True)

    if non_private_ids:
        DataSource.objects.filter(
            id__in=non_private_ids,
            guru_type=guru_type_object,
            type__in=[DataSource.Type.PDF, DataSource.Type.EXCEL]
        ).update(private=False)

    return Response({'msg': 'Data sources updated successfully'}, status=status.HTTP_200_OK)

@api_view(['POST'])
@auth
def data_sources(request, guru_type):
    validate_guru_type(guru_type, only_active=False)
    return create_data_sources(request, guru_type)

@api_view(['POST', 'DELETE'])
@jwt_auth
def data_sources_frontend(request, guru_type):
    try:
        guru_type_obj = get_guru_type_object_by_maintainer(guru_type, request)
    except PermissionError:
        return Response({'msg': 'Forbidden'}, status=status.HTTP_403_FORBIDDEN)
    except NotFoundError:
        return Response({'msg': f'Guru type {guru_type} not found'}, status=status.HTTP_404_NOT_FOUND)
    
    if request.method == 'POST':
        if settings.ENV == 'selfhosted':
            user = None
        else:
            user = request.user
        
        # Check PDF file limits
        pdf_files = request.FILES.getlist('pdf_files', [])
        is_allowed, error_msg = guru_type_obj.check_datasource_limits(user, pdf_files=pdf_files)
        if not is_allowed:
            return Response({'msg': error_msg}, status=status.HTTP_400_BAD_REQUEST)
        
        # Check Excel file limits
        excel_files = request.FILES.getlist('excel_files', [])
        is_allowed, error_msg = guru_type_obj.check_datasource_limits(user, excel_files=excel_files)
        if not is_allowed:
            return Response({'msg': error_msg}, status=status.HTTP_400_BAD_REQUEST)
                
        # Check website limits
        website_urls = json.loads(request.data.get('website_urls', '[]'))
        if website_urls:
            is_allowed, error_msg = guru_type_obj.check_datasource_limits(user, website_urls_count=len(website_urls))
            if not is_allowed:
                return Response({'msg': error_msg}, status=status.HTTP_400_BAD_REQUEST)
                
        # Check YouTube limits
        youtube_urls = json.loads(request.data.get('youtube_urls', '[]'))
        if youtube_urls:
            is_allowed, error_msg = guru_type_obj.check_datasource_limits(user, youtube_urls_count=len(youtube_urls))
            if not is_allowed:
                return Response({'msg': error_msg}, status=status.HTTP_400_BAD_REQUEST)

        # Check GitHub repo limits
        github_urls = json.loads(request.data.get('github_urls', '[]'))
        if github_urls:
            is_allowed, error_msg = guru_type_obj.check_datasource_limits(user, github_urls_count=len(github_urls))
            if not is_allowed:
                return Response({'msg': error_msg}, status=status.HTTP_400_BAD_REQUEST)

        # Check Jira issue limits
        jira_urls = json.loads(request.data.get('jira_urls', '[]'))
        if jira_urls:
            is_allowed, error_msg = guru_type_obj.check_datasource_limits(user, jira_urls_count=len(jira_urls))
            if not is_allowed:
                return Response({'msg': error_msg}, status=status.HTTP_400_BAD_REQUEST)
        
        # Check Zendesk ticket limits
        zendesk_urls = json.loads(request.data.get('zendesk_urls', '[]'))
        if zendesk_urls:
            is_allowed, error_msg = guru_type_obj.check_datasource_limits(user, zendesk_urls_count=len(zendesk_urls))
            if not is_allowed:
                return Response({'msg': error_msg}, status=status.HTTP_400_BAD_REQUEST)

        # Check Confluence page limits
        confluence_urls = json.loads(request.data.get('confluence_urls', '[]'))
        if confluence_urls:
            is_allowed, error_msg = guru_type_obj.check_datasource_limits(user, confluence_urls_count=len(confluence_urls))
            if not is_allowed:
                return Response({'msg': error_msg}, status=status.HTTP_400_BAD_REQUEST)                

        return create_data_sources(request, guru_type)
    elif request.method == 'DELETE':
        return delete_data_sources(request, guru_type)

@api_view(['POST'])
@jwt_auth
def data_sources_reindex(request, guru_type):
    try:
        guru_type_object = get_guru_type_object_by_maintainer(guru_type, request)
    except PermissionError:
        return Response({'msg': 'Forbidden'}, status=status.HTTP_403_FORBIDDEN)
    except NotFoundError:
        return Response({'msg': f'Guru type {guru_type} not found'}, status=status.HTTP_404_NOT_FOUND)
    
    datasource_ids = request.data.get('ids', [])
    
    service = DataSourceService(guru_type_object, request.user)
    
    try:
        service.reindex_data_sources(datasource_ids)
        return Response({'msg': 'Data sources reindexed successfully'}, status=status.HTTP_200_OK)
    except ValueError as e:
        return Response({'msg': str(e)}, status=status.HTTP_400_BAD_REQUEST)
    except Exception as e:
        logger.error(f'Error reindexing data sources: {e}', exc_info=True)
        return Response({'msg': 'Internal server error'}, status=status.HTTP_500_INTERNAL_SERVER_ERROR)

@api_view(['PUT'])
@jwt_auth
def update_guru_type(request, guru_type):
    try:
        guru_type_object = get_guru_type_object_by_maintainer(guru_type, request)
    except PermissionError:
        return Response({'msg': 'Forbidden'}, status=status.HTTP_403_FORBIDDEN)
    except NotFoundError:
        return Response({'msg': f'Guru type {guru_type} not found'}, status=status.HTTP_404_NOT_FOUND)

    data = request.data
    domain_knowledge = data.get('domain_knowledge', guru_type_object.prompt_map['domain_knowledge'])
    intro_text = data.get('intro_text', guru_type_object.intro_text)
    github_repos = data.get('github_repos', guru_type_object.github_repos)

    try:
        github_repos = json.loads(github_repos)
    except Exception as e:
        logger.error(f'Error while parsing github repos: {e}', exc_info=True)
        return Response({'msg': 'Github repos must be a list of strings'}, status=status.HTTP_400_BAD_REQUEST)
    
    # Handle image upload if provided
    image = request.FILES.get('icon_image')
    if image:
        error, split = validate_image(image)
        if error:
            return Response({'msg': error}, status=status.HTTP_400_BAD_REQUEST)

        name_without_extension = split[0].replace(' ', '_')
        extension = split[1]

        error, icon_url = upload_image_to_storage(image, name_without_extension, extension)
        if error:
            return Response({'msg': error}, status=status.HTTP_400_BAD_REQUEST)
        guru_type_object.icon_url = icon_url

    # Update other fields
    guru_type_object.domain_knowledge = domain_knowledge
    guru_type_object.intro_text = intro_text
    guru_type_object.github_repos = github_repos
    try:
        guru_type_object.save()
    except ValidationError as e:
        return Response({'msg': str(e.message_dict['msg'][0])}, status=status.HTTP_400_BAD_REQUEST)
    except Exception as e:
        logger.error(f'Error while updating guru type: {e}', exc_info=True)
        return Response({'msg': 'Error updating guru type'}, status=status.HTTP_400_BAD_REQUEST)
    
    return Response(GuruTypeInternalSerializer(guru_type_object).data, status=status.HTTP_200_OK)


@api_view(['DELETE'])
@jwt_auth
def delete_guru_type(request, guru_type):
    try:
        guru_type_object = get_guru_type_object_by_maintainer(guru_type, request)
    except PermissionError:
        return Response({'msg': 'Forbidden'}, status=status.HTTP_403_FORBIDDEN)
    except NotFoundError:
        return Response({'msg': f'Guru type {guru_type} not found'}, status=status.HTTP_404_NOT_FOUND)

    try:
        guru_type_object.delete()
    except Exception as e:
        logger.error(f'Error while deleting guru type: {e}', exc_info=True)
        return Response({'msg': 'Error deleting guru type'}, status=status.HTTP_400_BAD_REQUEST)

    return Response({'msg': 'Guru type deleted successfully'}, status=status.HTTP_200_OK)

@api_view(['GET'])
@combined_auth
def guru_type_status(request, guru_type):
    guru_type_object: GuruType = get_guru_type_object(guru_type, only_active=False, user=request.user)
    is_ready = guru_type_object.ready
    return Response({'ready': is_ready}, status=status.HTTP_200_OK)


@api_view(['GET'])
@auth
def export_datasources(request):
    guru_type = request.data.get('guru_type', None)
    if not guru_type:
        return Response({"msg": "guru_type is required"}, status=status.HTTP_400_BAD_REQUEST)
    try:
        guru_type_object = get_guru_type_object(guru_type, only_active=False)
    except Exception as e:
        return Response({"msg": "Guru type does not exist"}, status=status.HTTP_400_BAD_REQUEST)
    try:
        data = {
            'data_sources': list(DataSource.objects.filter(guru_type=guru_type_object).values()),
        }
        return Response(data, status=status.HTTP_200_OK)
    except Exception as e:
        return Response({"msg": str(e)}, status=status.HTTP_500_INTERNAL_SERVER_ERROR)


@api_view(['GET'])
@auth
def export_questions(request):
    guru_type = request.data.get('guru_type', None)
    if not guru_type:
        return Response({"msg": "guru_type is required"}, status=status.HTTP_400_BAD_REQUEST)
    try:
        guru_type_object = get_guru_type_object(guru_type, only_active=False)
    except Exception as e:
        return Response({"msg": "Guru type does not exist"}, status=status.HTTP_400_BAD_REQUEST)
    try:
        data = {
            'questions': list(Question.objects.filter(guru_type=guru_type_object).values()),
        }
        return Response(data, status=status.HTTP_200_OK)
    except Exception as e:
        return Response({"msg": str(e)}, status=status.HTTP_500_INTERNAL_SERVER_ERROR)


@api_view(['POST'])
@follow_up_examples_auth
def follow_up_examples(request, guru_type):
    user = request.user
    widget = request.widget if hasattr(request, 'widget') else False

    if not settings.GENERATE_FOLLOW_UP_EXAMPLES:
        return Response([], status=status.HTTP_200_OK)
    
    if widget:
        guru_type_object = GuruType.objects.get(slug=guru_type)
    else:
        guru_type_object = get_guru_type_object(guru_type, only_active=True, user=user)

    binge_id = request.data.get('binge_id')
    question_slug = request.data.get('question_slug')
    question_text = request.data.get('question')
    
    if not question_slug and not question_text:
        return Response({'msg': 'Question slug is required'}, status=status.HTTP_400_BAD_REQUEST)

    if binge_id:
        try:
            binge = Binge.objects.get(id=binge_id)
        except Binge.DoesNotExist:
            return Response({'msg': 'Binge does not exist'}, status=status.HTTP_400_BAD_REQUEST)
    else:
        binge = None

    if binge and not widget and not check_binge_auth(binge, user):
        return Response({'msg': 'User does not have access to this binge'}, status=status.HTTP_401_UNAUTHORIZED)

        
    last_question = search_question(
        user, 
        guru_type_object, 
        binge, 
        question_slug, 
        question_text,
        only_widget=widget,
        will_check_binge_auth=not widget
    )
    if not last_question:
        return Response({'msg': 'Question does not exist'}, status=status.HTTP_400_BAD_REQUEST)
    
    if last_question.follow_up_questions:
        return Response(last_question.follow_up_questions, status=status.HTTP_200_OK)
    
    # Get question history
    questions = [{'question': last_question.question, 'user_question': last_question.user_question}]
    ptr = last_question
    while ptr.parent:
        questions.append({'question': ptr.parent.question, 'user_question': ptr.parent.user_question})
        ptr = ptr.parent
    questions.reverse()  # Put in chronological order
    
    # Get relevant contexts from the last question
    contexts = []
    if last_question.processed_ctx_relevances and 'kept' in last_question.processed_ctx_relevances:
        for ctx in last_question.processed_ctx_relevances['kept']:
            # Skip GitHub repo contexts
            try:
                # Extract metadata using regex pattern that matches any context number
                context_parts = ctx['context'].split('\nContext ')
                metadata_text = context_parts[1].split(' Text:')[0]
                metadata_json = metadata_text.split('Metadata:\n')[1].replace("'", '"')
                metadata = json.loads(metadata_json)
                if metadata.get('type') == 'GITHUB_REPO':
                    continue
            except (json.JSONDecodeError, IndexError, KeyError):
                pass  # If we can't parse metadata, include the context
            contexts.append(ctx['context'])
    
    if not contexts:
        return Response([], status=status.HTTP_200_OK)
    
    # Generate follow-up questions using Gemini
    if settings.ENV == 'selfhosted':
        requester = OpenAIRequester()
    else:
        requester = GeminiRequester(settings.LARGE_GEMINI_MODEL)

    follow_up_examples = requester.generate_follow_up_questions(
        questions=questions,
        last_content=last_question.content,
        guru_type=guru_type_object,
        contexts=contexts
    )
    
    # Save and return the generated questions
    last_question.follow_up_questions = follow_up_examples
    last_question.save()
    
    return Response(follow_up_examples, status=status.HTTP_200_OK)


@api_view(['GET'])
@combined_auth
def follow_up_graph(request, guru_type):
    user = request.user
    guru_type_obj = get_guru_type_object(guru_type, user=user)

    binge_id = request.query_params.get('binge_id')
    if not binge_id:
        return Response({'msg': 'Binge ID is required'}, status=status.HTTP_400_BAD_REQUEST)
    
    try:
        binge = Binge.objects.get(id=binge_id)
    except Binge.DoesNotExist:
        return Response({'msg': 'Binge does not exist'}, status=status.HTTP_400_BAD_REQUEST)
    
    if not check_binge_auth(binge, user):
        return Response({'msg': 'User does not have access to this binge'}, status=status.HTTP_401_UNAUTHORIZED)
    
    graph_nodes = Question.objects.filter(binge=binge, guru_type=guru_type_obj)
    
    # Format the response
    graph_data = []
    for node in graph_nodes:
        node_data = {
            'id': node.id,
            'slug': node.slug,
            'question': node.question,
            'parent_id': node.parent.id if node.parent else None,
            'date_created': node.date_created.isoformat(),
        }
        graph_data.append(node_data)
        
    last_usage = binge.last_used
    
    if settings.ENV == 'selfhosted':
        binge_outdated = False
    else:
        binge_outdated = last_usage < datetime.now(UTC) - timedelta(seconds=settings.FOLLOW_UP_QUESTION_TIME_LIMIT_SECONDS)

    result = {
        'question_count': len(graph_nodes),
        'graph_data': graph_data,
        'binge_outdated': binge_outdated,
    }
    
    return Response(result, status=status.HTTP_200_OK)

    
@api_view(['POST'])
@jwt_auth
def create_binge(request, guru_type):
    user = request.user
    guru_type_object = get_guru_type_object(guru_type, only_active=True, user=user)
    
    root_slug = request.data.get('root_slug')
    if not root_slug:
        return Response({'msg': 'Root slug is required'}, status=status.HTTP_400_BAD_REQUEST)
    
    try:
        root_question = Question.objects.get(slug=root_slug, guru_type=guru_type_object, binge=None)
    except Question.DoesNotExist:
        return Response({'msg': 'Root question does not exist'}, status=status.HTTP_400_BAD_REQUEST)
    
    binge = create_binge_helper(guru_type_object, user, root_question)
    
    return Response({'id': str(binge.id), 'root_slug': root_slug}, status=status.HTTP_200_OK)


@api_view(['GET'])
@jwt_auth
def get_binges(request):
    user = request.user
    today = datetime.now(UTC).date()
    week_ago = today - timedelta(days=7)
    
    page_num = request.query_params.get('page_num', 1)
    search_query = request.query_params.get('search_query', '').strip()
    
    try:
        page_num = int(page_num)
    except ValueError:
        return Response({'msg': 'Page number must be an integer'}, status=status.HTTP_400_BAD_REQUEST)
    
    page_size = settings.BINGE_HISTORY_PAGE_SIZE

    binges = Binge.objects.exclude(root_question__source__in=[Question.Source.DISCORD, Question.Source.SLACK, Question.Source.GITHUB])
    
    # Base queryset
    if settings.ENV == 'selfhosted' or user.is_admin:
        binges = binges.order_by('-last_used')
    else:
        binges = binges.filter(owner=user).order_by('-last_used')
    
    # Apply search filter if search query exists
    if search_query:
        binges = binges.filter(
            Q(root_question__question__icontains=search_query) |
            Q(root_question__user_question__icontains=search_query) |
            Q(root_question__slug__icontains=search_query)
        )
    
    # Get paginated binges
    page_start = page_size * (page_num - 1)
    page_end = page_start + page_size
    
    paginated_binges = binges[page_start:page_end]
    if len(binges[page_end:]) > 0:
        has_more = True
    else:
        has_more = False
    
    # Group paginated binges by time periods
    grouped_binges = {
        'today': [],
        'last_week': [], 
        'older': []
    }

    for binge in paginated_binges:
        binge_date = binge.last_used.date()
        if binge_date == today:
            grouped_binges['today'].append(binge)
        elif week_ago <= binge_date < today:
            grouped_binges['last_week'].append(binge)
        else:
            grouped_binges['older'].append(binge)

    binges = grouped_binges

    response = {
        'today': BingeSerializer.serialize_binges(binges['today']),
        'last_week': BingeSerializer.serialize_binges(binges['last_week']),
        'older': BingeSerializer.serialize_binges(binges['older']),
        'has_more': has_more,
    }

    return Response(response, status=status.HTTP_200_OK)

@api_view(['GET', 'POST', 'DELETE'])
@jwt_auth
def api_keys(request):
    if settings.ENV == 'selfhosted':
        user = User.objects.get(email=settings.ROOT_EMAIL)
    else:
        user = request.user
    
    if request.method == 'GET':
        api_keys = APIKey.objects.filter(user=user, integration=False)
        return Response(APIKeySerializer(api_keys, many=True).data, status=status.HTTP_200_OK)
    elif request.method == 'POST':
        # Check if user has reached the limit
        existing_keys_count = APIKey.objects.filter(user=user, integration=False).count()
        if existing_keys_count >= 5:
            return Response({'msg': 'You have reached the maximum limit of 5 API keys'}, status=status.HTTP_400_BAD_REQUEST)
            
        key = "gb-" + "".join(random.choices(string.ascii_lowercase + string.digits, k=30))
        api_key = APIKey.objects.create(user=user, name=request.data.get('name'), key=key)
        return Response({'msg': 'API key created successfully', 'key': key}, status=status.HTTP_200_OK)
    elif request.method == 'DELETE':
        try:
            api_key = APIKey.objects.get(key=request.data.get('api_key'), user=user, integration=False)
            api_key.delete()
            return Response({'msg': 'API key deleted successfully'}, status=status.HTTP_200_OK)
        except APIKey.DoesNotExist:
            return Response({'msg': 'API key does not exist'}, status=status.HTTP_400_BAD_REQUEST)

@api_view(['GET'])
def health_check(request):
    return Response({'status': 'healthy'}, status=status.HTTP_200_OK)


@api_view(['POST', 'DELETE'])
@jwt_auth
def manage_widget_ids(request, guru_type):
    guru_type_object = get_guru_type_object(guru_type, only_active=False, user=request.user)

    if request.method == 'POST':
        domain_url = request.data.get('domain_url')
        if not domain_url:
            return Response({'msg': 'Domain URL is required'}, status=status.HTTP_400_BAD_REQUEST)
        
        try:
            key = guru_type_object.generate_widget_id(domain_url)
            return Response({'widget_id': key}, status=status.HTTP_200_OK)
        except ValidationError as e:
            return Response({'msg': str(e.messages[0])}, status=status.HTTP_400_BAD_REQUEST)

    elif request.method == 'DELETE':
        widget_id = request.data.get('widget_id')
        if not widget_id:
            return Response({'msg': 'Widget ID is required'}, status=status.HTTP_400_BAD_REQUEST)
        
        try:
            widget_id_obj = WidgetId.objects.get(guru_type=guru_type_object, key=widget_id)
        except WidgetId.DoesNotExist:
            return Response({'msg': 'Widget ID does not exist'}, status=status.HTTP_400_BAD_REQUEST)
        
        widget_id_obj.delete()
        return Response({'msg': 'Widget ID deleted successfully'}, status=status.HTTP_200_OK)



@parser_classes([MultiPartParser, FormParser])
@api_view(['GET', 'POST', 'DELETE'])
@api_key_auth
@throttle_classes([ConcurrencyThrottleApiKey])
def api_data_sources(request, guru_type):
    """
    Unified endpoint for managing data sources.
    GET: Retrieve data sources with pagination
    POST: Create new data sources (YouTube URLs, website URLs)
    DELETE: Delete specified data sources
    """
    response_handler = DataSourceResponseHandler()
    
    try:
        guru_type_object = get_guru_type_object_by_maintainer(guru_type, request)
    except PermissionError:
        return response_handler.handle_error_response('Forbidden', status.HTTP_403_FORBIDDEN)
    except NotFoundError:
        return response_handler.handle_error_response(f'Guru type {guru_type} not found', status.HTTP_404_NOT_FOUND)

    if request.method == 'GET':
        class DataSourcePagination(PageNumberPagination):
            page_size = 1000
            page_size_query_param = 'page_size'
            max_page_size = 1000
            
        data_sources_queryset = DataSource.objects.filter(guru_type=guru_type_object).order_by('-date_created')
        paginator = DataSourcePagination()
        paginated_data_sources = paginator.paginate_queryset(data_sources_queryset, request)
        serializer = DataSourceAPISerializer(paginated_data_sources, many=True)
        return paginator.get_paginated_response(serializer.data)

    elif request.method == 'POST':
        # Simply call the existing create_data_sources function
        return create_data_sources(request, guru_type)

    elif request.method == 'DELETE':
        return delete_data_sources(request, guru_type) 

@api_view(['POST'])
@api_key_auth
@throttle_classes([ConcurrencyThrottleApiKey])
def api_answer(request, guru_type):
    """
    API endpoint for answering questions.
    Supports both streaming and non-streaming responses.
    Creates a binge for root questions and supports follow-up questions within a binge.
    """
    # Initialize response handler
    response_handler = APIResponseHandler()
    
    # Get guru type
    guru_type_object = get_guru_type_object(guru_type, user=request.user)
    
    # Get request parameters
    question = request.data.get('question')
    stream = request.data.get('stream', False)
    binge_id = request.data.get('session_id')
    fetch_existing = request.data.get('fetch_existing', False)
    user = request.user
    api_type = request.api_type  # This is now set by the api_key_auth decorator

    # Initialize with default values
    binge = None
    parent = None

    # Handle binge if provided
    if binge_id:
        try:
            binge = Binge.objects.get(id=binge_id)
        except Exception:
            return response_handler.handle_error_response("Session not found. Code: S-900")
        
        if not check_binge_auth(binge, user):
            return response_handler.handle_error_response("Session not found. Code: S-901")
        
        # Find the last question in the binge as the parent
        parent = Question.objects.filter(binge=binge).order_by('-date_updated').first()

    integration_context = None
    if api_type in [APIType.GITHUB, APIType.SLACK, APIType.DISCORD]:
        assert request.integration is not None
        context_handler = get_context_handler(api_type, request.integration)
        if context_handler:
            if api_type == APIType.SLACK:
                # For Slack, combine channel_id and thread_ts into api_url
                channel_id = request.data.get('channel_id')
                thread_ts = request.data.get('thread_ts')
                if channel_id and thread_ts:
                    api_url = f"{channel_id}:{thread_ts}"
                else:
                    api_url = channel_id
            elif api_type == APIType.DISCORD:
                # For Discord, combine channel_id and thread_id into api_url
                channel_id = request.data.get('channel_id')
                thread_id = request.data.get('thread_id')
                if channel_id and thread_id:
                    api_url = f"{channel_id}:{thread_id}"
                elif channel_id:
                    api_url = f"{channel_id}:None"
                elif thread_id:
                    api_url = f"None:{thread_id}"
                else:
                    api_url = None
            elif api_type == APIType.GITHUB:
                api_url = request.data.get('github_api_url')
                
            integration_context = context_handler.get_context(api_url, request.integration.external_id)

    # Get API response
    api_response = api_ask(
        question=question,
        guru_type=guru_type_object,
        binge=binge,
        parent=parent,
        fetch_existing=fetch_existing,
        api_type=api_type,
        user=user,
        integration_context=integration_context
    )
    
    # Handle error case
    if api_response.error:
        return response_handler.handle_error_response(api_response.error)
    
    # Handle existing question case
    if api_response.is_existing:
        if stream:
            return response_handler.handle_stream_response(api_response.content)
        response_data = response_handler.format_question_response(api_response.question_obj)
        # Create binge if it's a root question and no binge exists
        if not binge and not parent:
            binge = create_binge_helper(guru_type_object, user, api_response.question_obj)
            response_data['session_id'] = str(binge.id)
        elif binge and not binge.root_question:
            # Used in Slack and Discord bots
            binge.root_question = api_response.question_obj
            binge.save()
        return Response(response_data)
    
    # Handle streaming case
    if isinstance(api_response.content, Generator):
        if stream:
            return response_handler.handle_stream_response(api_response.content)
        
        # Process non-streaming response for generator content
        for _ in api_response.content:
            pass

        # Fetch updated question
        if not question:
            question = api_response.question
        try:
            result = search_question(
                user=user,
                guru_type_object=guru_type_object,
                binge=binge,
                slug=None,
                question=question,
                will_check_binge_auth=False,
                include_api=True
            )
            api_response = APIAskResponse.from_existing(result)
            response_data = response_handler.format_question_response(api_response.question_obj)
            # Create binge if it's a root question and no binge exists
            if not binge and not parent:
                binge = create_binge_helper(guru_type_object, user, api_response.question_obj)
                response_data['session_id'] = str(binge.id)
            return Response(response_data)
        except Exception as e:
            return response_handler.handle_error_response(e)
    
    # Handle any other cases
    return response_handler.handle_non_stream_response(api_response.content)

# @api_view(['PUT'])
# @api_key_auth
# @throttle_classes([ConcurrencyThrottleApiKey])
# def api_update_data_source_privacy(request, guru_type):
#     """Update privacy settings for data sources."""
#     response_handler = DataSourceResponseHandler()
    
#     try:
#         guru_type_object = get_guru_type_object_by_maintainer(guru_type, request)
#     except (PermissionError, NotFoundError) as e:
#         return response_handler.handle_error_response(str(e), status.HTTP_403_FORBIDDEN)

#     try:
#         service = DataSourceService(guru_type_object, request.user)
#         data_sources = request.data
#         if len(data_sources) == 0:
#             return response_handler.handle_error_response('No data sources provided', status.HTTP_400_BAD_REQUEST)
        
#         service.update_privacy_settings(data_sources)
#         return response_handler.handle_success_response('Data sources updated successfully')
#     except ValueError as e:
#         return response_handler.handle_error_response(str(e))
#     except Exception as e:
#         return response_handler.handle_error_response(f'Unexpected error: {str(e)}')


@api_view(['POST'])
@api_key_auth
@throttle_classes([ConcurrencyThrottleApiKey])
def api_reindex_data_sources(request, guru_type):
    """Reindex specified data sources."""
    response_handler = DataSourceResponseHandler()
    
    try:
        guru_type_object = get_guru_type_object_by_maintainer(guru_type, request)
    except (PermissionError, NotFoundError) as e:
        return response_handler.handle_error_response(str(e), status.HTTP_403_FORBIDDEN)

    try:
        service = DataSourceService(guru_type_object, request.user)
        datasource_ids = request.data.get('ids', [])
        if len(datasource_ids) == 0:
            return response_handler.handle_error_response('No data sources provided', status.HTTP_400_BAD_REQUEST)
        
        service.reindex_data_sources(datasource_ids)
        return response_handler.handle_success_response('Data sources reindexed successfully')
    except ValueError as e:
        return response_handler.handle_error_response(str(e))
    except Exception as e:
        return response_handler.handle_error_response(f'Unexpected error: {str(e)}')

<<<<<<< HEAD
=======

@api_view(['GET'])
def create_integration(request):
    # OAuth flow
    code = request.query_params.get('code')
    state = request.query_params.get('state')

    if not state:
        return Response({
            'msg': 'Missing required parameters'
        }, status=status.HTTP_400_BAD_REQUEST)

    try:
        # Decode the state parameter
        state_json = json.loads(state)
        integration_type = state_json.get('type')
        guru_type_slug = state_json.get('guru_type')
        encoded_guru_slug = state_json.get('encoded_guru_slug')
        installation_id = state_json.get('installation_id')

        if not all([integration_type, guru_type_slug, encoded_guru_slug]):
            return Response({
                'msg': 'Invalid state parameter'
            }, status=status.HTTP_400_BAD_REQUEST)

        decoded_guru_slug = decode_guru_slug(encoded_guru_slug)
        if not decoded_guru_slug or decoded_guru_slug != guru_type_slug:
            return Response({
                'msg': 'Invalid state parameter'
            }, status=status.HTTP_400_BAD_REQUEST)                    

    except Exception as e:
        logger.error(f"Error creating integration: {e}", exc_info=True)
        return Response({
            'msg': 'There has been an error while creating the integration. Please try again. If the problem persists, please contact support.'
        }, status=status.HTTP_400_BAD_REQUEST)

    try:
        guru_type = GuruType.objects.get(slug=guru_type_slug)
    except GuruType.DoesNotExist:
        return Response({
            'msg': 'Invalid guru type'
        }, status=status.HTTP_400_BAD_REQUEST)

    try:
        strategy = IntegrationFactory.get_strategy(integration_type)
        if integration_type.upper() == 'GITHUB':
            if not installation_id:
                return Response({
                    'msg': 'Missing installation_id for GitHub integration'
                }, status=status.HTTP_400_BAD_REQUEST)
            integration = strategy.create_integration(installation_id, guru_type)
        else:
            if not code:
                return Response({
                    'msg': 'Missing code parameter'
                }, status=status.HTTP_400_BAD_REQUEST)
            integration = strategy.create_integration(code, guru_type)
    except IntegrationError as e:
        return Response({
            'msg': str(e)
        }, status=status.HTTP_400_BAD_REQUEST)
    except Exception as e:
        logger.error(f"Error creating integration: {e}", exc_info=True)
        return Response({
            'msg': 'There has been an error while creating the integration. Please try again. If the problem persists, please contact support.'
        }, status=status.HTTP_400_BAD_REQUEST)

    return Response({
        'id': integration.id,
        'type': integration.type,
        'guru_type': guru_type.slug,
        'channels': integration.channels
    })



@api_view(['GET', 'DELETE', 'POST'])
@jwt_auth
def manage_integration(request, guru_type, integration_type):
    """
    GET: Get integration details for a specific guru type and integration type.
    DELETE: Delete an integration and invalidate its OAuth token.
    POST: Create a new integration.
    """
    try:
        guru_type_object = get_guru_type_object_by_maintainer(guru_type, request)
    except PermissionError:
        return Response({'msg': 'Forbidden'}, status=status.HTTP_403_FORBIDDEN)
    except NotFoundError:
        return Response({'msg': f'Guru type {guru_type} not found'}, status=status.HTTP_404_NOT_FOUND)
        
    # Validate integration type
    if integration_type not in [choice.value for choice in Integration.Type]:
        return Response({'msg': f'Invalid integration type: {integration_type}'}, status=status.HTTP_400_BAD_REQUEST)
    
    try:
        if request.method in ['GET', 'DELETE']:
            integration = Integration.objects.get(
                guru_type=guru_type_object,
                type=integration_type
            )
        else:
            integration = None

        if request.method == 'GET':
            command = GetIntegrationCommand(integration)
            return command.execute()
        elif request.method == 'DELETE':
            command = DeleteIntegrationCommand(integration, guru_type_object)
            return command.execute()
        elif request.method == 'POST':
            command = CreateIntegrationCommand(guru_type_object, integration_type, request.data)
            return command.execute()
            
    except Integration.DoesNotExist:
        if request.method == 'GET':
            return Response({"encoded_guru_slug": encode_guru_slug(guru_type_object.slug)}, status=status.HTTP_202_ACCEPTED)
        else:
            return Response({'msg': 'Integration not found'}, status=status.HTTP_404_NOT_FOUND)
    except Exception as e:
        logger.error(f"Error in manage_integration: {e}", exc_info=True)
        return Response({'msg': 'Internal server error'}, status=status.HTTP_500_INTERNAL_SERVER_ERROR)

@api_view(['GET', 'POST'])
@jwt_auth
def manage_channels(request, guru_type, integration_type):
    """Get or update channels for a specific integration type of a guru type."""
    try:
        guru_type_object = get_guru_type_object_by_maintainer(guru_type, request)
    except PermissionError:
        return Response({'msg': 'Forbidden'}, status=status.HTTP_403_FORBIDDEN)
    except NotFoundError:
        return Response({'msg': f'Guru type {guru_type} not found'}, status=status.HTTP_404_NOT_FOUND)
        
    # Validate integration type
    if integration_type not in [choice.value for choice in Integration.Type]:
        return Response({'msg': f'Invalid integration type: {integration_type}'}, status=status.HTTP_400_BAD_REQUEST)
    
    try:
        integration = Integration.objects.get(
            guru_type=guru_type_object,
            type=integration_type
        )
    except Integration.DoesNotExist:
        return Response(status=status.HTTP_204_NO_CONTENT)

    if request.method == 'POST':
        try:
            channels = request.data.get('channels', [])
            integration.channels = channels

            if 'allow_dm' in request.data:
                integration.allow_dm = request.data['allow_dm']

            integration.save()

            return Response({
                'id': integration.id,
                'type': integration.type,
                'guru_type': integration.guru_type.slug,
                'channels': integration.channels,
                'allow_dm': integration.allow_dm
            })
        except Exception as e:
            logger.error(f"Error updating channels: {e}", exc_info=True)
            return Response({'msg': 'Internal server error'}, status=status.HTTP_500_INTERNAL_SERVER_ERROR)

    try:
        # Get channels from API
        strategy = IntegrationFactory.get_strategy(integration_type, integration)
        api_channels = strategy.list_channels()

        processed_channels = []
        if integration_type == 'GITHUB':
            # Create a map of channel IDs to their allowed status from DB
            db_channels_map = {
                channel['id']: channel['mode']
                for channel in integration.channels
            }
            # Process each API channel
            for channel in api_channels:
                channel['mode'] = db_channels_map.get(channel['id'], 'auto')
                processed_channels.append(channel)

            # Save the new channels, we save them in retrieval because it is set on GitHub settings. We only read what is set. We can't update them.
            integration.channels = processed_channels
            integration.save()
        else:
            # Create a map of channel IDs to their allowed status from DB
            db_channels_map = {
                channel['id']: channel['allowed']
                for channel in integration.channels
            }
            # Process each API channel
            for channel in api_channels:
                # If channel exists in DB, use its allowed status
                # Otherwise, default to False for new channels
                channel['allowed'] = db_channels_map.get(channel['id'], False)
                processed_channels.append(channel)
        
        return Response({
            'channels': processed_channels,
            'allow_dm': integration.allow_dm
        })
    except Exception as e:
        logger.error(f"Error listing channels: {e}", exc_info=True)
        keyword = 'repositories' if integration_type == 'GITHUB' else 'channels'
        return Response({'msg': f'Error listing {keyword}. Please make sure the integration is valid.'}, status=status.HTTP_500_INTERNAL_SERVER_ERROR)

def get_or_create_thread_binge(thread_id: str, integration: Integration) -> tuple[Thread, Binge]:
    """Get or create a thread and its associated binge."""
    try:
        thread = Thread.objects.get(thread_id=thread_id, integration=integration)
        return thread, thread.binge
    except Thread.DoesNotExist:
        # Create new binge without a root question
        binge = create_fresh_binge(integration.guru_type, None)
        thread = Thread.objects.create(
            thread_id=thread_id,
            binge=binge,
            integration=integration
        )
        return thread, binge

def strip_first_header(content: str) -> str:
    """Remove the first header (starting with # and ending with newline) from content."""
    if content.startswith('#'):
        # Find the first newline
        newline_index = content.find('\n')
        if newline_index != -1:
            # Return content after the newline
            return content[newline_index + 1:].lstrip()
    return content

def convert_markdown_to_slack(content: str) -> str:
    """Convert Markdown formatting to Slack formatting."""
    # Convert markdown code blocks to Slack code blocks by removing language specifiers
    import re
    
    # First remove language specifiers from code blocks
    content = re.sub(r'```\w+', '```', content)
    
    # Then remove empty lines at the start and end of code blocks
    def trim_code_block(match):
        code_block = match.group(0)
        lines = code_block.split('\n')
        
        # Find first and last non-empty lines (excluding ```)
        start = 0
        end = len(lines) - 1
        
        # Find first non-empty line after opening ```
        for i, line in enumerate(lines):
            if line.strip() == '```':
                start = i + 1
                break
                
        # Find last non-empty line before closing ```
        for i in range(len(lines) - 1, -1, -1):
            if line.strip() == '```':
                end = i
                break
                
        # Keep all lines between start and end (inclusive)
        return '```\n' + '\n'.join(lines[start:end]) + '\n```'
    
    content = re.sub(r'```[\s\S]+?```', trim_code_block, content)
    
    # Convert markdown links [text](url) to Slack format <url|text>
    def replace_link(match):
        text = match.group(1)
        url = match.group(2)
        return f"<{url}|{text}>"
    
    content = re.sub(r'\[([^\]]+)\]\(([^)]+)\)', replace_link, content)
    
    # Convert markdown bold/italic to Slack format
    # First handle single asterisks for italics (but not if they're part of double asterisks)
    i = 0
    while i < len(content):
        if content[i:i+2] == "**":
            i += 2
        elif content[i] == "*":
            # Replace single asterisk with underscore for italics
            content = content[:i] + "_" + content[i+1:]
        i += 1
    
    # Then handle double asterisks for bold
    content = content.replace("**", "*")
    
    return content

def format_slack_response(content: str, trust_score: int, references: list, question_url: str) -> str:
    """Format the response with trust score and references for Slack.
    Using Slack's formatting syntax:
    *bold*
    _italic_
    ~strikethrough~
    `code`
    ```preformatted```
    >blockquote
    <url|text> for links
    """
    # Strip header from content
    content = strip_first_header(content)
    
    # Convert markdown to slack formatting
    content = convert_markdown_to_slack(content)
    
    formatted_msg = [content]
    
    # Add trust score with emoji
    trust_emoji = get_trust_score_emoji(trust_score)
    formatted_msg.append(f"\n---------\n_*Trust Score*: {trust_emoji} {trust_score}_%")
    
    # Add references if they exist
    if references:
        formatted_msg.append("\n_*Sources*_:")
        for ref in references:
            # First remove Slack-style emoji codes with adjacent spaces
            clean_title = cleanup_title(ref['title'])
            
            if ref['link']:
                formatted_msg.append(f"\n• _<{ref['link']}|{clean_title}>_")
            else:
                formatted_msg.append(f"\n• _{clean_title}_")
    
    # Add frontend link if it exists
    if question_url:
        formatted_msg.append(f"\n:eyes: _<{question_url}|View on Gurubase for a better UX>_")
    
    return "\n".join(formatted_msg)

async def stream_and_update_message(
    session: aiohttp.ClientSession,
    url: str,
    headers: dict,
    payload: dict,
    client: WebClient,
    channel_id: str,
    message_ts: str,
    update_interval: float = 0.5
) -> None:
    """Stream the response and update the Slack message periodically."""
    last_update = time.time()
    current_content = ""
    
    try:
        # Create request using APIRequestFactory
        factory = APIRequestFactory()
        guru_type = payload.get('guru_type')
        
        request = factory.post(
            f'/api/v1/{guru_type}/answer/',
            payload,
            HTTP_X_API_KEY=headers.get('X-API-KEY'),
            format='json'
        )
        
        # Call api_answer directly in a sync context
        response = await sync_to_async(api_answer)(request, guru_type)
        
        # Handle StreamingHttpResponse
        if hasattr(response, 'streaming_content'):
            buffer = ""
            line_buffer = ""
            
            # Create an async wrapper for the generator iteration
            @sync_to_async
            def get_next_chunk():
                try:
                    return next(response.streaming_content)
                except StopIteration:
                    return None
            
            # Iterate over the generator asynchronously
            while True:
                chunk = await get_next_chunk()
                if chunk is None:
                    # Yield any remaining text in the buffer
                    if line_buffer.strip():
                        buffer += line_buffer
                        # Strip header and convert markdown
                        cleaned_content = strip_first_header(buffer)
                        if cleaned_content.strip():
                            formatted_content = convert_markdown_to_slack(cleaned_content)
                            formatted_content += '\n\n:clock1: _streaming..._'
                            try:
                                client.chat_update(
                                    channel=channel_id,
                                    ts=message_ts,
                                    text=formatted_content
                                )
                            except SlackApiError as e:
                                logger.error(f"Error updating message: {e.response}", exc_info=True)
                    break
                    
                if chunk:
                    text = chunk.decode('utf-8') if isinstance(chunk, bytes) else str(chunk)
                    line_buffer += text
                    
                    # Check if we have complete lines
                    while '\n' in line_buffer:
                        line, line_buffer = line_buffer.split('\n', 1)
                        if line.strip():
                            buffer += line + '\n'
                            # Strip header and convert markdown
                            cleaned_content = strip_first_header(buffer)
                            if cleaned_content.strip():
                                formatted_content = convert_markdown_to_slack(cleaned_content)
                                formatted_content += '\n\n:clock1: _streaming..._'
                                current_time = time.time()
                                if current_time - last_update >= update_interval:
                                    try:
                                        client.chat_update(
                                            channel=channel_id,
                                            ts=message_ts,
                                            text=formatted_content
                                        )
                                        last_update = current_time
                                    except SlackApiError as e:
                                        logger.error(f"Error updating message: {e.response}", exc_info=True)
                                        client.chat_update(
                                            channel=channel_id,
                                            ts=message_ts,
                                            text="❌ Failed to update message"
                                        )
                                        return
    except Exception as e:
        logger.error(f"Error in stream_and_update_message: {str(e)}", exc_info=True)
        client.chat_update(
            channel=channel_id,
            ts=message_ts,
            text="❌ An error occurred while processing your request"
        )
        return

async def get_final_response(
    session: aiohttp.ClientSession,
    url: str,
    headers: dict,
    payload: dict,
    client: WebClient,
    channel_id: str,
    message_ts: str
) -> None:
    """Get and send the final formatted response."""
    try:
        # Create request using APIRequestFactory
        factory = APIRequestFactory()
        guru_type = payload.get('guru_type')
        
        request = factory.post(
            f'/api/v1/{guru_type}/answer/',
            payload,
            HTTP_X_API_KEY=headers.get('X-API-KEY'),
            format='json'
        )
        
        # Call api_answer directly
        response = await sync_to_async(api_answer)(request, guru_type)
        
        # Convert response to dict if it's a Response object
        if hasattr(response, 'data'):
            final_response = response.data
        else:
            final_response = response

        if 'msg' in final_response and 'doesn\'t have enough data' in final_response['msg']:
            raise NotEnoughData(final_response['msg'])
        elif 'msg' in final_response and 'is not related to' in final_response['msg']:
            raise NotRelated(final_response['msg'])
        elif 'msg' in final_response:
            raise Exception(final_response['msg'])

        trust_score = final_response.get('trust_score', 0)
        references = final_response.get('references', [])
        content = final_response.get('content', '')
        question_url = final_response.get('question_url', '')

        final_text = format_slack_response(content, trust_score, references, question_url)
        if final_text.strip():  # Only update if there's content after stripping header
            client.chat_update(
                channel=channel_id,
                ts=message_ts,
                text=final_text
            )
    except NotEnoughData as e:
        logger.error(f"Not enough data: {str(e)}", exc_info=True)
        client.chat_update(
            channel=channel_id,
            ts=message_ts,
            text=f"❌ {str(e)}"
        )
    except NotRelated as e:
        logger.error(f"Not related to the question: {str(e)}", exc_info=True)
        client.chat_update(
            channel=channel_id,
            ts=message_ts,
            text=f"❌ {str(e)}"
        )
    except Exception as e:
        logger.error(f"Error in get_final_response: {str(e)}", exc_info=True)
        client.chat_update(
            channel=channel_id,
            ts=message_ts,
            text="❌ An error occurred while processing your request"
        )

async def handle_slack_message(
    client: WebClient,
    integration: Integration,
    channel_id: str,
    thread_ts: str,
    clean_message: str
) -> None:
    """Handle a single Slack message."""

    try:
        # First send a thinking message
        thinking_response = client.chat_postMessage(
            channel=channel_id,
            thread_ts=thread_ts,
            text="Thinking... 🤔"
        )
        
        try:
            # Get or create thread and binge
            thread, binge = await sync_to_async(get_or_create_thread_binge)(thread_ts, integration)
        except Exception as e:
            logger.error(f"Error creating thread/binge: {str(e)}", exc_info=True)
            client.chat_update(
                channel=channel_id,
                ts=thinking_response["ts"],
                text="❌ Failed to create conversation thread"
            )
            return
        
        guru_type_slug = await sync_to_async(lambda integration: integration.guru_type.slug)(integration)
        api_key = await sync_to_async(lambda integration: integration.api_key.key)(integration)
        
        try:
            # First get streaming response
            stream_payload = {
                'question': clean_message,
                'stream': True,
                'short_answer': True,
                'session_id': str(binge.id),
                'guru_type': guru_type_slug
            }
            
            headers = {
                'X-API-KEY': api_key,
                'Content-Type': 'application/json'
            }
            
            async with aiohttp.ClientSession() as session:
                await stream_and_update_message(
                    session=session,
                    url='',  # Not used anymore
                    headers=headers,
                    payload=stream_payload,
                    client=client,
                    channel_id=channel_id,
                    message_ts=thinking_response["ts"]
                )
                
                # Then get final formatted response
                final_payload = {
                    'question': clean_message,
                    'stream': False,
                    'short_answer': True,
                    'fetch_existing': True,
                    'session_id': str(binge.id),
                    'guru_type': guru_type_slug
                }
                
                await get_final_response(
                    session=session,
                    url='',  # Not used anymore
                    headers=headers,
                    payload=final_payload,
                    client=client,
                    channel_id=channel_id,
                    message_ts=thinking_response["ts"]
                )
        except aiohttp.ClientError as e:
            logger.error(f"Network error: {str(e)}", exc_info=True)
            client.chat_update(
                channel=channel_id,
                ts=thinking_response["ts"],
                text="❌ Network error occurred while processing your request"
            )
        except Exception as e:
            logger.error(f"Error in API communication: {str(e)}", exc_info=True)
            client.chat_update(
                channel=channel_id,
                ts=thinking_response["ts"],
                text="❌ An error occurred while processing your request"
            )
    except SlackApiError as e:
        logger.error(f"Slack API error: {str(e)}", exc_info=True)
        # If we can't even send the thinking message, we can't update it later
        try:
            if thinking_response:
                client.chat_update(
                    channel=channel_id,
                    ts=thinking_response["ts"],
                    text="❌ Failed to process your request due to a Slack API error"
                )
            else:
                client.chat_postMessage(
                    channel=channel_id,
                    thread_ts=thread_ts,
                    text="❌ Failed to process your request due to a Slack API error"
                )
        except:
            pass  # If this fails too, we can't do much
    except Exception as e:
        logger.error(f"Unexpected error in handle_slack_message: {str(e)}", exc_info=True)
        try:
            if thinking_response:
                client.chat_update(
                    channel=channel_id,
                    ts=thinking_response["ts"],
                    text="❌ An unexpected error occurred"
                )
            else:
                client.chat_postMessage(
                    channel=channel_id,
                    thread_ts=thread_ts,
                    text="❌ An unexpected error occurred"
                )
        except:
            pass  # If this fails too, we can't do much

async def send_channel_unauthorized_message(
    client: WebClient,
    channel_id: str,
    thread_ts: str,
    guru_slug: str,
    dm: bool
) -> None:
    """Send a message explaining how to authorize the channel."""
    try:
        base_url = await sync_to_async(get_base_url)()
        settings_url = f"{base_url.rstrip('/')}/guru/{guru_slug}/integrations/slack"
        if dm:
            message = (
                "❌ Bot direct messages are not enabled.\n\n"
                f"Please visit <{settings_url}|Gurubase Settings> to configure "
                "the bot and enable direct messages."
            )
        else:
            message = (
                "❌ This channel is not authorized to use the bot.\n\n"
                f"Please visit <{settings_url}|Gurubase Settings> to configure "
                "the bot and add this channel to the allowed channels list."
            )
        client.chat_postMessage(
            channel=channel_id,
            thread_ts=thread_ts,
            text=message
        )
    except SlackApiError as e:
        logger.error(f"Error sending unauthorized channel message: {e.response}", exc_info=True)


@api_view(['GET', 'POST'])
def slack_events(request):
    """Handle Slack events including verification and message processing."""
    from slack_sdk import WebClient
    from slack_sdk.errors import SlackApiError
    import asyncio
    import threading
    from django.core.cache import caches
    
    data = request.data
    
    # If this is a verification request, respond with the challenge parameter
    if "challenge" in data:
        return Response(data["challenge"], status=status.HTTP_200_OK)
    
    # Handle the event in a separate thread
    if "event" in data:
        def process_event():
            try:
                event = data["event"]
                
                # Only proceed if it's a message event and not from a bot
                if event["type"] == "message" and "subtype" not in event and event.get("user") != event.get("bot_id"):
                    dm = False
                    if event['channel_type'] == 'im':
                        dm = True
                    # Get bot user ID from authorizations
                    bot_user_id = data.get("authorizations", [{}])[0].get("user_id")
                    user_message = event["text"]
                    
                    # First check if the bot is mentioned
                    if not dm and not (bot_user_id and f"<@{bot_user_id}>" in user_message):
                        return
                    elif dm and event['user'] == bot_user_id:
                        return
                        
                    team_id = data.get('team_id')
                    if not team_id:
                        return
                        
                    # Try to get integration from cache first
                    cache = caches['alternate']
                    cache_key = f"slack_integration:{team_id}"
                    integration = cache.get(cache_key)
                    
                    if not integration:
                        try:
                            # If not in cache, get from database
                            integration = Integration.objects.get(type=Integration.Type.SLACK, external_id=team_id)
                            # Set cache timeout to 0. This is because dynamic channel updates are not immediately reflected
                            # And this may result in bad UX, and false positive bug reports
                            cache.set(cache_key, integration, timeout=0)
                        except Integration.DoesNotExist:
                            logger.error(f"No integration found for team {team_id}", exc_info=True)
                            return
                    
                    try:
                        # Get the Slack client for this team
                        client = WebClient(token=integration.access_token)
                        
                        channel_id = event["channel"]
                        
                        # Check if the current channel is allowed
                        if not dm:
                            channels = integration.channels
                            channel_allowed = False
                            for channel in channels:
                                if str(channel.get('id')) == channel_id and channel.get('allowed', False):
                                    channel_allowed = True
                                    break
                        else:
                            channel_allowed = integration.allow_dm

                        # Get thread_ts if it exists (means we're in a thread)
                        thread_ts = event.get("thread_ts") or event.get("ts")
                        
                        if not channel_allowed:
                            # Run the unauthorized message handler in the event loop
                            loop = asyncio.new_event_loop()
                            asyncio.set_event_loop(loop)
                            try:
                                loop.run_until_complete(send_channel_unauthorized_message(
                                    client=client,
                                    channel_id=channel_id,
                                    thread_ts=thread_ts,
                                    guru_slug=integration.guru_type.slug,
                                    dm=dm
                                ))
                            finally:
                                loop.close()
                            return
                        
                        # Remove the bot mention from the message
                        clean_message = user_message.replace(f"<@{bot_user_id}>", "").strip()
                        
                        # Run the async handler in a new event loop
                        loop = asyncio.new_event_loop()
                        asyncio.set_event_loop(loop)
                        try:
                            loop.run_until_complete(handle_slack_message(
                                client=client,
                                integration=integration,
                                channel_id=channel_id,
                                thread_ts=thread_ts,
                                clean_message=clean_message
                            ))
                        except SlackApiError as e:
                            if e.response.data.get('msg') in ['token_expired', 'invalid_auth', 'not_authed']:
                                try:
                                    # Get fresh integration data from DB
                                    integration = Integration.objects.get(id=integration.id)
                                    # Try to refresh the token
                                    strategy = IntegrationFactory.get_strategy(integration.type, integration)
                                    new_token = strategy.handle_token_refresh()
                                    
                                    # Update cache with new integration data
                                    cache.set(cache_key, integration, timeout=300)
                                    
                                    # Retry with new token
                                    client = WebClient(token=new_token)
                                    loop.run_until_complete(handle_slack_message(
                                        client=client,
                                        integration=integration,
                                        channel_id=channel_id,
                                        thread_ts=thread_ts,
                                        clean_message=clean_message
                                    ))
                                except Exception as refresh_error:
                                    logger.error(f"Error refreshing token: {refresh_error}", exc_info=True)
                            else:
                                logger.error(f"Slack API error: {e}", exc_info=True)
                        finally:
                            loop.close()
                            
                    except Exception as e:
                        logger.error(f"Error processing Slack event: {e}", exc_info=True)
            except Exception as e:
                logger.error(f"Error in process_event thread: {e}", exc_info=True)
        
        # Start processing in a separate thread
        thread = threading.Thread(target=process_event)
        thread.daemon = True  # Make thread daemon so it doesn't block server shutdown
        thread.start()
    
    # Return 200 immediately
    return Response(status=200)

@api_view(['POST'])
@jwt_auth
def send_test_message(request):
    """Send a test message to a specific channel using the specified integration."""
    integration_id = request.data.get('integration_id')
    channel_id = request.data.get('channel_id')

    if not integration_id or not channel_id:
        return Response({'msg': 'Integration ID and channel ID are required'}, status=status.HTTP_400_BAD_REQUEST)

    try:
        integration = Integration.objects.get(id=integration_id)
    except Integration.DoesNotExist:
        return Response({'msg': 'Integration not found'}, status=status.HTTP_404_NOT_FOUND)

    try:
        # Get the appropriate strategy for the integration type
        strategy = IntegrationFactory.get_strategy(integration.type, integration)
        success = strategy.send_test_message(channel_id)
        
        if success:
            return Response({'msg': 'Test message sent successfully'}, status=status.HTTP_200_OK)
        else:
            return Response({'msg': 'Failed to send test message'}, status=status.HTTP_500_INTERNAL_SERVER_ERROR)
    except Exception as e:
        logger.error(f"Error sending test message: {e}", exc_info=True)
        return Response({'msg': str(e)}, status=status.HTTP_500_INTERNAL_SERVER_ERROR)

@api_view(['GET'])
@jwt_auth
def list_integrations(request, guru_type):
    """
    GET: List all integrations for a specific guru type.
    """
    try:
        guru_type_object = get_guru_type_object_by_maintainer(guru_type, request)
    except PermissionError:
        return Response({'msg': 'Forbidden'}, status=status.HTTP_403_FORBIDDEN)
    except NotFoundError:
        return Response({'msg': f'Guru type {guru_type} not found'}, status=status.HTTP_404_NOT_FOUND)
    
    try:
        integrations = Integration.objects.filter(guru_type=guru_type_object)
        
        response_data = []
        for integration in integrations:
            response_data.append({
                'id': integration.id,
                'type': integration.type,
                'workspace_name': integration.workspace_name,
                'external_id': integration.external_id,
                'channels': integration.channels,
                'date_created': integration.date_created,
                'date_updated': integration.date_updated,
            })
        
        return Response(response_data, status=status.HTTP_200_OK)
            
    except Exception as e:
        logger.error(f"Error in list_integrations: {e}", exc_info=True)
        return Response({'msg': 'Internal server error'}, status=status.HTTP_500_INTERNAL_SERVER_ERROR)

>>>>>>> 4d007353
@api_view(['GET', 'PUT'])
@jwt_auth
def manage_settings(request):
    """
    GET: Retrieve current settings (excluding sensitive data like API keys)
    PUT: Update settings
    """
    from core.utils import get_default_settings
    settings_obj = get_default_settings()

    if request.method == 'GET':
        settings_obj.save() # Save to trigger validation
        settings_obj.refresh_from_db()
        serializer = SettingsSerializer(settings_obj)
        return Response(serializer.data)

    elif request.method == 'PUT':
        serializer = SettingsSerializer(settings_obj, data=request.data, partial=True)
        if serializer.is_valid():
            if not request.data.get('openai_api_key_written'):
                serializer.validated_data['openai_api_key'] = settings_obj.openai_api_key
            if not request.data.get('firecrawl_api_key_written'):
                serializer.validated_data['firecrawl_api_key'] = settings_obj.firecrawl_api_key
            if not request.data.get('youtube_api_key_written'):
                serializer.validated_data['youtube_api_key'] = settings_obj.youtube_api_key
            
            try:
                serializer.save()
                return Response(serializer.data)
            except ValidationError as e:
                logger.error(f"Validation error in manage_settings: {e}", exc_info=True)
                return Response(
                    {'errors': e.message_dict if hasattr(e, 'message_dict') else {'error': str(e)}},
                    status=status.HTTP_400_BAD_REQUEST
                )
            except IntegrityError as e:
                logger.error(f"Integrity error in manage_settings: {e}", exc_info=True)
                return Response({'msg': str(e)}, status=status.HTTP_400_BAD_REQUEST)
            except Exception as e:
                logger.error(f"Error in manage_settings: {e}", exc_info=True)
                return Response({'msg': 'Internal server error'}, status=status.HTTP_500_INTERNAL_SERVER_ERROR)
        return Response(serializer.errors, status=status.HTTP_400_BAD_REQUEST)

@api_view(['POST'])
@auth
def parse_sitemap(request):
    """
    Parse URLs from a sitemap XML file.
    If given a sitemap index, it will fetch and parse all referenced sitemaps.
    Expects a POST request with a 'sitemap_url' parameter that ends with .xml
    Returns a list of all URLs found across all sitemaps.
    """
    sitemap_url = request.data.get('sitemap_url')
    
    if not sitemap_url:
        return Response({'msg': 'Sitemap URL is required'}, status=status.HTTP_400_BAD_REQUEST)
        
    if not sitemap_url.endswith('.xml'):
        return Response({'msg': 'Sitemap URL must end with .xml'}, status=status.HTTP_400_BAD_REQUEST)
    
    try:
        # Validate URL format
        from urllib.parse import urlparse
        parsed_url = urlparse(sitemap_url)
        if not all([parsed_url.scheme, parsed_url.netloc]):
            return Response({'msg': 'Invalid URL format'}, status=status.HTTP_400_BAD_REQUEST)
            
        def fetch_and_parse_sitemap(url):
            """Helper function to fetch and parse a single sitemap."""
            try:
                response = requests.get(url, timeout=10)
                response.raise_for_status()
                return ET.fromstring(response.content)
            except Exception as e:
                logger.error(f"Error fetching sitemap {url}: {e}", exc_info=True)
                return None

        def extract_urls_from_sitemap(root):
            """Extract URLs from a standard sitemap."""
            if not root:
                return []
                
            namespaces = {'ns': 'http://www.sitemaps.org/schemas/sitemap/0.9'}
            urls = []
            
            # Find all URL elements
            loc_elements = root.findall('.//ns:url/ns:loc', namespaces)
            for loc in loc_elements:
                url = loc.text.strip()
                urls.append(url)
                
            return urls

        def process_sitemap_index(root):
            """Process a sitemap index and return all URLs from referenced sitemaps."""
            if not root:
                return []
                
            namespaces = {'ns': 'http://www.sitemaps.org/schemas/sitemap/0.9'}
            all_urls = []
            
            # Find all sitemap references
            sitemap_elements = root.findall('.//ns:sitemap/ns:loc', namespaces)
            
            for sitemap in sitemap_elements:
                sitemap_url = sitemap.text.strip()
                # Fetch and parse the referenced sitemap
                sitemap_root = fetch_and_parse_sitemap(sitemap_url)
                if sitemap_root is not None:
                    # Extract URLs from this sitemap
                    urls = extract_urls_from_sitemap(sitemap_root)
                    all_urls.extend(urls)
            
            return all_urls

        # Fetch and parse the initial sitemap/index
        import requests
        from xml.etree import ElementTree as ET
        
        root = fetch_and_parse_sitemap(sitemap_url)
        if not root:
            return Response({'msg': 'Error fetching sitemap'}, status=status.HTTP_500_INTERNAL_SERVER_ERROR)
        
        # Determine if this is a sitemap index or regular sitemap
        urls = []
        if root.tag.endswith('sitemapindex'):
            # Process sitemap index
            urls = process_sitemap_index(root)
        elif root.tag.endswith('urlset'):
            # Process regular sitemap
            urls = extract_urls_from_sitemap(root)
        else:
            return Response({
                'msg': 'Invalid sitemap format. Root element must be <urlset> or <sitemapindex>.'
            }, status=status.HTTP_400_BAD_REQUEST)
        
        if not urls:
            return Response({
                'msg': 'No URLs found in the sitemap(s)',
                'urls': [],
                'total_urls': 0
            }, status=status.HTTP_200_OK)
        
        return Response({
            'urls': urls,
            'total_urls': len(urls)
        }, status=status.HTTP_200_OK)
        
    except requests.exceptions.RequestException as e:
        logger.error(f"Error fetching sitemap: {e}", exc_info=True)
        return Response({'msg': 'Error fetching sitemap'}, status=status.HTTP_500_INTERNAL_SERVER_ERROR)
    except ET.ParseError as e:
        logger.error(f"Error parsing XML: {e}", exc_info=True)
        return Response({'msg': 'Invalid XML format'}, status=status.HTTP_400_BAD_REQUEST)
    except Exception as e:
        logger.error(f"Unexpected error parsing sitemap: {e}", exc_info=True)
        return Response({'msg': 'Error processing sitemap'}, status=status.HTTP_500_INTERNAL_SERVER_ERROR)

@api_view(['POST'])
@jwt_auth
def start_crawl_admin(request, guru_slug):
    try:
        data, return_status = CrawlService.start_crawl(
            guru_slug,
            request.user,
            request.data.get('url'),
            source=CrawlState.Source.UI
        )
    except Exception as e:
        return Response({'msg': str(e)}, status=status.HTTP_400_BAD_REQUEST)
    return Response(data, status=return_status)

@api_view(['POST'])
@api_key_auth
@throttle_classes([ConcurrencyThrottleApiKey])
def start_crawl_api(request, guru_slug):
    try:
        data, return_status = CrawlService.start_crawl(
            guru_slug,
            request.user,
            request.data.get('url'),
            source=CrawlState.Source.API
        )
    except Exception as e:
        return Response({'msg': str(e)}, status=status.HTTP_400_BAD_REQUEST)

    return Response(data, status=return_status)

@api_view(['POST'])
@jwt_auth
def stop_crawl_admin(request, crawl_id):
    try:
        data, return_status = CrawlService.stop_crawl(
            request.user,
            crawl_id
        )
    except Exception as e:
        return Response({'msg': str(e)}, status=status.HTTP_400_BAD_REQUEST)

    return Response(data, status=return_status)

@api_view(['POST'])
@api_key_auth
@throttle_classes([ConcurrencyThrottleApiKey])
def stop_crawl_api(request, crawl_id):
    try:
        data, return_status = CrawlService.stop_crawl(
            request.user,
            crawl_id
        )
    except Exception as e:
        return Response({'msg': str(e)}, status=status.HTTP_400_BAD_REQUEST)

    return Response(data, status=return_status)

@api_view(['GET'])
@jwt_auth
def get_crawl_status_admin(request, crawl_id):
    try:
        data, return_status = CrawlService.get_crawl_status(
            request.user,
            crawl_id
        )
    except Exception as e:
        return Response({'msg': str(e)}, status=status.HTTP_400_BAD_REQUEST)

    return Response(data, status=return_status)

@api_view(['GET'])
@api_key_auth
@throttle_classes([ConcurrencyThrottleApiKey])
def get_crawl_status_api(request, crawl_id):
    try:
        data, return_status = CrawlService.get_crawl_status(
            request.user,
            crawl_id
        )
    except Exception as e:
        return Response({'msg': str(e)}, status=status.HTTP_400_BAD_REQUEST)

    return Response(data, status=return_status)

@api_view(['POST'])
@combined_auth
def submit_guru_creation_form(request):
    """
    Handle submission of guru creation forms.
    """
    try:
        name = request.data.get('name')
        email = request.data.get('email')
        github_repo = request.data.get('github_repo')
        docs_url = request.data.get('docs_url')
        use_case = request.data.get('use_case')
        source = request.data.get('source', 'unknown')

        if not all([name, email, docs_url]):
            return Response({
                'error': 'Missing required fields. Please provide name, email, and documentation root url.'
            }, status=status.HTTP_400_BAD_REQUEST)

        # Create form submission
        GuruCreationForm.objects.create(
            name=name,
            email=email,
            github_repo=github_repo,
            docs_url=docs_url,
            use_case=use_case,
            source=source
        )

        return Response({
            'message': 'Your guru creation request has been submitted successfully.'
        }, status=status.HTTP_201_CREATED)

    except Exception as e:
        logger.error(f'Error processing guru creation form: {e}', exc_info=True)
        return Response({
            'error': 'An error occurred while processing your request.'
        }, status=status.HTTP_500_INTERNAL_SERVER_ERROR)

@api_view(['POST'])
@jwt_auth
def fetch_youtube_playlist_admin(request):
    url = request.data.get('url')
    if not url:
        return Response({'error': 'URL is required'}, status=status.HTTP_400_BAD_REQUEST)

    try:
        data, return_status = YouTubeService.fetch_playlist(url)
    except Exception as e:
        return Response({'error': str(e)}, status=status.HTTP_400_BAD_REQUEST)

    return Response(data, status=return_status)

@api_view(['POST'])
@api_key_auth
@throttle_classes([ConcurrencyThrottleApiKey])
def fetch_youtube_playlist_api(request):
    url = request.data.get('url')
    if not url:
        return Response({'error': 'URL is required'}, status=status.HTTP_400_BAD_REQUEST)

    try:
        data, return_status = YouTubeService.fetch_playlist(url)
    except Exception as e:
        return Response({'error': str(e)}, status=status.HTTP_400_BAD_REQUEST)
    return Response(data, status=return_status)

@api_view(['POST'])
@jwt_auth
def fetch_youtube_channel_admin(request):
    url = request.data.get('url')
    if not url:
        return Response({'error': 'URL is required'}, status=status.HTTP_400_BAD_REQUEST)

    try:
        data, return_status = YouTubeService.fetch_channel(url)
    except Exception as e:
        return Response({'error': str(e)}, status=status.HTTP_400_BAD_REQUEST)
    return Response(data, status=return_status)

@api_view(['POST'])
@api_key_auth
@throttle_classes([ConcurrencyThrottleApiKey])
def fetch_youtube_channel_api(request):
    url = request.data.get('url')
    if not url:
        return Response({'error': 'URL is required'}, status=status.HTTP_400_BAD_REQUEST)

    try:
        data, return_status = YouTubeService.fetch_channel(url)
    except Exception as e:
        return Response({'error': str(e)}, status=status.HTTP_400_BAD_REQUEST)
    return Response(data, status=return_status)


@api_view(['POST'])
@jwt_auth
def validate_ollama_url(request):
    """
    Validate if an Ollama URL is accessible and return available models
    """
    url = request.data.get('url')
    if not url:
        return Response({'error': 'URL is required'}, status=400)
    
    requester = OllamaRequester(url)
    is_healthy, models, error = requester.check_ollama_health()
    
    if not is_healthy:
        return Response({
            'is_valid': False,
            'error': error
        }, status=400)
    
    return Response({
        'is_valid': True,
        'models': models
    })<|MERGE_RESOLUTION|>--- conflicted
+++ resolved
@@ -1635,887 +1635,6 @@
     except Exception as e:
         return response_handler.handle_error_response(f'Unexpected error: {str(e)}')
 
-<<<<<<< HEAD
-=======
-
-@api_view(['GET'])
-def create_integration(request):
-    # OAuth flow
-    code = request.query_params.get('code')
-    state = request.query_params.get('state')
-
-    if not state:
-        return Response({
-            'msg': 'Missing required parameters'
-        }, status=status.HTTP_400_BAD_REQUEST)
-
-    try:
-        # Decode the state parameter
-        state_json = json.loads(state)
-        integration_type = state_json.get('type')
-        guru_type_slug = state_json.get('guru_type')
-        encoded_guru_slug = state_json.get('encoded_guru_slug')
-        installation_id = state_json.get('installation_id')
-
-        if not all([integration_type, guru_type_slug, encoded_guru_slug]):
-            return Response({
-                'msg': 'Invalid state parameter'
-            }, status=status.HTTP_400_BAD_REQUEST)
-
-        decoded_guru_slug = decode_guru_slug(encoded_guru_slug)
-        if not decoded_guru_slug or decoded_guru_slug != guru_type_slug:
-            return Response({
-                'msg': 'Invalid state parameter'
-            }, status=status.HTTP_400_BAD_REQUEST)                    
-
-    except Exception as e:
-        logger.error(f"Error creating integration: {e}", exc_info=True)
-        return Response({
-            'msg': 'There has been an error while creating the integration. Please try again. If the problem persists, please contact support.'
-        }, status=status.HTTP_400_BAD_REQUEST)
-
-    try:
-        guru_type = GuruType.objects.get(slug=guru_type_slug)
-    except GuruType.DoesNotExist:
-        return Response({
-            'msg': 'Invalid guru type'
-        }, status=status.HTTP_400_BAD_REQUEST)
-
-    try:
-        strategy = IntegrationFactory.get_strategy(integration_type)
-        if integration_type.upper() == 'GITHUB':
-            if not installation_id:
-                return Response({
-                    'msg': 'Missing installation_id for GitHub integration'
-                }, status=status.HTTP_400_BAD_REQUEST)
-            integration = strategy.create_integration(installation_id, guru_type)
-        else:
-            if not code:
-                return Response({
-                    'msg': 'Missing code parameter'
-                }, status=status.HTTP_400_BAD_REQUEST)
-            integration = strategy.create_integration(code, guru_type)
-    except IntegrationError as e:
-        return Response({
-            'msg': str(e)
-        }, status=status.HTTP_400_BAD_REQUEST)
-    except Exception as e:
-        logger.error(f"Error creating integration: {e}", exc_info=True)
-        return Response({
-            'msg': 'There has been an error while creating the integration. Please try again. If the problem persists, please contact support.'
-        }, status=status.HTTP_400_BAD_REQUEST)
-
-    return Response({
-        'id': integration.id,
-        'type': integration.type,
-        'guru_type': guru_type.slug,
-        'channels': integration.channels
-    })
-
-
-
-@api_view(['GET', 'DELETE', 'POST'])
-@jwt_auth
-def manage_integration(request, guru_type, integration_type):
-    """
-    GET: Get integration details for a specific guru type and integration type.
-    DELETE: Delete an integration and invalidate its OAuth token.
-    POST: Create a new integration.
-    """
-    try:
-        guru_type_object = get_guru_type_object_by_maintainer(guru_type, request)
-    except PermissionError:
-        return Response({'msg': 'Forbidden'}, status=status.HTTP_403_FORBIDDEN)
-    except NotFoundError:
-        return Response({'msg': f'Guru type {guru_type} not found'}, status=status.HTTP_404_NOT_FOUND)
-        
-    # Validate integration type
-    if integration_type not in [choice.value for choice in Integration.Type]:
-        return Response({'msg': f'Invalid integration type: {integration_type}'}, status=status.HTTP_400_BAD_REQUEST)
-    
-    try:
-        if request.method in ['GET', 'DELETE']:
-            integration = Integration.objects.get(
-                guru_type=guru_type_object,
-                type=integration_type
-            )
-        else:
-            integration = None
-
-        if request.method == 'GET':
-            command = GetIntegrationCommand(integration)
-            return command.execute()
-        elif request.method == 'DELETE':
-            command = DeleteIntegrationCommand(integration, guru_type_object)
-            return command.execute()
-        elif request.method == 'POST':
-            command = CreateIntegrationCommand(guru_type_object, integration_type, request.data)
-            return command.execute()
-            
-    except Integration.DoesNotExist:
-        if request.method == 'GET':
-            return Response({"encoded_guru_slug": encode_guru_slug(guru_type_object.slug)}, status=status.HTTP_202_ACCEPTED)
-        else:
-            return Response({'msg': 'Integration not found'}, status=status.HTTP_404_NOT_FOUND)
-    except Exception as e:
-        logger.error(f"Error in manage_integration: {e}", exc_info=True)
-        return Response({'msg': 'Internal server error'}, status=status.HTTP_500_INTERNAL_SERVER_ERROR)
-
-@api_view(['GET', 'POST'])
-@jwt_auth
-def manage_channels(request, guru_type, integration_type):
-    """Get or update channels for a specific integration type of a guru type."""
-    try:
-        guru_type_object = get_guru_type_object_by_maintainer(guru_type, request)
-    except PermissionError:
-        return Response({'msg': 'Forbidden'}, status=status.HTTP_403_FORBIDDEN)
-    except NotFoundError:
-        return Response({'msg': f'Guru type {guru_type} not found'}, status=status.HTTP_404_NOT_FOUND)
-        
-    # Validate integration type
-    if integration_type not in [choice.value for choice in Integration.Type]:
-        return Response({'msg': f'Invalid integration type: {integration_type}'}, status=status.HTTP_400_BAD_REQUEST)
-    
-    try:
-        integration = Integration.objects.get(
-            guru_type=guru_type_object,
-            type=integration_type
-        )
-    except Integration.DoesNotExist:
-        return Response(status=status.HTTP_204_NO_CONTENT)
-
-    if request.method == 'POST':
-        try:
-            channels = request.data.get('channels', [])
-            integration.channels = channels
-
-            if 'allow_dm' in request.data:
-                integration.allow_dm = request.data['allow_dm']
-
-            integration.save()
-
-            return Response({
-                'id': integration.id,
-                'type': integration.type,
-                'guru_type': integration.guru_type.slug,
-                'channels': integration.channels,
-                'allow_dm': integration.allow_dm
-            })
-        except Exception as e:
-            logger.error(f"Error updating channels: {e}", exc_info=True)
-            return Response({'msg': 'Internal server error'}, status=status.HTTP_500_INTERNAL_SERVER_ERROR)
-
-    try:
-        # Get channels from API
-        strategy = IntegrationFactory.get_strategy(integration_type, integration)
-        api_channels = strategy.list_channels()
-
-        processed_channels = []
-        if integration_type == 'GITHUB':
-            # Create a map of channel IDs to their allowed status from DB
-            db_channels_map = {
-                channel['id']: channel['mode']
-                for channel in integration.channels
-            }
-            # Process each API channel
-            for channel in api_channels:
-                channel['mode'] = db_channels_map.get(channel['id'], 'auto')
-                processed_channels.append(channel)
-
-            # Save the new channels, we save them in retrieval because it is set on GitHub settings. We only read what is set. We can't update them.
-            integration.channels = processed_channels
-            integration.save()
-        else:
-            # Create a map of channel IDs to their allowed status from DB
-            db_channels_map = {
-                channel['id']: channel['allowed']
-                for channel in integration.channels
-            }
-            # Process each API channel
-            for channel in api_channels:
-                # If channel exists in DB, use its allowed status
-                # Otherwise, default to False for new channels
-                channel['allowed'] = db_channels_map.get(channel['id'], False)
-                processed_channels.append(channel)
-        
-        return Response({
-            'channels': processed_channels,
-            'allow_dm': integration.allow_dm
-        })
-    except Exception as e:
-        logger.error(f"Error listing channels: {e}", exc_info=True)
-        keyword = 'repositories' if integration_type == 'GITHUB' else 'channels'
-        return Response({'msg': f'Error listing {keyword}. Please make sure the integration is valid.'}, status=status.HTTP_500_INTERNAL_SERVER_ERROR)
-
-def get_or_create_thread_binge(thread_id: str, integration: Integration) -> tuple[Thread, Binge]:
-    """Get or create a thread and its associated binge."""
-    try:
-        thread = Thread.objects.get(thread_id=thread_id, integration=integration)
-        return thread, thread.binge
-    except Thread.DoesNotExist:
-        # Create new binge without a root question
-        binge = create_fresh_binge(integration.guru_type, None)
-        thread = Thread.objects.create(
-            thread_id=thread_id,
-            binge=binge,
-            integration=integration
-        )
-        return thread, binge
-
-def strip_first_header(content: str) -> str:
-    """Remove the first header (starting with # and ending with newline) from content."""
-    if content.startswith('#'):
-        # Find the first newline
-        newline_index = content.find('\n')
-        if newline_index != -1:
-            # Return content after the newline
-            return content[newline_index + 1:].lstrip()
-    return content
-
-def convert_markdown_to_slack(content: str) -> str:
-    """Convert Markdown formatting to Slack formatting."""
-    # Convert markdown code blocks to Slack code blocks by removing language specifiers
-    import re
-    
-    # First remove language specifiers from code blocks
-    content = re.sub(r'```\w+', '```', content)
-    
-    # Then remove empty lines at the start and end of code blocks
-    def trim_code_block(match):
-        code_block = match.group(0)
-        lines = code_block.split('\n')
-        
-        # Find first and last non-empty lines (excluding ```)
-        start = 0
-        end = len(lines) - 1
-        
-        # Find first non-empty line after opening ```
-        for i, line in enumerate(lines):
-            if line.strip() == '```':
-                start = i + 1
-                break
-                
-        # Find last non-empty line before closing ```
-        for i in range(len(lines) - 1, -1, -1):
-            if line.strip() == '```':
-                end = i
-                break
-                
-        # Keep all lines between start and end (inclusive)
-        return '```\n' + '\n'.join(lines[start:end]) + '\n```'
-    
-    content = re.sub(r'```[\s\S]+?```', trim_code_block, content)
-    
-    # Convert markdown links [text](url) to Slack format <url|text>
-    def replace_link(match):
-        text = match.group(1)
-        url = match.group(2)
-        return f"<{url}|{text}>"
-    
-    content = re.sub(r'\[([^\]]+)\]\(([^)]+)\)', replace_link, content)
-    
-    # Convert markdown bold/italic to Slack format
-    # First handle single asterisks for italics (but not if they're part of double asterisks)
-    i = 0
-    while i < len(content):
-        if content[i:i+2] == "**":
-            i += 2
-        elif content[i] == "*":
-            # Replace single asterisk with underscore for italics
-            content = content[:i] + "_" + content[i+1:]
-        i += 1
-    
-    # Then handle double asterisks for bold
-    content = content.replace("**", "*")
-    
-    return content
-
-def format_slack_response(content: str, trust_score: int, references: list, question_url: str) -> str:
-    """Format the response with trust score and references for Slack.
-    Using Slack's formatting syntax:
-    *bold*
-    _italic_
-    ~strikethrough~
-    `code`
-    ```preformatted```
-    >blockquote
-    <url|text> for links
-    """
-    # Strip header from content
-    content = strip_first_header(content)
-    
-    # Convert markdown to slack formatting
-    content = convert_markdown_to_slack(content)
-    
-    formatted_msg = [content]
-    
-    # Add trust score with emoji
-    trust_emoji = get_trust_score_emoji(trust_score)
-    formatted_msg.append(f"\n---------\n_*Trust Score*: {trust_emoji} {trust_score}_%")
-    
-    # Add references if they exist
-    if references:
-        formatted_msg.append("\n_*Sources*_:")
-        for ref in references:
-            # First remove Slack-style emoji codes with adjacent spaces
-            clean_title = cleanup_title(ref['title'])
-            
-            if ref['link']:
-                formatted_msg.append(f"\n• _<{ref['link']}|{clean_title}>_")
-            else:
-                formatted_msg.append(f"\n• _{clean_title}_")
-    
-    # Add frontend link if it exists
-    if question_url:
-        formatted_msg.append(f"\n:eyes: _<{question_url}|View on Gurubase for a better UX>_")
-    
-    return "\n".join(formatted_msg)
-
-async def stream_and_update_message(
-    session: aiohttp.ClientSession,
-    url: str,
-    headers: dict,
-    payload: dict,
-    client: WebClient,
-    channel_id: str,
-    message_ts: str,
-    update_interval: float = 0.5
-) -> None:
-    """Stream the response and update the Slack message periodically."""
-    last_update = time.time()
-    current_content = ""
-    
-    try:
-        # Create request using APIRequestFactory
-        factory = APIRequestFactory()
-        guru_type = payload.get('guru_type')
-        
-        request = factory.post(
-            f'/api/v1/{guru_type}/answer/',
-            payload,
-            HTTP_X_API_KEY=headers.get('X-API-KEY'),
-            format='json'
-        )
-        
-        # Call api_answer directly in a sync context
-        response = await sync_to_async(api_answer)(request, guru_type)
-        
-        # Handle StreamingHttpResponse
-        if hasattr(response, 'streaming_content'):
-            buffer = ""
-            line_buffer = ""
-            
-            # Create an async wrapper for the generator iteration
-            @sync_to_async
-            def get_next_chunk():
-                try:
-                    return next(response.streaming_content)
-                except StopIteration:
-                    return None
-            
-            # Iterate over the generator asynchronously
-            while True:
-                chunk = await get_next_chunk()
-                if chunk is None:
-                    # Yield any remaining text in the buffer
-                    if line_buffer.strip():
-                        buffer += line_buffer
-                        # Strip header and convert markdown
-                        cleaned_content = strip_first_header(buffer)
-                        if cleaned_content.strip():
-                            formatted_content = convert_markdown_to_slack(cleaned_content)
-                            formatted_content += '\n\n:clock1: _streaming..._'
-                            try:
-                                client.chat_update(
-                                    channel=channel_id,
-                                    ts=message_ts,
-                                    text=formatted_content
-                                )
-                            except SlackApiError as e:
-                                logger.error(f"Error updating message: {e.response}", exc_info=True)
-                    break
-                    
-                if chunk:
-                    text = chunk.decode('utf-8') if isinstance(chunk, bytes) else str(chunk)
-                    line_buffer += text
-                    
-                    # Check if we have complete lines
-                    while '\n' in line_buffer:
-                        line, line_buffer = line_buffer.split('\n', 1)
-                        if line.strip():
-                            buffer += line + '\n'
-                            # Strip header and convert markdown
-                            cleaned_content = strip_first_header(buffer)
-                            if cleaned_content.strip():
-                                formatted_content = convert_markdown_to_slack(cleaned_content)
-                                formatted_content += '\n\n:clock1: _streaming..._'
-                                current_time = time.time()
-                                if current_time - last_update >= update_interval:
-                                    try:
-                                        client.chat_update(
-                                            channel=channel_id,
-                                            ts=message_ts,
-                                            text=formatted_content
-                                        )
-                                        last_update = current_time
-                                    except SlackApiError as e:
-                                        logger.error(f"Error updating message: {e.response}", exc_info=True)
-                                        client.chat_update(
-                                            channel=channel_id,
-                                            ts=message_ts,
-                                            text="❌ Failed to update message"
-                                        )
-                                        return
-    except Exception as e:
-        logger.error(f"Error in stream_and_update_message: {str(e)}", exc_info=True)
-        client.chat_update(
-            channel=channel_id,
-            ts=message_ts,
-            text="❌ An error occurred while processing your request"
-        )
-        return
-
-async def get_final_response(
-    session: aiohttp.ClientSession,
-    url: str,
-    headers: dict,
-    payload: dict,
-    client: WebClient,
-    channel_id: str,
-    message_ts: str
-) -> None:
-    """Get and send the final formatted response."""
-    try:
-        # Create request using APIRequestFactory
-        factory = APIRequestFactory()
-        guru_type = payload.get('guru_type')
-        
-        request = factory.post(
-            f'/api/v1/{guru_type}/answer/',
-            payload,
-            HTTP_X_API_KEY=headers.get('X-API-KEY'),
-            format='json'
-        )
-        
-        # Call api_answer directly
-        response = await sync_to_async(api_answer)(request, guru_type)
-        
-        # Convert response to dict if it's a Response object
-        if hasattr(response, 'data'):
-            final_response = response.data
-        else:
-            final_response = response
-
-        if 'msg' in final_response and 'doesn\'t have enough data' in final_response['msg']:
-            raise NotEnoughData(final_response['msg'])
-        elif 'msg' in final_response and 'is not related to' in final_response['msg']:
-            raise NotRelated(final_response['msg'])
-        elif 'msg' in final_response:
-            raise Exception(final_response['msg'])
-
-        trust_score = final_response.get('trust_score', 0)
-        references = final_response.get('references', [])
-        content = final_response.get('content', '')
-        question_url = final_response.get('question_url', '')
-
-        final_text = format_slack_response(content, trust_score, references, question_url)
-        if final_text.strip():  # Only update if there's content after stripping header
-            client.chat_update(
-                channel=channel_id,
-                ts=message_ts,
-                text=final_text
-            )
-    except NotEnoughData as e:
-        logger.error(f"Not enough data: {str(e)}", exc_info=True)
-        client.chat_update(
-            channel=channel_id,
-            ts=message_ts,
-            text=f"❌ {str(e)}"
-        )
-    except NotRelated as e:
-        logger.error(f"Not related to the question: {str(e)}", exc_info=True)
-        client.chat_update(
-            channel=channel_id,
-            ts=message_ts,
-            text=f"❌ {str(e)}"
-        )
-    except Exception as e:
-        logger.error(f"Error in get_final_response: {str(e)}", exc_info=True)
-        client.chat_update(
-            channel=channel_id,
-            ts=message_ts,
-            text="❌ An error occurred while processing your request"
-        )
-
-async def handle_slack_message(
-    client: WebClient,
-    integration: Integration,
-    channel_id: str,
-    thread_ts: str,
-    clean_message: str
-) -> None:
-    """Handle a single Slack message."""
-
-    try:
-        # First send a thinking message
-        thinking_response = client.chat_postMessage(
-            channel=channel_id,
-            thread_ts=thread_ts,
-            text="Thinking... 🤔"
-        )
-        
-        try:
-            # Get or create thread and binge
-            thread, binge = await sync_to_async(get_or_create_thread_binge)(thread_ts, integration)
-        except Exception as e:
-            logger.error(f"Error creating thread/binge: {str(e)}", exc_info=True)
-            client.chat_update(
-                channel=channel_id,
-                ts=thinking_response["ts"],
-                text="❌ Failed to create conversation thread"
-            )
-            return
-        
-        guru_type_slug = await sync_to_async(lambda integration: integration.guru_type.slug)(integration)
-        api_key = await sync_to_async(lambda integration: integration.api_key.key)(integration)
-        
-        try:
-            # First get streaming response
-            stream_payload = {
-                'question': clean_message,
-                'stream': True,
-                'short_answer': True,
-                'session_id': str(binge.id),
-                'guru_type': guru_type_slug
-            }
-            
-            headers = {
-                'X-API-KEY': api_key,
-                'Content-Type': 'application/json'
-            }
-            
-            async with aiohttp.ClientSession() as session:
-                await stream_and_update_message(
-                    session=session,
-                    url='',  # Not used anymore
-                    headers=headers,
-                    payload=stream_payload,
-                    client=client,
-                    channel_id=channel_id,
-                    message_ts=thinking_response["ts"]
-                )
-                
-                # Then get final formatted response
-                final_payload = {
-                    'question': clean_message,
-                    'stream': False,
-                    'short_answer': True,
-                    'fetch_existing': True,
-                    'session_id': str(binge.id),
-                    'guru_type': guru_type_slug
-                }
-                
-                await get_final_response(
-                    session=session,
-                    url='',  # Not used anymore
-                    headers=headers,
-                    payload=final_payload,
-                    client=client,
-                    channel_id=channel_id,
-                    message_ts=thinking_response["ts"]
-                )
-        except aiohttp.ClientError as e:
-            logger.error(f"Network error: {str(e)}", exc_info=True)
-            client.chat_update(
-                channel=channel_id,
-                ts=thinking_response["ts"],
-                text="❌ Network error occurred while processing your request"
-            )
-        except Exception as e:
-            logger.error(f"Error in API communication: {str(e)}", exc_info=True)
-            client.chat_update(
-                channel=channel_id,
-                ts=thinking_response["ts"],
-                text="❌ An error occurred while processing your request"
-            )
-    except SlackApiError as e:
-        logger.error(f"Slack API error: {str(e)}", exc_info=True)
-        # If we can't even send the thinking message, we can't update it later
-        try:
-            if thinking_response:
-                client.chat_update(
-                    channel=channel_id,
-                    ts=thinking_response["ts"],
-                    text="❌ Failed to process your request due to a Slack API error"
-                )
-            else:
-                client.chat_postMessage(
-                    channel=channel_id,
-                    thread_ts=thread_ts,
-                    text="❌ Failed to process your request due to a Slack API error"
-                )
-        except:
-            pass  # If this fails too, we can't do much
-    except Exception as e:
-        logger.error(f"Unexpected error in handle_slack_message: {str(e)}", exc_info=True)
-        try:
-            if thinking_response:
-                client.chat_update(
-                    channel=channel_id,
-                    ts=thinking_response["ts"],
-                    text="❌ An unexpected error occurred"
-                )
-            else:
-                client.chat_postMessage(
-                    channel=channel_id,
-                    thread_ts=thread_ts,
-                    text="❌ An unexpected error occurred"
-                )
-        except:
-            pass  # If this fails too, we can't do much
-
-async def send_channel_unauthorized_message(
-    client: WebClient,
-    channel_id: str,
-    thread_ts: str,
-    guru_slug: str,
-    dm: bool
-) -> None:
-    """Send a message explaining how to authorize the channel."""
-    try:
-        base_url = await sync_to_async(get_base_url)()
-        settings_url = f"{base_url.rstrip('/')}/guru/{guru_slug}/integrations/slack"
-        if dm:
-            message = (
-                "❌ Bot direct messages are not enabled.\n\n"
-                f"Please visit <{settings_url}|Gurubase Settings> to configure "
-                "the bot and enable direct messages."
-            )
-        else:
-            message = (
-                "❌ This channel is not authorized to use the bot.\n\n"
-                f"Please visit <{settings_url}|Gurubase Settings> to configure "
-                "the bot and add this channel to the allowed channels list."
-            )
-        client.chat_postMessage(
-            channel=channel_id,
-            thread_ts=thread_ts,
-            text=message
-        )
-    except SlackApiError as e:
-        logger.error(f"Error sending unauthorized channel message: {e.response}", exc_info=True)
-
-
-@api_view(['GET', 'POST'])
-def slack_events(request):
-    """Handle Slack events including verification and message processing."""
-    from slack_sdk import WebClient
-    from slack_sdk.errors import SlackApiError
-    import asyncio
-    import threading
-    from django.core.cache import caches
-    
-    data = request.data
-    
-    # If this is a verification request, respond with the challenge parameter
-    if "challenge" in data:
-        return Response(data["challenge"], status=status.HTTP_200_OK)
-    
-    # Handle the event in a separate thread
-    if "event" in data:
-        def process_event():
-            try:
-                event = data["event"]
-                
-                # Only proceed if it's a message event and not from a bot
-                if event["type"] == "message" and "subtype" not in event and event.get("user") != event.get("bot_id"):
-                    dm = False
-                    if event['channel_type'] == 'im':
-                        dm = True
-                    # Get bot user ID from authorizations
-                    bot_user_id = data.get("authorizations", [{}])[0].get("user_id")
-                    user_message = event["text"]
-                    
-                    # First check if the bot is mentioned
-                    if not dm and not (bot_user_id and f"<@{bot_user_id}>" in user_message):
-                        return
-                    elif dm and event['user'] == bot_user_id:
-                        return
-                        
-                    team_id = data.get('team_id')
-                    if not team_id:
-                        return
-                        
-                    # Try to get integration from cache first
-                    cache = caches['alternate']
-                    cache_key = f"slack_integration:{team_id}"
-                    integration = cache.get(cache_key)
-                    
-                    if not integration:
-                        try:
-                            # If not in cache, get from database
-                            integration = Integration.objects.get(type=Integration.Type.SLACK, external_id=team_id)
-                            # Set cache timeout to 0. This is because dynamic channel updates are not immediately reflected
-                            # And this may result in bad UX, and false positive bug reports
-                            cache.set(cache_key, integration, timeout=0)
-                        except Integration.DoesNotExist:
-                            logger.error(f"No integration found for team {team_id}", exc_info=True)
-                            return
-                    
-                    try:
-                        # Get the Slack client for this team
-                        client = WebClient(token=integration.access_token)
-                        
-                        channel_id = event["channel"]
-                        
-                        # Check if the current channel is allowed
-                        if not dm:
-                            channels = integration.channels
-                            channel_allowed = False
-                            for channel in channels:
-                                if str(channel.get('id')) == channel_id and channel.get('allowed', False):
-                                    channel_allowed = True
-                                    break
-                        else:
-                            channel_allowed = integration.allow_dm
-
-                        # Get thread_ts if it exists (means we're in a thread)
-                        thread_ts = event.get("thread_ts") or event.get("ts")
-                        
-                        if not channel_allowed:
-                            # Run the unauthorized message handler in the event loop
-                            loop = asyncio.new_event_loop()
-                            asyncio.set_event_loop(loop)
-                            try:
-                                loop.run_until_complete(send_channel_unauthorized_message(
-                                    client=client,
-                                    channel_id=channel_id,
-                                    thread_ts=thread_ts,
-                                    guru_slug=integration.guru_type.slug,
-                                    dm=dm
-                                ))
-                            finally:
-                                loop.close()
-                            return
-                        
-                        # Remove the bot mention from the message
-                        clean_message = user_message.replace(f"<@{bot_user_id}>", "").strip()
-                        
-                        # Run the async handler in a new event loop
-                        loop = asyncio.new_event_loop()
-                        asyncio.set_event_loop(loop)
-                        try:
-                            loop.run_until_complete(handle_slack_message(
-                                client=client,
-                                integration=integration,
-                                channel_id=channel_id,
-                                thread_ts=thread_ts,
-                                clean_message=clean_message
-                            ))
-                        except SlackApiError as e:
-                            if e.response.data.get('msg') in ['token_expired', 'invalid_auth', 'not_authed']:
-                                try:
-                                    # Get fresh integration data from DB
-                                    integration = Integration.objects.get(id=integration.id)
-                                    # Try to refresh the token
-                                    strategy = IntegrationFactory.get_strategy(integration.type, integration)
-                                    new_token = strategy.handle_token_refresh()
-                                    
-                                    # Update cache with new integration data
-                                    cache.set(cache_key, integration, timeout=300)
-                                    
-                                    # Retry with new token
-                                    client = WebClient(token=new_token)
-                                    loop.run_until_complete(handle_slack_message(
-                                        client=client,
-                                        integration=integration,
-                                        channel_id=channel_id,
-                                        thread_ts=thread_ts,
-                                        clean_message=clean_message
-                                    ))
-                                except Exception as refresh_error:
-                                    logger.error(f"Error refreshing token: {refresh_error}", exc_info=True)
-                            else:
-                                logger.error(f"Slack API error: {e}", exc_info=True)
-                        finally:
-                            loop.close()
-                            
-                    except Exception as e:
-                        logger.error(f"Error processing Slack event: {e}", exc_info=True)
-            except Exception as e:
-                logger.error(f"Error in process_event thread: {e}", exc_info=True)
-        
-        # Start processing in a separate thread
-        thread = threading.Thread(target=process_event)
-        thread.daemon = True  # Make thread daemon so it doesn't block server shutdown
-        thread.start()
-    
-    # Return 200 immediately
-    return Response(status=200)
-
-@api_view(['POST'])
-@jwt_auth
-def send_test_message(request):
-    """Send a test message to a specific channel using the specified integration."""
-    integration_id = request.data.get('integration_id')
-    channel_id = request.data.get('channel_id')
-
-    if not integration_id or not channel_id:
-        return Response({'msg': 'Integration ID and channel ID are required'}, status=status.HTTP_400_BAD_REQUEST)
-
-    try:
-        integration = Integration.objects.get(id=integration_id)
-    except Integration.DoesNotExist:
-        return Response({'msg': 'Integration not found'}, status=status.HTTP_404_NOT_FOUND)
-
-    try:
-        # Get the appropriate strategy for the integration type
-        strategy = IntegrationFactory.get_strategy(integration.type, integration)
-        success = strategy.send_test_message(channel_id)
-        
-        if success:
-            return Response({'msg': 'Test message sent successfully'}, status=status.HTTP_200_OK)
-        else:
-            return Response({'msg': 'Failed to send test message'}, status=status.HTTP_500_INTERNAL_SERVER_ERROR)
-    except Exception as e:
-        logger.error(f"Error sending test message: {e}", exc_info=True)
-        return Response({'msg': str(e)}, status=status.HTTP_500_INTERNAL_SERVER_ERROR)
-
-@api_view(['GET'])
-@jwt_auth
-def list_integrations(request, guru_type):
-    """
-    GET: List all integrations for a specific guru type.
-    """
-    try:
-        guru_type_object = get_guru_type_object_by_maintainer(guru_type, request)
-    except PermissionError:
-        return Response({'msg': 'Forbidden'}, status=status.HTTP_403_FORBIDDEN)
-    except NotFoundError:
-        return Response({'msg': f'Guru type {guru_type} not found'}, status=status.HTTP_404_NOT_FOUND)
-    
-    try:
-        integrations = Integration.objects.filter(guru_type=guru_type_object)
-        
-        response_data = []
-        for integration in integrations:
-            response_data.append({
-                'id': integration.id,
-                'type': integration.type,
-                'workspace_name': integration.workspace_name,
-                'external_id': integration.external_id,
-                'channels': integration.channels,
-                'date_created': integration.date_created,
-                'date_updated': integration.date_updated,
-            })
-        
-        return Response(response_data, status=status.HTTP_200_OK)
-            
-    except Exception as e:
-        logger.error(f"Error in list_integrations: {e}", exc_info=True)
-        return Response({'msg': 'Internal server error'}, status=status.HTTP_500_INTERNAL_SERVER_ERROR)
-
->>>>>>> 4d007353
 @api_view(['GET', 'PUT'])
 @jwt_auth
 def manage_settings(request):
