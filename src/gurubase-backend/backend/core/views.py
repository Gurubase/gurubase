--- conflicted
+++ resolved
@@ -4,12 +4,9 @@
 import json
 import logging
 import time
-<<<<<<< HEAD
 import aiohttp
-=======
 import random
 import string
->>>>>>> 91a40ef3
 from django.http import StreamingHttpResponse
 from django.conf import settings
 from django.core.cache import caches
@@ -24,11 +21,7 @@
 from core.serializers import WidgetIdSerializer, BingeSerializer, DataSourceSerializer, GuruTypeSerializer, GuruTypeInternalSerializer, QuestionCopySerializer, FeaturedDataSourceSerializer, APIKeySerializer, DataSourceAPISerializer
 from core.auth import auth, follow_up_examples_auth, jwt_auth, combined_auth, stream_combined_auth, api_key_auth
 from core.gcp import replace_media_root_with_nginx_base_url
-<<<<<<< HEAD
-from core.models import FeaturedDataSource, Question, ContentPageStatistics, QuestionValidityCheckPricing, Summarization, WidgetId, Binge, DataSource, GuruType, Integration, Thread
-=======
-from core.models import FeaturedDataSource, Question, ContentPageStatistics, QuestionValidityCheckPricing, Summarization, WidgetId, Binge, DataSource, GuruType, APIKey
->>>>>>> 91a40ef3
+from core.models import FeaturedDataSource, Question, ContentPageStatistics, QuestionValidityCheckPricing, Summarization, WidgetId, Binge, DataSource, GuruType, Integration, Thread, APIKey
 from accounts.models import User
 from core.utils import (
     # Authentication & validation
@@ -1699,7 +1692,6 @@
     except ValueError as e:
         return response_handler.handle_error_response(str(e))
     except Exception as e:
-<<<<<<< HEAD
         return response_handler.handle_error_response(f'Unexpected error: {str(e)}')
 
 
@@ -2150,7 +2142,4 @@
         thread.start()
     
     # Return 200 immediately
-    return Response(status=200)
-=======
-        return response_handler.handle_error_response(f'Unexpected error: {str(e)}')
->>>>>>> 91a40ef3
+    return Response(status=200)