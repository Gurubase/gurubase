from asgiref.sync import sync_to_async
from rest_framework.test import APIRequestFactory
from slack_sdk.errors import SlackApiError
import json
import logging
import aiohttp
import random
import string
import time
from datetime import UTC, datetime, timedelta
from typing import Generator
import re
from accounts.models import User
from django.conf import settings
from django.core.cache import caches
from django.core.exceptions import ValidationError
from django.db.models import Q
from django.http import StreamingHttpResponse
from django.views.decorators.csrf import csrf_exempt
from slack_sdk import WebClient
from core.github.exceptions import GithubAppHandlerError
from core.requester import ConfluenceRequester, GeminiRequester, OpenAIRequester, OllamaRequester
from core.data_sources import CrawlService, YouTubeService
from core.serializers import WidgetIdSerializer, BingeSerializer, DataSourceSerializer, GuruTypeSerializer, GuruTypeInternalSerializer, QuestionCopySerializer, FeaturedDataSourceSerializer, APIKeySerializer, DataSourceAPISerializer, SettingsSerializer
from core.auth import auth, follow_up_examples_auth, jwt_auth, combined_auth, stream_combined_auth, api_key_auth
from core.gcp import replace_media_root_with_base_url, replace_media_root_with_nginx_base_url
from core.models import CrawlState, FeaturedDataSource, Question, ContentPageStatistics, Settings, WidgetId, Binge, DataSource, GuruType, Integration, Thread, APIKey, GuruCreationForm
from accounts.models import User
from core.utils import (
    # Authentication & validation
    check_binge_auth, create_fresh_binge, decode_guru_slug, encode_guru_slug, generate_jwt, get_base_url, validate_binge_follow_up,
    validate_guru_type, validate_image, 
    
    # Question & answer handling
    get_question_summary, 
    handle_failed_root_reanswer, is_question_dirty, search_question,
    stream_question_answer, stream_and_save,
    
    # Content formatting & generation
    format_references, format_trust_score, format_date_updated,
    generate_og_image, 
    
    # Data management
    create_binge_helper, create_custom_guru_type_slug,
    create_guru_type_object, upload_image_to_storage,
    
)
from core.guru_types import get_guru_type_object, get_guru_types, get_guru_type_object_by_maintainer, get_auth0_user
from core.exceptions import IntegrityError, PermissionError, NotFoundError
from rest_framework.decorators import api_view, parser_classes
from rest_framework.parsers import MultiPartParser, FormParser
from rest_framework.response import Response
from rest_framework import status
from core.integrations.helpers import IntegrationError, cleanup_title, get_trust_score_emoji, strip_first_header, NotEnoughData, NotRelated
from core.integrations.factory import IntegrationFactory
from rest_framework.decorators import api_view, parser_classes, throttle_classes
from rest_framework.pagination import PageNumberPagination
from rest_framework.parsers import FormParser, MultiPartParser
from rest_framework.response import Response

from core.auth import (
    api_key_auth,
    auth,
    combined_auth,
    follow_up_examples_auth,
    jwt_auth,
    stream_combined_auth,
    widget_id_auth,
)
from core.exceptions import NotFoundError, PermissionError
from core.gcp import replace_media_root_with_nginx_base_url
from core.guru_types import (
    get_auth0_user,
    get_guru_type_object,
    get_guru_type_object_by_maintainer,
    get_guru_types,
)
from core.handlers.response_handlers import (
    APIResponseHandler,
    DataSourceResponseHandler,
    WidgetResponseHandler,
)
from core.models import (
    APIKey,
    Binge,
    ContentPageStatistics,
    DataSource,
    FeaturedDataSource,
    GuruType,
    Question,
    WidgetId,
    Integration,
)
from core.requester import GeminiRequester, JiraRequester, ZendeskRequester
from core.serializers import (
    APIKeySerializer,
    BingeSerializer,
    DataSourceAPISerializer,
    DataSourceSerializer,
    FeaturedDataSourceSerializer,
    GuruTypeInternalSerializer,
    GuruTypeSerializer,
    QuestionCopySerializer,
    WidgetIdSerializer,
)
from core.services.data_source_service import DataSourceService
from core.throttling import ConcurrencyThrottleApiKey
from core.utils import (
    APIAskResponse,
    APIType,
    api_ask,
    check_binge_auth,
    create_binge_helper,
    create_custom_guru_type_slug,
    create_guru_type_object,
    format_date_updated,
    format_references,
    format_trust_score,
    generate_jwt,
    generate_og_image,
    get_question_summary,
    handle_failed_root_reanswer,
    is_question_dirty,
    search_question,
    stream_and_save,
    stream_question_answer,
    upload_image_to_storage,
    validate_binge_follow_up,
    validate_guru_type,
    validate_image,
)
from core.integrations.rest_commands import GetIntegrationCommand, DeleteIntegrationCommand, CreateIntegrationCommand
from .github.event_handler import GitHubEventFactory, GitHubEventHandler
from .github.app_handler import GithubAppHandler


logger = logging.getLogger(__name__)

def conditional_csrf_exempt(view_func):
    """Decorator to conditionally apply csrf_exempt based on settings"""
    if settings.ENV == 'selfhosted':
        return csrf_exempt(view_func)
    else:
        return view_func

@api_view(['POST'])
@combined_auth
def summary(request, guru_type):
    from core.utils import get_default_settings
    times = {
        'payload_processing': 0,
        'existence_check': 0,
        'dirtiness_check': 0,
        'total': 0
    }

    guru_type_object = get_guru_type_object(guru_type)

    if settings.ENV == 'selfhosted':
        default_settings = get_default_settings()
        valid = False
        if default_settings.ai_model_provider == Settings.AIProvider.OPENAI:
            valid = default_settings.is_openai_key_valid
            error_type = 'openai'
            reason = 'openai_key_invalid'
        elif default_settings.ai_model_provider == Settings.AIProvider.OLLAMA:
            valid = default_settings.is_ollama_url_valid and default_settings.is_ollama_base_model_valid and default_settings.is_ollama_embedding_model_valid
            error_type = 'ollama'
            if not default_settings.is_ollama_url_valid:
                reason = 'ollama_url_invalid'
            elif not (default_settings.is_ollama_base_model_valid and default_settings.is_ollama_embedding_model_valid):
                reason = 'ollama_model_invalid'
        if not valid:
            return Response({'msg': 'Invalid AI model provider settings', 'reason': reason, 'type': error_type}, status=490)

    if settings.ENV == 'selfhosted':
        user = None
    else:
        if request.user.is_anonymous:
            user = None
        else:
            user = request.user
    
    endpoint_start = time.time()
    payload_start = time.time()
    try:
        data = request.data
        question = data.get('question')
        binge_id = data.get('binge_id')
        parent_question_slug = data.get('parent_question_slug')
    except Exception as e:
        logger.error(f'Error parsing request data: {e}', exc_info=True)
        question = None
        
    if question is None:
        return Response({'msg': "Please provide a question in the request body"}, status=status.HTTP_400_BAD_REQUEST)

    if binge_id:
        try:
            binge = Binge.objects.get(id=binge_id)
            if not check_binge_auth(binge, request.user):
                return Response({'msg': 'User does not have access to this binge'}, status=status.HTTP_401_UNAUTHORIZED)
        except Binge.DoesNotExist:
            return Response({'msg': 'Binge not found'}, status=status.HTTP_404_NOT_FOUND)
    else:
        binge = None
        
    if parent_question_slug:
        parent_question = search_question(
            user, 
            guru_type_object,
            binge,
            parent_question_slug,
            question
        )
        if not parent_question:
            return Response({'msg': "Parent question not found"}, status=status.HTTP_404_NOT_FOUND)
    else:
        parent_question = None
        
    times['payload_processing'] = time.time() - payload_start

    existence_start = time.time()
    
    if not binge:
        # Only check existence for non-binge. We want to re-answer the binge questions again, and save them as separate questions.
        existing_question = search_question(
            request.user, 
            guru_type_object, 
            binge, 
            None, 
            question
        )
    else:
        existing_question = None
    times['existence_check'] = time.time() - existence_start

    # if existing_question:
    #     dirtiness_start = time.time()
    #     is_dirty = is_question_dirty(existing_question)
    #     times['dirtiness_check'] = time.time() - dirtiness_start
        
    #     if not is_dirty:
    #         response = {
    #             'question': existing_question.question,
    #             'question_slug': existing_question.slug,
    #             'description': existing_question.description,
    #             'user_question': existing_question.user_question,
    #             'valid_question': True,
    #             'completion_tokens': 0,
    #             'prompt_tokens': 0,
    #             'cached_prompt_tokens': 0,
    #             "jwt": generate_jwt(),
    #         }
    #         times['total'] = time.time() - endpoint_start
    #         return Response(response, status=status.HTTP_200_OK)

    answer, get_question_summary_times = get_question_summary(
        question, 
        guru_type, 
        binge, 
        short_answer=False,
        parent_question=parent_question
    )

    times['get_question_summary'] = get_question_summary_times

    # if existing_question:
    #     answer['question_slug'] = existing_question.slug

    times['total'] = time.time() - endpoint_start
    
    if settings.LOG_STREAM_TIMES:
        logger.info(f'Summary times: {times}')

    answer['times'] = times

    return Response(answer, status=status.HTTP_200_OK)


@api_view(['POST'])
@stream_combined_auth
@conditional_csrf_exempt
def answer(request, guru_type):
    endpoint_start = time.time()

    guru_type_object = get_guru_type_object(guru_type)
    
    if settings.ENV == 'selfhosted':
        user = None
    else:
        if request.user.is_anonymous:
            user = None
        else:
            user = request.user


    # jwt_time = time.time() - jwt_start    
    payload_start = time.time()
    try:
        data = request.data
        user_question = data.get('user_question')
        question = data.get('question')
        description = data.get('description')
        question_slug = data.get('question_slug')
        completion_tokens = data.get('completion_tokens')
        cached_prompt_tokens = data.get('cached_prompt_tokens')
        prompt_tokens = data.get('prompt_tokens')
        user_intent = data.get('user_intent')
        answer_length = data.get('answer_length')
        parent_question_slug = data.get('parent_question_slug')
        binge_id = data.get('binge_id')
        source = data.get('source', Question.Source.USER.value)   # RAW_QUESTION, USER, REDDIT, SUMMARY_QUESTION
        summary_times = data.get('times')
        enhanced_question = data.get('enhanced_question')
    except Exception as e:
        logger.error(f'Error parsing request data: {e}', exc_info=True)
        question = None

    if binge_id:
        try:
            binge = Binge.objects.get(id=binge_id)
        except Binge.DoesNotExist:
            return Response({'msg': 'Binge not found'}, status=status.HTTP_404_NOT_FOUND)
    else:
        binge = None
        
    if binge and not check_binge_auth(binge, user):
        return Response({'msg': 'User does not have access to this binge'}, status=status.HTTP_401_UNAUTHORIZED)
        
    if question is None or description is None or question_slug is None:
        return Response({'msg': "Please provide all the required fields (question, description, question_slug) in the request body"}, status=status.HTTP_400_BAD_REQUEST)

    if parent_question_slug:
        parent_question = search_question(
            user, 
            guru_type_object,
            binge,
            parent_question_slug,
            None
        )
        if not parent_question:
            return Response({'msg': "Parent question not found"}, status=status.HTTP_404_NOT_FOUND)
    else:
        parent_question = None
        
    if binge and not check_binge_auth(binge, user):
        return Response({'msg': 'User does not have access to this binge'}, status=status.HTTP_401_UNAUTHORIZED)

    if settings.ENV != 'selfhosted':
        valid, msg = validate_binge_follow_up(parent_question, binge, user)
        if not valid:
            return Response({'msg': msg}, status=status.HTTP_405_METHOD_NOT_ALLOWED)

    # existing_question = check_if_question_exists(question, guru_type)
    # if existing_question:
    #     def stream_data():
    #        # Split the content into chunks. Here we assume each chunk is a line.
    #         content_chunks = existing_question.content.split('\n')
    #         for chunk in content_chunks:
    #             yield f"{chunk}\n"
    #             # Simulate delay between chunks
    #             time.sleep(0.1)
    #     return StreamingHttpResponse(stream_data(),content_type='text/event-stream')

    payload_time = time.time() - payload_start    
    stream_obj_start = time.time()
    try:
        response, prompt, links, context_vals, context_distances, reranked_scores, trust_score, processed_ctx_relevances, ctx_rel_usage, before_stream_times = stream_question_answer(
            question, 
            guru_type, 
            user_intent, 
            answer_length, 
            user_question, 
            source,
            enhanced_question,
            parent_question, 
            user,
        )
        if not response:
            if not binge:  # Only notify root questions
                handle_failed_root_reanswer(question_slug, guru_type, user_question, question)
            return Response({'msg': "Can not answer the question because of the lack of context"}, status=status.HTTP_406_NOT_ACCEPTABLE)
    except Exception as e:
        logger.error(f'Error while getting answer: {e}', exc_info=True)
        return Response({'msg': "An error occurred while getting the answer"}, status=status.HTTP_500_INTERNAL_SERVER_ERROR)

    times = {}
    times['before_stream'] = before_stream_times
    if summary_times:
        times['summary'] = summary_times

    return StreamingHttpResponse(stream_and_save(
        user_question, 
        question, 
        guru_type, 
        question_slug, 
        description, 
        response, 
        prompt, 
        links, 
        completion_tokens, 
        prompt_tokens, 
        cached_prompt_tokens, 
        context_vals, 
        context_distances, 
        times, 
        reranked_scores, 
        trust_score, 
        processed_ctx_relevances,
        ctx_rel_usage,
        enhanced_question,
        user,
        parent_question, 
        binge, 
        source,
    ), content_type='text/event-stream')


@api_view(['GET'])
@combined_auth
def question_detail(request, guru_type, slug):
    # This endpoint is only used for UI.
    guru_type_object = get_guru_type_object(guru_type)
    user = request.user
    
    binge_id = request.query_params.get('binge_id')
    if binge_id:
        try:
            binge = Binge.objects.get(id=binge_id)
        except Binge.DoesNotExist:
            return Response({'msg': 'Binge not found'}, status=status.HTTP_404_NOT_FOUND)
    else:
        binge = None

    if binge and not check_binge_auth(binge, user):
        return Response({'msg': 'User does not have access to this binge'}, status=status.HTTP_401_UNAUTHORIZED)

    
    question = search_question(
        user, 
        guru_type_object, 
        binge, 
        slug, 
        None, # Do not search questions by question text, as we want to ask the same question again. This is not the case for integrations or API, but only for UI.
        allow_maintainer_access=True
    )
    if not question:
        return Response({'msg': 'Question does not exist'}, status=status.HTTP_404_NOT_FOUND)

    similar_questions = question.similar_questions

    question_data = {
        'slug': question.slug,
        'parent_slug': question.parent.slug if question.parent else None,
        'question': question.question,
        'content': question.content,
        'description': question.description,
        'references': format_references(question.references),
        'noindex': not question.add_to_sitemap,
        'trust_score': format_trust_score(question.trust_score),
        'similar_questions': similar_questions,
        'og_image_url': question.og_image_url,
        'dirty': is_question_dirty(question),
        'date_updated': format_date_updated(question.date_updated),
        'date_created_meta': question.date_created,
        'date_updated_meta': question.date_updated,
        'follow_up_questions': question.follow_up_questions,
        'source': question.source
    }

    return Response(question_data)


@api_view(['GET'])
@auth
def guru_types(request):
    # Default get all active guru types. If ?all=1, get all guru types.
    get_all = request.query_params.get('all', '0')
    if get_all == '1':
        return Response(get_guru_types(only_active=False), status=status.HTTP_200_OK)
    else:
        return Response(get_guru_types(only_active=True), status=status.HTTP_200_OK)

@api_view(['GET'])
@auth
def guru_type(request, slug):
    guru_type_object = get_guru_type_object(slug)
    serializer = GuruTypeInternalSerializer(guru_type_object)
    return Response(serializer.data, status=status.HTTP_200_OK)

@api_view(['GET'])
@jwt_auth
def my_gurus(request, guru_slug=None):
    try:
        if settings.ENV == 'selfhosted':
            user = None
        else:
            user = User.objects.get(auth0_id=request.auth0_id)

        if guru_slug:
            sub_query = GuruType.objects.filter(slug=guru_slug)
        else:
            sub_query = GuruType.objects.all()

        if sub_query.count() == 0 and guru_slug:
            return Response({'msg': 'Guru not found'}, status=status.HTTP_404_NOT_FOUND)

        if settings.ENV == 'selfhosted' or user.is_admin:
            user_gurus = sub_query.filter(active=True).order_by('-date_created')
        else:
            user_gurus = sub_query.filter(maintainers=user, active=True).order_by('-date_created')
        
        gurus_data = []
        for guru in user_gurus:

            widget_ids = WidgetId.objects.filter(guru_type=guru)

            if settings.ENV == 'selfhosted':
                icon_url = replace_media_root_with_nginx_base_url(guru.icon_url)
            else:
                icon_url = guru.icon_url            

            gurus_data.append({
                'id': guru.id,
                'name': guru.name,
                'slug': guru.slug,
                'icon': icon_url,
                'icon_url': icon_url,
                'domain_knowledge': guru.domain_knowledge,
<<<<<<< HEAD
                'youtubeCount': 0,
                'pdfCount': 0,
                'websiteCount': 0,
=======
                'github_repos': guru.github_repos,
                'index_repo': guru.index_repo,
>>>>>>> ebdfee2e
                'youtube_limit': guru.youtube_count_limit,
                'website_limit': guru.website_count_limit,
                'pdf_size_limit_mb': guru.pdf_size_limit_mb,
                'jira_limit': guru.jira_count_limit,
                'zendesk_limit': guru.zendesk_count_limit,
                'confluence_limit': guru.confluence_count_limit,
                'widget_ids': WidgetIdSerializer(widget_ids, many=True).data,
                'github_repo_limit': guru.github_repo_count_limit,
                'ready': guru.ready
            })
        
        if guru_slug:
            return Response(gurus_data[0], status=status.HTTP_200_OK)
        else:
            return Response(gurus_data, status=status.HTTP_200_OK)
    except Exception as e:
        logger.error(f'Error while fetching user gurus: {e}', exc_info=True)
        return Response({'msg': str(e)}, status=500)


@api_view(['GET'])
@auth
def default_questions(request, guru_type):
    try:
        questions = Question.objects.filter(default_question=True, guru_type__slug=guru_type).values('slug', 'question', 'description')
    except Exception as e:
        logger.error(f'Error while fetching default questions: {e}', exc_info=True)
        return Response({'msg': "An error occurred while fetching default questions"}, status=status.HTTP_500_INTERNAL_SERVER_ERROR)

    return Response(questions, status=status.HTTP_200_OK)


@api_view(['POST'])
@auth
def record_page_visit(request, guru_type):
    return Response(status=status.HTTP_200_OK)
    content_slug = request.data.get('content_slug')
    fingerprint = request.data.get('fingerprint')
    
    if not content_slug or not fingerprint:
        return Response({'msg': 'content_slug and fingerprint are required'}, status=status.HTTP_400_BAD_REQUEST)

    validate_guru_type(guru_type)

    cache_key = f"visit:{guru_type}:{content_slug}:{fingerprint}"
    cache = caches['alternate']

    # Check if this fingerprint has visited in the last hour
    if not cache.get(cache_key):
        try:
            question = Question.objects.get(slug=content_slug, guru_type__slug=guru_type)
            stats, created = ContentPageStatistics.objects.get_or_create(question=question)
            stats.view_count += 1
            stats.save()

            # Set cache to expire in 1 hour
            cache.set(cache_key, True, 1 * 60 * 60)
        except Question.DoesNotExist:
            return Response({'msg': 'Question not found'}, status=status.HTTP_404_NOT_FOUND)

    return Response(status=status.HTTP_200_OK)


@api_view(['POST'])
@auth
def record_vote(request, guru_type):

    content_slug = request.data.get('content_slug')
    vote_type = request.data.get('vote_type')  # 'upvote' or 'downvote'
    fingerprint = request.data.get('fingerprint')

    if not content_slug or vote_type not in ['upvote', 'downvote'] or not fingerprint:
        return Response({'msg': 'Invalid parameters'}, status=status.HTTP_400_BAD_REQUEST)

    validate_guru_type(guru_type)

    cache_key = f"vote:{guru_type}:{content_slug}:{fingerprint}"
    cache = caches['alternate']

    # Check if this fingerprint has voted in the last 24 hours
    if not cache.get(cache_key):
        try:
            question = Question.objects.get(slug=content_slug, guru_type__slug=guru_type)
            stats, created = ContentPageStatistics.objects.get_or_create(question=question)
            
            if vote_type == 'upvote':
                stats.upvotes += 1
            elif vote_type == 'downvote':
                stats.downvotes += 1
            else:
                return Response({'msg': 'Invalid vote type'}, status=status.HTTP_400_BAD_REQUEST)
            
            stats.save()

            # Set cache to expire in 24 hours
            cache.set(cache_key, True, 24 * 60 * 60)

            return Response(status=status.HTTP_200_OK)
        except Question.DoesNotExist:
            return Response({'msg': 'Question not found'}, status=status.HTTP_404_NOT_FOUND)
    else:
        return Response(status=status.HTTP_200_OK)

        
@api_view(['GET'])
@auth
def get_processed_raw_questions(request):
    page_num = request.query_params.get('page_num')
    page_size = 100

    if not page_num:
        return Response({'msg': 'Page num must be included'}, status=status.HTTP_400_BAD_REQUEST)
    try:
        page_num = int(page_num)
    except ValueError:
        return Response({'msg': 'Page num must be an integer'}, status=status.HTTP_400_BAD_REQUEST)
    
    raw_questions = Question.objects.filter(source=Question.Source.RAW_QUESTION).order_by('date_created')
    start = (page_num - 1) * page_size
    end = page_num * page_size
    raw_questions = raw_questions[start:end]
    serializer = QuestionCopySerializer(raw_questions, many=True)
    return Response(serializer.data, status=status.HTTP_200_OK)


@api_view(['GET'])
@auth
def og_image_generate(request,question_id):
    url, success = generate_og_image(question_id)
    if success:
        return Response({'msg': "OG Image generated", "url": "not implemented yet"}, status=status.HTTP_200_OK)
    else:
        return Response({'msg': "Error generating OG Image"}, status=status.HTTP_500_INTERNAL_SERVER_ERROR)


@api_view(['GET'])
@auth
def get_guru_type_resources(request, guru_type):
    validate_guru_type(guru_type)
    try:
        resources = []

        # Add featured data sources first
        featured_data_sources = FeaturedDataSource.objects.filter(guru_type__slug=guru_type, active=True)
        serializer = FeaturedDataSourceSerializer(featured_data_sources, many=True)
        
        for data_source in serializer.data:
            resources.append({
                "title": data_source['title'],
                "description": data_source['description'],
                "icon": data_source['icon_url'],
                "url": data_source['url']
            })

        response_data = {
            'guru_type': guru_type,
            'total_resources': len(resources),
            'resources': resources
        }

        return Response(response_data, status=status.HTTP_200_OK)

    except GuruType.DoesNotExist:
        logger.warning(f'Guru type "{guru_type}" not found')
        return Response({'msg': f'Guru type "{guru_type}" not found'}, status=status.HTTP_404_NOT_FOUND)
    except Exception as e:
        logger.error(f'Error while getting guru type resources: {e}', exc_info=True)
        return Response({'msg': str(e)}, status=status.HTTP_500_INTERNAL_SERVER_ERROR)

def create_guru_type(name, domain_knowledge, intro_text, stackoverflow_tag, stackoverflow_source, image, maintainer=None):
    """Utility function to handle guru type creation logic"""
    if not name or len(name) < 2:
        raise ValueError('Guru type name must be at least 2 characters')
    if len(name) > 18:
        raise ValueError('Guru type name must not exceed 18 characters')

    error, split = validate_image(image)
    if error:
        raise ValueError(error)

    name_without_extension = split[0].replace(' ', '_')
    extension = split[1]

    error, icon_url = upload_image_to_storage(image, name_without_extension, extension)
    if error:
        raise ValueError(error)

    try:
        slug = create_custom_guru_type_slug(name)
    except Exception as e:
        logger.error(f'Error while slugifying the name: {e}', exc_info=True)
        raise ValueError(e.args[0])

    if len(slug) < 2:
        raise ValueError('Guru type name must be at least 2 characters')
    
    if GuruType.objects.filter(slug=slug).exists():
        raise ValueError(f'Guru type {slug} already exists')

    try:
        guru_type_object = create_guru_type_object(
            slug, name, intro_text, domain_knowledge, icon_url, 
            stackoverflow_tag, stackoverflow_source, maintainer
        )
    except ValidationError as e:
        raise
    except Exception as e:
        logger.error(f'Error while creating guru type: {e}', exc_info=True)
        raise ValueError(e.args[0])
        
    return guru_type_object

@api_view(['POST'])
@auth
def create_guru_type_internal(request):
    data = request.data
    try:
        guru_type_object = create_guru_type(
            name=data.get('name'),
            domain_knowledge=data.get('domain_knowledge'),
            intro_text=data.get('intro_text'),
            stackoverflow_tag=data.get('stackoverflow_tag', ""),
            stackoverflow_source=data.get('stackoverflow_source', False),
            image=request.FILES.get('icon_image'),
        )
        return Response(GuruTypeSerializer(guru_type_object).data, status=status.HTTP_200_OK)
    except ValueError as e:
        return Response({'msg': str(e)}, status=status.HTTP_400_BAD_REQUEST)

@api_view(['POST'])
@jwt_auth
def create_guru_type_frontend(request):
    try:
        if settings.ENV == 'selfhosted':
            user = None
        else:
            user = get_auth0_user(request.auth0_id)
            if not user.is_admin:
                raise PermissionError(f'User {user.auth0_id} is not an admin')
    except PermissionError:
        return Response({'msg': 'Forbidden'}, status=status.HTTP_403_FORBIDDEN)
    
    data = request.data
    try:
        guru_type_object = create_guru_type(
            name=data.get('name'),
            domain_knowledge=data.get('domain_knowledge'),
            intro_text=data.get('intro_text'),
            stackoverflow_tag=data.get('stackoverflow_tag', ""),
            stackoverflow_source=data.get('stackoverflow_source', False),
            image=request.FILES.get('icon_image'),
            maintainer=user
        )
        return Response(GuruTypeSerializer(guru_type_object).data, status=status.HTTP_200_OK)
    except ValidationError as e:
        return Response({'msg': str(e.message_dict['msg'][0])}, status=status.HTTP_400_BAD_REQUEST)
    except ValueError as e:
        return Response({'msg': str(e)}, status=status.HTTP_400_BAD_REQUEST)


@api_view(['POST'])
@auth
def add_featured_ds_via_api(request, guru_type):
    if not guru_type:
        return Response({'msg': 'Guru type is required'}, status=status.HTTP_400_BAD_REQUEST)
    
    guru_type_object = get_guru_type_object(guru_type, only_active=False)
    
    featured_datasources = json.loads(request.data.get('featured_datasources'))
    for fds in featured_datasources:
        fds_type = fds.get('type')
        if fds_type not in [ds_type[0] for ds_type in DataSource.Type.choices]:
            return Response({'msg': 'Invalid type'}, status=status.HTTP_400_BAD_REQUEST)
        FeaturedDataSource.objects.create(
            guru_type=guru_type_object,
            type=fds_type,
            title=fds.get('title'),
            description=fds.get('description'),
            icon_url=fds.get('icon_url'),
            url=fds.get('url')
        )
    
    return Response({'msg': 'Featured data source added successfully'}, status=status.HTTP_200_OK)
    
    

    
@parser_classes([MultiPartParser, FormParser])
def create_data_sources(request, guru_type):
    guru_type_object = get_guru_type_object(guru_type, only_active=False)

    pdf_files = request.FILES.getlist('pdf_files', [])
    youtube_urls = request.data.get('youtube_urls', '[]')
    website_urls = request.data.get('website_urls', '[]')
    github_urls = request.data.get('github_urls', '[]')
    pdf_privacies = request.data.get('pdf_privacies', '[]')
    jira_urls = request.data.get('jira_urls', '[]')
    zendesk_urls = request.data.get('zendesk_urls', '[]')
    github_repos = request.data.get('github_repos', '[]')
    confluence_urls = request.data.get('confluence_urls', '[]')
    try:
        if type(youtube_urls) == str:
            youtube_urls = json.loads(youtube_urls)
        if type(website_urls) == str:
            website_urls = json.loads(website_urls)
        if type(github_urls) == str:
            github_urls = json.loads(github_urls)
        if type(pdf_privacies) == str:
            pdf_privacies = json.loads(pdf_privacies)
        if type(jira_urls) == str:
            jira_urls = json.loads(jira_urls)
        if type(zendesk_urls) == str:
            zendesk_urls = json.loads(zendesk_urls)
        if type(github_repos) == str:
            github_repos = json.loads(github_repos)
        if type(confluence_urls) == str:
            confluence_urls = json.loads(confluence_urls)
    except Exception as e:
        logger.error(f'Error while parsing urls: {e}', exc_info=True)
        return Response({'msg': str(e)}, status=status.HTTP_400_BAD_REQUEST)

    if not settings.BETA_FEAT_ON:
        jira_urls = []
        zendesk_urls = []
        confluence_urls = []

    if not pdf_files and not youtube_urls and not website_urls and not github_repos and not jira_urls and not zendesk_urls and not confluence_urls:
        return Response({'msg': 'No data sources provided'}, status=status.HTTP_400_BAD_REQUEST)

    service = DataSourceService(guru_type_object, request.user)
    
    try:
        # Validate limits
        
        service.validate_pdf_files(pdf_files, pdf_privacies)
        service.validate_url_limits(
            youtube_urls=youtube_urls,
            website_urls=website_urls,
            jira_urls=jira_urls,
            zendesk_urls=zendesk_urls,
            confluence_urls=confluence_urls
        )
        
        # First identify new GitHub repos without modifying anything
        new_github_repos = service.identify_new_github_repos(github_repos)
        
        # Validate limits for new GitHub repos
        service.validate_github_repos_limits(new_github_repos)

        if jira_urls:
            service.validate_integration('jira')
        if zendesk_urls:
            service.validate_integration('zendesk')
        if confluence_urls:
            service.validate_integration('confluence')

        # Process GitHub repos - this will update existing ones
        updated_repos = service.update_existing_github_repos(github_repos)
        
        # Reindex any updated repos
        if updated_repos:
            for repo in updated_repos:
                repo.reindex()            

        # Create data sources
        results = service.create_data_sources(
            pdf_files=pdf_files,
            pdf_privacies=pdf_privacies,
            youtube_urls=youtube_urls,
            website_urls=website_urls,
            jira_urls=jira_urls,
            zendesk_urls=zendesk_urls,
            github_repos=new_github_repos,
            confluence_urls=confluence_urls
        )
        
        return Response({
            'msg': 'Data sources processing completed',
            'results': results
        }, status=status.HTTP_200_OK)
    except ValueError as e:
        return Response({'msg': str(e)}, status=status.HTTP_400_BAD_REQUEST)
    except Exception as e:
        logger.error(f'Error creating data sources: {e}', exc_info=True)
        return Response({'msg': 'Internal server error'}, status=status.HTTP_500_INTERNAL_SERVER_ERROR)


@api_view(['GET'])
@jwt_auth
def get_data_sources_detailed(request, guru_type):
    class DataSourcePagination(PageNumberPagination):
        page_size = 10_000
        page_size_query_param = 'page_size'
        max_page_size = 10_000

    try:
        guru_type_object = get_guru_type_object_by_maintainer(guru_type, request)
    except PermissionError:
        return Response({'msg': 'Forbidden'}, status=status.HTTP_403_FORBIDDEN)
    except NotFoundError:
        return Response({'msg': f'Guru type {guru_type} not found'}, status=status.HTTP_404_NOT_FOUND)

    data_sources_queryset = DataSource.objects.filter(guru_type=guru_type_object).order_by('type', 'url')
    
    paginator = DataSourcePagination()
    paginated_data_sources = paginator.paginate_queryset(data_sources_queryset, request)
    serializer = DataSourceSerializer(paginated_data_sources, many=True)
    
    return paginator.get_paginated_response(serializer.data)

def delete_data_sources(request, guru_type):
    guru_type_object = get_guru_type_object(guru_type, only_active=False)

    if 'ids' not in request.data:
        return Response({'msg': 'No data sources provided'}, status=status.HTTP_400_BAD_REQUEST)

    datasource_ids = request.data.get('ids', [])
    service = DataSourceService(guru_type_object, request.user)
    
    try:
        service.delete_data_sources(datasource_ids)
        return Response({'msg': 'Data sources deleted successfully'}, status=status.HTTP_200_OK)
    except ValueError as e:
        return Response({'msg': str(e)}, status=status.HTTP_400_BAD_REQUEST)
    except Exception as e:
        logger.error(f'Error deleting data sources: {e}', exc_info=True)
        return Response({'msg': 'Internal server error'}, status=status.HTTP_500_INTERNAL_SERVER_ERROR)


@api_view(["POST"])
@jwt_auth
def update_data_sources(request, guru_type):
    guru_type_object = get_guru_type_object_by_maintainer(guru_type, request)
    data_sources = request.data.get('data_sources', [])

    # Group data sources by private value for bulk update
    private_ids = []
    non_private_ids = []
    for ds in data_sources:
        if ds.get('private', False):
            private_ids.append(ds['id'])
        else:
            non_private_ids.append(ds['id'])

    # Perform bulk updates
    if private_ids:
        DataSource.objects.filter(
            id__in=private_ids,
            guru_type=guru_type_object,
            type=DataSource.Type.PDF
        ).update(private=True)

    if non_private_ids:
        DataSource.objects.filter(
            id__in=non_private_ids,
            guru_type=guru_type_object,
            type=DataSource.Type.PDF
        ).update(private=False)

    return Response({'msg': 'Data sources updated successfully'}, status=status.HTTP_200_OK)

@api_view(['POST'])
@auth
def data_sources(request, guru_type):
    validate_guru_type(guru_type, only_active=False)
    return create_data_sources(request, guru_type)

@api_view(['POST', 'DELETE'])
@jwt_auth
def data_sources_frontend(request, guru_type):
    try:
        guru_type_obj = get_guru_type_object_by_maintainer(guru_type, request)
    except PermissionError:
        return Response({'msg': 'Forbidden'}, status=status.HTTP_403_FORBIDDEN)
    except NotFoundError:
        return Response({'msg': f'Guru type {guru_type} not found'}, status=status.HTTP_404_NOT_FOUND)
    
    if request.method == 'POST':
        return create_data_sources(request, guru_type)
    elif request.method == 'DELETE':
        return delete_data_sources(request, guru_type)

@api_view(['POST'])
@jwt_auth
def data_sources_reindex(request, guru_type):
    try:
        guru_type_object = get_guru_type_object_by_maintainer(guru_type, request)
    except PermissionError:
        return Response({'msg': 'Forbidden'}, status=status.HTTP_403_FORBIDDEN)
    except NotFoundError:
        return Response({'msg': f'Guru type {guru_type} not found'}, status=status.HTTP_404_NOT_FOUND)
    
    datasource_ids = request.data.get('ids', [])
    
    service = DataSourceService(guru_type_object, request.user)
    
    try:
        service.reindex_data_sources(datasource_ids)
        return Response({'msg': 'Data sources reindexed successfully'}, status=status.HTTP_200_OK)
    except ValueError as e:
        return Response({'msg': str(e)}, status=status.HTTP_400_BAD_REQUEST)
    except Exception as e:
        logger.error(f'Error reindexing data sources: {e}', exc_info=True)
        return Response({'msg': 'Internal server error'}, status=status.HTTP_500_INTERNAL_SERVER_ERROR)

@api_view(['PUT'])
@jwt_auth
def update_guru_type(request, guru_type):
    try:
        guru_type_object = get_guru_type_object_by_maintainer(guru_type, request)
    except PermissionError:
        return Response({'msg': 'Forbidden'}, status=status.HTTP_403_FORBIDDEN)
    except NotFoundError:
        return Response({'msg': f'Guru type {guru_type} not found'}, status=status.HTTP_404_NOT_FOUND)

    data = request.data
    domain_knowledge = data.get('domain_knowledge', guru_type_object.prompt_map['domain_knowledge'])
    intro_text = data.get('intro_text', guru_type_object.intro_text)

    # Handle image upload if provided
    image = request.FILES.get('icon_image')
    if image:
        error, split = validate_image(image)
        if error:
            return Response({'msg': error}, status=status.HTTP_400_BAD_REQUEST)

        name_without_extension = split[0].replace(' ', '_')
        extension = split[1]

        error, icon_url = upload_image_to_storage(image, name_without_extension, extension)
        if error:
            return Response({'msg': error}, status=status.HTTP_400_BAD_REQUEST)
        guru_type_object.icon_url = icon_url

    # Update other fields
    guru_type_object.domain_knowledge = domain_knowledge
    guru_type_object.intro_text = intro_text
    try:
        guru_type_object.save()
    except ValidationError as e:
        return Response({'msg': str(e.message_dict['msg'][0])}, status=status.HTTP_400_BAD_REQUEST)
    except Exception as e:
        logger.error(f'Error while updating guru type: {e}', exc_info=True)
        return Response({'msg': 'Error updating guru type'}, status=status.HTTP_400_BAD_REQUEST)
    
    return Response(GuruTypeInternalSerializer(guru_type_object).data, status=status.HTTP_200_OK)


@api_view(['DELETE'])
@jwt_auth
def delete_guru_type(request, guru_type):
    try:
        guru_type_object = get_guru_type_object_by_maintainer(guru_type, request)
    except PermissionError:
        return Response({'msg': 'Forbidden'}, status=status.HTTP_403_FORBIDDEN)
    except NotFoundError:
        return Response({'msg': f'Guru type {guru_type} not found'}, status=status.HTTP_404_NOT_FOUND)

    try:
        guru_type_object.delete()
    except Exception as e:
        logger.error(f'Error while deleting guru type: {e}', exc_info=True)
        return Response({'msg': 'Error deleting guru type'}, status=status.HTTP_400_BAD_REQUEST)

    return Response({'msg': 'Guru type deleted successfully'}, status=status.HTTP_200_OK)

@api_view(['GET'])
@auth
def guru_type_status(request, guru_type):
    guru_type_object: GuruType = get_guru_type_object(guru_type, only_active=False)
    is_ready = guru_type_object.ready
    return Response({'ready': is_ready}, status=status.HTTP_200_OK)


@api_view(['GET'])
@auth
def export_datasources(request):
    guru_type = request.data.get('guru_type', None)
    if not guru_type:
        return Response({"msg": "guru_type is required"}, status=status.HTTP_400_BAD_REQUEST)
    try:
        guru_type_object = get_guru_type_object(guru_type, only_active=False)
    except Exception as e:
        return Response({"msg": "Guru type does not exist"}, status=status.HTTP_400_BAD_REQUEST)
    try:
        data = {
            'data_sources': list(DataSource.objects.filter(guru_type=guru_type_object).values()),
        }
        return Response(data, status=status.HTTP_200_OK)
    except Exception as e:
        return Response({"msg": str(e)}, status=status.HTTP_500_INTERNAL_SERVER_ERROR)


@api_view(['GET'])
@auth
def export_questions(request):
    guru_type = request.data.get('guru_type', None)
    if not guru_type:
        return Response({"msg": "guru_type is required"}, status=status.HTTP_400_BAD_REQUEST)
    try:
        guru_type_object = get_guru_type_object(guru_type, only_active=False)
    except Exception as e:
        return Response({"msg": "Guru type does not exist"}, status=status.HTTP_400_BAD_REQUEST)
    try:
        data = {
            'questions': list(Question.objects.filter(guru_type=guru_type_object).values()),
        }
        return Response(data, status=status.HTTP_200_OK)
    except Exception as e:
        return Response({"msg": str(e)}, status=status.HTTP_500_INTERNAL_SERVER_ERROR)


@api_view(['POST'])
@follow_up_examples_auth
def follow_up_examples(request, guru_type):
    user = request.user
    
    if not settings.GENERATE_FOLLOW_UP_EXAMPLES:
        return Response([], status=status.HTTP_200_OK)
    
    guru_type_object = get_guru_type_object(guru_type, only_active=True)
    
    binge_id = request.data.get('binge_id')
    question_slug = request.data.get('question_slug')
    question_text = request.data.get('question')
    widget = request.widget if hasattr(request, 'widget') else False
    
    if not question_slug and not question_text:
        return Response({'msg': 'Question slug is required'}, status=status.HTTP_400_BAD_REQUEST)

    if binge_id:
        try:
            binge = Binge.objects.get(id=binge_id)
        except Binge.DoesNotExist:
            return Response({'msg': 'Binge does not exist'}, status=status.HTTP_400_BAD_REQUEST)
    else:
        binge = None

    if binge and not widget and not check_binge_auth(binge, user):
        return Response({'msg': 'User does not have access to this binge'}, status=status.HTTP_401_UNAUTHORIZED)

        
    last_question = search_question(
        user, 
        guru_type_object, 
        binge, 
        question_slug, 
        question_text,
        only_widget=widget,
        will_check_binge_auth=not widget
    )
    if not last_question:
        return Response({'msg': 'Question does not exist'}, status=status.HTTP_400_BAD_REQUEST)
    
    if last_question.follow_up_questions:
        return Response(last_question.follow_up_questions, status=status.HTTP_200_OK)
    
    # Get question history
    questions = [{'question': last_question.question, 'user_question': last_question.user_question}]
    ptr = last_question
    while ptr.parent:
        questions.append({'question': ptr.parent.question, 'user_question': ptr.parent.user_question})
        ptr = ptr.parent
    questions.reverse()  # Put in chronological order
    
    # Get relevant contexts from the last question
    contexts = []
    if last_question.processed_ctx_relevances and 'kept' in last_question.processed_ctx_relevances:
        for ctx in last_question.processed_ctx_relevances['kept']:
            # Skip GitHub repo contexts
            try:
                # Extract metadata using regex pattern that matches any context number
                context_parts = ctx['context'].split('\nContext ')
                metadata_text = context_parts[1].split(' Text:')[0]
                metadata_json = metadata_text.split('Metadata:\n')[1].replace("'", '"')
                metadata = json.loads(metadata_json)
                if metadata.get('type') == 'GITHUB_REPO':
                    continue
            except (json.JSONDecodeError, IndexError, KeyError):
                pass  # If we can't parse metadata, include the context
            contexts.append(ctx['context'])
    
    if not contexts:
        return Response([], status=status.HTTP_200_OK)
    
    # Generate follow-up questions using Gemini
    if settings.ENV == 'selfhosted':
        requester = OpenAIRequester()
    else:
        requester = GeminiRequester(settings.LARGE_GEMINI_MODEL)

    follow_up_examples = requester.generate_follow_up_questions(
        questions=questions,
        last_content=last_question.content,
        guru_type=guru_type_object,
        contexts=contexts
    )
    
    # Save and return the generated questions
    last_question.follow_up_questions = follow_up_examples
    last_question.save()
    
    return Response(follow_up_examples, status=status.HTTP_200_OK)


@api_view(['GET'])
@combined_auth
def follow_up_graph(request, guru_type):
    guru_type_obj = get_guru_type_object(guru_type)
    user = request.user

    binge_id = request.query_params.get('binge_id')
    if not binge_id:
        return Response({'msg': 'Binge ID is required'}, status=status.HTTP_400_BAD_REQUEST)
    
    try:
        binge = Binge.objects.get(id=binge_id)
    except Binge.DoesNotExist:
        return Response({'msg': 'Binge does not exist'}, status=status.HTTP_400_BAD_REQUEST)
    
    if not check_binge_auth(binge, user):
        return Response({'msg': 'User does not have access to this binge'}, status=status.HTTP_401_UNAUTHORIZED)
    
    graph_nodes = Question.objects.filter(binge=binge, guru_type=guru_type_obj)
    
    # Format the response
    graph_data = []
    for node in graph_nodes:
        node_data = {
            'id': node.id,
            'slug': node.slug,
            'question': node.question,
            'parent_id': node.parent.id if node.parent else None,
            'date_created': node.date_created.isoformat(),
        }
        graph_data.append(node_data)
        
    last_usage = binge.last_used
    
    if settings.ENV == 'selfhosted':
        binge_outdated = False
    else:
        binge_outdated = last_usage < datetime.now(UTC) - timedelta(seconds=settings.FOLLOW_UP_QUESTION_TIME_LIMIT_SECONDS)

    result = {
        'question_count': len(graph_nodes),
        'graph_data': graph_data,
        'binge_outdated': binge_outdated,
    }
    
    return Response(result, status=status.HTTP_200_OK)

    
@api_view(['POST'])
@jwt_auth
def create_binge(request, guru_type):
    guru_type_object = get_guru_type_object(guru_type, only_active=True)
    if settings.ENV == 'selfhosted':
        user = None
    else:
        if request.user.is_anonymous:
            user = None
        else:
            user = request.user
    
    root_slug = request.data.get('root_slug')
    if not root_slug:
        return Response({'msg': 'Root slug is required'}, status=status.HTTP_400_BAD_REQUEST)
    
    try:
        root_question = Question.objects.get(slug=root_slug, guru_type=guru_type_object, binge=None)
    except Question.DoesNotExist:
        return Response({'msg': 'Root question does not exist'}, status=status.HTTP_400_BAD_REQUEST)
    
    binge = create_binge_helper(guru_type_object, user, root_question)
    
    return Response({'id': str(binge.id), 'root_slug': root_slug}, status=status.HTTP_200_OK)


@api_view(['GET'])
@jwt_auth
def get_binges(request):
    user = request.user
    today = datetime.now(UTC).date()
    week_ago = today - timedelta(days=7)
    
    page_num = request.query_params.get('page_num', 1)
    search_query = request.query_params.get('search_query', '').strip()
    
    try:
        page_num = int(page_num)
    except ValueError:
        return Response({'msg': 'Page number must be an integer'}, status=status.HTTP_400_BAD_REQUEST)
    
    page_size = settings.BINGE_HISTORY_PAGE_SIZE

    binges = Binge.objects.exclude(root_question__source__in=[Question.Source.DISCORD, Question.Source.SLACK, Question.Source.GITHUB])
    
    # Base queryset
    if settings.ENV == 'selfhosted' or user.is_admin:
        binges = binges.order_by('-last_used')
    else:
        binges = binges.filter(owner=user).order_by('-last_used')
    
    # Apply search filter if search query exists
    if search_query:
        binges = binges.filter(
            Q(root_question__question__icontains=search_query) |
            Q(root_question__user_question__icontains=search_query) |
            Q(root_question__slug__icontains=search_query)
        )
    
    # Get paginated binges
    page_start = page_size * (page_num - 1)
    page_end = page_start + page_size
    
    paginated_binges = binges[page_start:page_end]
    if len(binges[page_end:]) > 0:
        has_more = True
    else:
        has_more = False
    
    # Group paginated binges by time periods
    grouped_binges = {
        'today': [],
        'last_week': [], 
        'older': []
    }

    for binge in paginated_binges:
        binge_date = binge.last_used.date()
        if binge_date == today:
            grouped_binges['today'].append(binge)
        elif week_ago <= binge_date < today:
            grouped_binges['last_week'].append(binge)
        else:
            grouped_binges['older'].append(binge)

    binges = grouped_binges

    response = {
        'today': BingeSerializer.serialize_binges(binges['today']),
        'last_week': BingeSerializer.serialize_binges(binges['last_week']),
        'older': BingeSerializer.serialize_binges(binges['older']),
        'has_more': has_more,
    }

    return Response(response, status=status.HTTP_200_OK)

@api_view(['GET', 'POST', 'DELETE'])
@jwt_auth
def api_keys(request):
    if settings.ENV == 'selfhosted':
        user = User.objects.get(email=settings.ROOT_EMAIL)
    else:
        user = request.user
    
    if request.method == 'GET':
        api_keys = APIKey.objects.filter(user=user, integration=False)
        return Response(APIKeySerializer(api_keys, many=True).data, status=status.HTTP_200_OK)
    elif request.method == 'POST':
        # Check if user has reached the limit
        existing_keys_count = APIKey.objects.filter(user=user, integration=False).count()
        if existing_keys_count >= 5:
            return Response({'msg': 'You have reached the maximum limit of 5 API keys'}, status=status.HTTP_400_BAD_REQUEST)
            
        key = "gb-" + "".join(random.choices(string.ascii_lowercase + string.digits, k=30))
        api_key = APIKey.objects.create(user=user, name=request.data.get('name'), key=key)
        return Response({'msg': 'API key created successfully', 'key': key}, status=status.HTTP_200_OK)
    elif request.method == 'DELETE':
        try:
            api_key = APIKey.objects.get(key=request.data.get('api_key'), user=user, integration=False)
            api_key.delete()
            return Response({'msg': 'API key deleted successfully'}, status=status.HTTP_200_OK)
        except APIKey.DoesNotExist:
            return Response({'msg': 'API key does not exist'}, status=status.HTTP_400_BAD_REQUEST)

@api_view(['GET'])
def health_check(request):
    return Response({'status': 'healthy'}, status=status.HTTP_200_OK)


@api_view(['POST'])
@widget_id_auth
def ask_widget(request):
    """
    Widget endpoint for answering questions.
    Supports both streaming and non-streaming responses.
    """
    # Initialize response handler
    response_handler = WidgetResponseHandler()
    
    # Get guru type
    guru_type_object = request.guru_type
    
    # Get request parameters
    question = request.data.get('question')
    binge_id = request.data.get('binge_id')
    parent_slug = request.data.get('parent_slug')
    fetch_existing = request.data.get('fetch_existing', False)

    # Initialize with default values
    binge = None
    parent = None

    # Handle binge if provided
    if binge_id:
        try:
            binge = Binge.objects.get(id=binge_id)
        except Binge.DoesNotExist:
            return response_handler.handle_error_response("Binge not found")

        if not parent_slug:
            return response_handler.handle_error_response("Parent question slug is required")

        try:
            parent = search_question(
                None, 
                guru_type_object, 
                binge, 
                parent_slug, 
                will_check_binge_auth=False,
                only_widget=True
            )
        except Exception as e:
            return response_handler.handle_error_response("Parent question does not exist")

        if not parent:
            return response_handler.handle_error_response("Parent question does not exist")

    # Set fetch_existing to True for non-binge questions
    # if not fetch_existing and not binge:
    #     fetch_existing = True


    # Get widget response
    widget_response = api_ask(
        question=question,
        guru_type=guru_type_object,
        binge=binge,
        parent=parent,
        fetch_existing=fetch_existing,
        api_type=APIType.WIDGET,
        user=None
    )
    
    # Handle error case
    if widget_response.error:
        return response_handler.handle_error_response(widget_response.error)
    
    # Handle existing question case
    if widget_response.is_existing:
        return Response(response_handler.format_question_response(widget_response.question_obj))
    
    # Handle streaming case
    if isinstance(widget_response.content, Generator):
        return response_handler.handle_stream_response(widget_response.content)
    
    # Handle any other cases
    return response_handler.handle_non_stream_response(widget_response.content)

@api_view(['POST'])
@widget_id_auth
def widget_create_binge(request):
    guru_type_object = request.guru_type
    root_slug = request.data.get('root_slug')

    if not root_slug:
        return Response({'msg': 'Root question slug is required'}, status=status.HTTP_400_BAD_REQUEST)

    try:
        root_question = Question.objects.get(slug=root_slug, guru_type=guru_type_object, binge=None)
    except Question.DoesNotExist:
        return Response({'msg': 'Root question does not exist'}, status=status.HTTP_400_BAD_REQUEST)

    binge = create_binge_helper(guru_type_object, None, root_question)

    return Response({'id': str(binge.id), 'root_slug': root_slug}, status=status.HTTP_200_OK)


@api_view(['POST', 'DELETE'])
@jwt_auth
def manage_widget_ids(request, guru_type):
    guru_type_object = get_guru_type_object(guru_type, only_active=False)

    if request.method == 'POST':
        domain_url = request.data.get('domain_url')
        if not domain_url:
            return Response({'msg': 'Domain URL is required'}, status=status.HTTP_400_BAD_REQUEST)
        
        try:
            key = guru_type_object.generate_widget_id(domain_url)
            return Response({'widget_id': key}, status=status.HTTP_200_OK)
        except ValidationError as e:
            return Response({'msg': str(e.messages[0])}, status=status.HTTP_400_BAD_REQUEST)

    elif request.method == 'DELETE':
        widget_id = request.data.get('widget_id')
        if not widget_id:
            return Response({'msg': 'Widget ID is required'}, status=status.HTTP_400_BAD_REQUEST)
        
        try:
            widget_id_obj = WidgetId.objects.get(guru_type=guru_type_object, key=widget_id)
        except WidgetId.DoesNotExist:
            return Response({'msg': 'Widget ID does not exist'}, status=status.HTTP_400_BAD_REQUEST)
        
        widget_id_obj.delete()
        return Response({'msg': 'Widget ID deleted successfully'}, status=status.HTTP_200_OK)


@api_view(['GET'])
@widget_id_auth
def get_guru_visuals(request):
    guru_type = request.guru_type
    response = {
        'colors': guru_type.colors,
        'icon_url': replace_media_root_with_base_url(guru_type.icon_url),
        'name': guru_type.name,
        'slug': guru_type.slug,
    }

    return Response(response, status=status.HTTP_200_OK)


@parser_classes([MultiPartParser, FormParser])
@api_view(['GET', 'POST', 'DELETE'])
@api_key_auth
@throttle_classes([ConcurrencyThrottleApiKey])
def api_data_sources(request, guru_type):
    """
    Unified endpoint for managing data sources.
    GET: Retrieve data sources with pagination
    POST: Create new data sources (YouTube URLs, website URLs)
    DELETE: Delete specified data sources
    """
    response_handler = DataSourceResponseHandler()
    
    try:
        guru_type_object = get_guru_type_object_by_maintainer(guru_type, request)
    except PermissionError:
        return response_handler.handle_error_response('Forbidden', status.HTTP_403_FORBIDDEN)
    except NotFoundError:
        return response_handler.handle_error_response(f'Guru type {guru_type} not found', status.HTTP_404_NOT_FOUND)

    if request.method == 'GET':
        class DataSourcePagination(PageNumberPagination):
            page_size = 1000
            page_size_query_param = 'page_size'
            max_page_size = 1000
            
        data_sources_queryset = DataSource.objects.filter(guru_type=guru_type_object).order_by('-date_created')
        paginator = DataSourcePagination()
        paginated_data_sources = paginator.paginate_queryset(data_sources_queryset, request)
        serializer = DataSourceAPISerializer(paginated_data_sources, many=True)
        return paginator.get_paginated_response(serializer.data)

    elif request.method == 'POST':
        # Simply call the existing create_data_sources function
        return create_data_sources(request, guru_type)

    elif request.method == 'DELETE':
        return delete_data_sources(request, guru_type) 

@api_view(['POST'])
@api_key_auth
@throttle_classes([ConcurrencyThrottleApiKey])
def api_answer(request, guru_type):
    """
    API endpoint for answering questions.
    Supports both streaming and non-streaming responses.
    Creates a binge for root questions and supports follow-up questions within a binge.
    """
    # Initialize response handler
    response_handler = APIResponseHandler()
    
    # Get guru type
    try:
        guru_type_object = get_guru_type_object(guru_type)
    except Exception as e:
        return response_handler.handle_error_response(e)
    
    # Get request parameters
    question = request.data.get('question')
    stream = request.data.get('stream', False)
    binge_id = request.data.get('session_id')
    fetch_existing = request.data.get('fetch_existing', False)
    user = request.user
    api_type = request.api_type  # This is now set by the api_key_auth decorator

    github_api_url = None
    if api_type == APIType.GITHUB:
        github_api_url = request.data.get('github_api_url')

    # Initialize with default values
    binge = None
    parent = None

    # Handle binge if provided
    if binge_id:
        try:
            binge = Binge.objects.get(id=binge_id)
        except Exception:
            return response_handler.handle_error_response("Session not found. Code: S-900")
        
        if not check_binge_auth(binge, user):
            return response_handler.handle_error_response("Session not found. Code: S-901")
        
        # Find the last question in the binge as the parent
        parent = Question.objects.filter(binge=binge).order_by('-date_updated').first()

    github_comments = None
    if github_api_url:
        github_handler = GithubAppHandler(request.integration)
        github_issue = github_handler.get_issue(github_api_url, request.external_id)
        github_comments = github_handler.get_issue_comments(github_api_url, request.external_id)
        github_comments.append(github_issue) # Add it as last since the helper reverses the comments before processing
        github_comments = github_handler.strip_and_format_issue_comments(github_comments, request.integration.github_bot_name)
        github_comments = github_handler.limit_issue_comments_by_length(github_comments)

    # Get API response
    api_response = api_ask(
        question=question,
        guru_type=guru_type_object,
        binge=binge,
        parent=parent,
        fetch_existing=fetch_existing,
        api_type=api_type,
        user=user,
        github_comments=github_comments
    )
    
    # Handle error case
    if api_response.error:
        return response_handler.handle_error_response(api_response.error)
    
    # Handle existing question case
    if api_response.is_existing:
        if stream:
            return response_handler.handle_stream_response(api_response.content)
        response_data = response_handler.format_question_response(api_response.question_obj)
        # Create binge if it's a root question and no binge exists
        if not binge and not parent:
            binge = create_binge_helper(guru_type_object, user, api_response.question_obj)
            response_data['session_id'] = str(binge.id)
        elif binge and not binge.root_question:
            # Used in Slack and Discord bots
            binge.root_question = api_response.question_obj
            binge.save()
        return Response(response_data)
    
    # Handle streaming case
    if isinstance(api_response.content, Generator):
        if stream:
            return response_handler.handle_stream_response(api_response.content)
        
        # Process non-streaming response for generator content
        for _ in api_response.content:
            pass

        # Fetch updated question
        if not question:
            question = api_response.question
        try:
            result = search_question(
                user=user,
                guru_type_object=guru_type_object,
                binge=binge,
                slug=None,
                question=question,
                will_check_binge_auth=False,
                include_api=True
            )
            api_response = APIAskResponse.from_existing(result)
            response_data = response_handler.format_question_response(api_response.question_obj)
            # Create binge if it's a root question and no binge exists
            if not binge and not parent:
                binge = create_binge_helper(guru_type_object, user, api_response.question_obj)
                response_data['session_id'] = str(binge.id)
            return Response(response_data)
        except Exception as e:
            return response_handler.handle_error_response(e)
    
    # Handle any other cases
    return response_handler.handle_non_stream_response(api_response.content)

# @api_view(['PUT'])
# @api_key_auth
# @throttle_classes([ConcurrencyThrottleApiKey])
# def api_update_data_source_privacy(request, guru_type):
#     """Update privacy settings for data sources."""
#     response_handler = DataSourceResponseHandler()
    
#     try:
#         guru_type_object = get_guru_type_object_by_maintainer(guru_type, request)
#     except (PermissionError, NotFoundError) as e:
#         return response_handler.handle_error_response(str(e), status.HTTP_403_FORBIDDEN)

#     try:
#         service = DataSourceService(guru_type_object, request.user)
#         data_sources = request.data
#         if len(data_sources) == 0:
#             return response_handler.handle_error_response('No data sources provided', status.HTTP_400_BAD_REQUEST)
        
#         service.update_privacy_settings(data_sources)
#         return response_handler.handle_success_response('Data sources updated successfully')
#     except ValueError as e:
#         return response_handler.handle_error_response(str(e))
#     except Exception as e:
#         return response_handler.handle_error_response(f'Unexpected error: {str(e)}')


@api_view(['POST'])
@api_key_auth
@throttle_classes([ConcurrencyThrottleApiKey])
def api_reindex_data_sources(request, guru_type):
    """Reindex specified data sources."""
    response_handler = DataSourceResponseHandler()
    
    try:
        guru_type_object = get_guru_type_object_by_maintainer(guru_type, request)
    except (PermissionError, NotFoundError) as e:
        return response_handler.handle_error_response(str(e), status.HTTP_403_FORBIDDEN)

    try:
        service = DataSourceService(guru_type_object, request.user)
        datasource_ids = request.data.get('ids', [])
        if len(datasource_ids) == 0:
            return response_handler.handle_error_response('No data sources provided', status.HTTP_400_BAD_REQUEST)
        
        service.reindex_data_sources(datasource_ids)
        return response_handler.handle_success_response('Data sources reindexed successfully')
    except ValueError as e:
        return response_handler.handle_error_response(str(e))
    except Exception as e:
        return response_handler.handle_error_response(f'Unexpected error: {str(e)}')


@api_view(['GET'])
def create_integration(request):
    # OAuth flow
    code = request.query_params.get('code')
    state = request.query_params.get('state')

    if not state:
        return Response({
            'msg': 'Missing required parameters'
        }, status=status.HTTP_400_BAD_REQUEST)

    try:
        # Decode the state parameter
        state_json = json.loads(state)
        integration_type = state_json.get('type')
        guru_type_slug = state_json.get('guru_type')
        encoded_guru_slug = state_json.get('encoded_guru_slug')
        installation_id = state_json.get('installation_id')

        if not all([integration_type, guru_type_slug, encoded_guru_slug]):
            return Response({
                'msg': 'Invalid state parameter'
            }, status=status.HTTP_400_BAD_REQUEST)

        decoded_guru_slug = decode_guru_slug(encoded_guru_slug)
        if not decoded_guru_slug or decoded_guru_slug != guru_type_slug:
            return Response({
                'msg': 'Invalid state parameter'
            }, status=status.HTTP_400_BAD_REQUEST)                    

    except Exception as e:
        logger.error(f"Error creating integration: {e}", exc_info=True)
        return Response({
            'msg': 'There has been an error while creating the integration. Please try again. If the problem persists, please contact support.'
        }, status=status.HTTP_400_BAD_REQUEST)

    try:
        guru_type = GuruType.objects.get(slug=guru_type_slug)
    except GuruType.DoesNotExist:
        return Response({
            'msg': 'Invalid guru type'
        }, status=status.HTTP_400_BAD_REQUEST)

    try:
        strategy = IntegrationFactory.get_strategy(integration_type)
        if integration_type.upper() == 'GITHUB':
            if not installation_id:
                return Response({
                    'msg': 'Missing installation_id for GitHub integration'
                }, status=status.HTTP_400_BAD_REQUEST)
            integration = strategy.create_integration(installation_id, guru_type)
        else:
            if not code:
                return Response({
                    'msg': 'Missing code parameter'
                }, status=status.HTTP_400_BAD_REQUEST)
            integration = strategy.create_integration(code, guru_type)
    except IntegrationError as e:
        return Response({
            'msg': str(e)
        }, status=status.HTTP_400_BAD_REQUEST)
    except Exception as e:
        logger.error(f"Error creating integration: {e}", exc_info=True)
        return Response({
            'msg': 'There has been an error while creating the integration. Please try again. If the problem persists, please contact support.'
        }, status=status.HTTP_400_BAD_REQUEST)

    return Response({
        'id': integration.id,
        'type': integration.type,
        'guru_type': guru_type.slug,
        'channels': integration.channels
    })



@api_view(['GET', 'DELETE', 'POST'])
@jwt_auth
def manage_integration(request, guru_type, integration_type):
    """
    GET: Get integration details for a specific guru type and integration type.
    DELETE: Delete an integration and invalidate its OAuth token.
    POST: Create a new integration.
    """
    try:
        guru_type_object = get_guru_type_object_by_maintainer(guru_type, request)
    except PermissionError:
        return Response({'msg': 'Forbidden'}, status=status.HTTP_403_FORBIDDEN)
    except NotFoundError:
        return Response({'msg': f'Guru type {guru_type} not found'}, status=status.HTTP_404_NOT_FOUND)
        
    # Validate integration type
    if integration_type not in [choice.value for choice in Integration.Type]:
        return Response({'msg': f'Invalid integration type: {integration_type}'}, status=status.HTTP_400_BAD_REQUEST)
    
    try:
        if request.method in ['GET', 'DELETE']:
            integration = Integration.objects.get(
                guru_type=guru_type_object,
                type=integration_type
            )
        else:
            integration = None

        if request.method == 'GET':
            command = GetIntegrationCommand(integration)
            return command.execute()
        elif request.method == 'DELETE':
            command = DeleteIntegrationCommand(integration, guru_type_object)
            return command.execute()
        elif request.method == 'POST':
            command = CreateIntegrationCommand(guru_type_object, integration_type, request.data)
            return command.execute()
            
    except Integration.DoesNotExist:
        if request.method == 'GET':
            return Response({"encoded_guru_slug": encode_guru_slug(guru_type_object.slug)}, status=status.HTTP_202_ACCEPTED)
        else:
            return Response({'msg': 'Integration not found'}, status=status.HTTP_404_NOT_FOUND)
    except Exception as e:
        logger.error(f"Error in manage_integration: {e}", exc_info=True)
        return Response({'msg': 'Internal server error'}, status=status.HTTP_500_INTERNAL_SERVER_ERROR)

@api_view(['GET', 'POST'])
@jwt_auth
def manage_channels(request, guru_type, integration_type):
    """Get or update channels for a specific integration type of a guru type."""
    try:
        guru_type_object = get_guru_type_object_by_maintainer(guru_type, request)
    except PermissionError:
        return Response({'msg': 'Forbidden'}, status=status.HTTP_403_FORBIDDEN)
    except NotFoundError:
        return Response({'msg': f'Guru type {guru_type} not found'}, status=status.HTTP_404_NOT_FOUND)
        
    # Validate integration type
    if integration_type not in [choice.value for choice in Integration.Type]:
        return Response({'msg': f'Invalid integration type: {integration_type}'}, status=status.HTTP_400_BAD_REQUEST)
    
    try:
        integration = Integration.objects.get(
            guru_type=guru_type_object,
            type=integration_type
        )
    except Integration.DoesNotExist:
        return Response(status=status.HTTP_204_NO_CONTENT)

    if request.method == 'POST':
        try:
            channels = request.data.get('channels', [])
            integration.channels = channels
            integration.save()
            
            return Response({
                'id': integration.id,
                'type': integration.type,
                'guru_type': integration.guru_type.slug,
                'channels': integration.channels
            })
        except Exception as e:
            logger.error(f"Error updating channels: {e}", exc_info=True)
            return Response({'msg': 'Internal server error'}, status=status.HTTP_500_INTERNAL_SERVER_ERROR)

    try:
        # Get channels from API
        strategy = IntegrationFactory.get_strategy(integration_type, integration)
        api_channels = strategy.list_channels()

        processed_channels = []
        if integration_type == 'GITHUB':
            # Create a map of channel IDs to their allowed status from DB
            db_channels_map = {
                channel['id']: channel['mode']
                for channel in integration.channels
            }
            # Process each API channel
            for channel in api_channels:
                channel['mode'] = db_channels_map.get(channel['id'], 'auto')
                processed_channels.append(channel)

            # Save the new channels, we save them in retrieval because it is set on GitHub settings. We only read what is set. We can't update them.
            integration.channels = processed_channels
            integration.save()
        else:
            # Create a map of channel IDs to their allowed status from DB
            db_channels_map = {
                channel['id']: channel['allowed']
                for channel in integration.channels
            }
            # Process each API channel
            for channel in api_channels:
                # If channel exists in DB, use its allowed status
                # Otherwise, default to False for new channels
                channel['allowed'] = db_channels_map.get(channel['id'], False)
                processed_channels.append(channel)
        
        return Response({
            'channels': processed_channels
        })
    except Exception as e:
        logger.error(f"Error listing channels: {e}", exc_info=True)
        keyword = 'repositories' if integration_type == 'GITHUB' else 'channels'
        return Response({'msg': f'Error listing {keyword}. Please make sure the integration is valid.'}, status=status.HTTP_500_INTERNAL_SERVER_ERROR)

def get_or_create_thread_binge(thread_id: str, integration: Integration) -> tuple[Thread, Binge]:
    """Get or create a thread and its associated binge."""
    try:
        thread = Thread.objects.get(thread_id=thread_id, integration=integration)
        return thread, thread.binge
    except Thread.DoesNotExist:
        # Create new binge without a root question
        binge = create_fresh_binge(integration.guru_type, None)
        thread = Thread.objects.create(
            thread_id=thread_id,
            binge=binge,
            integration=integration
        )
        return thread, binge

def strip_first_header(content: str) -> str:
    """Remove the first header (starting with # and ending with newline) from content."""
    if content.startswith('#'):
        # Find the first newline
        newline_index = content.find('\n')
        if newline_index != -1:
            # Return content after the newline
            return content[newline_index + 1:].lstrip()
    return content

def convert_markdown_to_slack(content: str) -> str:
    """Convert Markdown formatting to Slack formatting."""
    # Convert markdown code blocks to Slack code blocks by removing language specifiers
    import re
    
    # First remove language specifiers from code blocks
    content = re.sub(r'```\w+', '```', content)
    
    # Then remove empty lines at the start and end of code blocks
    def trim_code_block(match):
        code_block = match.group(0)
        lines = code_block.split('\n')
        
        # Find first and last non-empty lines (excluding ```)
        start = 0
        end = len(lines) - 1
        
        # Find first non-empty line after opening ```
        for i, line in enumerate(lines):
            if line.strip() == '```':
                start = i + 1
                break
                
        # Find last non-empty line before closing ```
        for i in range(len(lines) - 1, -1, -1):
            if line.strip() == '```':
                end = i
                break
                
        # Keep all lines between start and end (inclusive)
        return '```\n' + '\n'.join(lines[start:end]) + '\n```'
    
    content = re.sub(r'```[\s\S]+?```', trim_code_block, content)
    
    # Convert markdown links [text](url) to Slack format <url|text>
    def replace_link(match):
        text = match.group(1)
        url = match.group(2)
        return f"<{url}|{text}>"
    
    content = re.sub(r'\[([^\]]+)\]\(([^)]+)\)', replace_link, content)
    
    # Convert markdown bold/italic to Slack format
    # First handle single asterisks for italics (but not if they're part of double asterisks)
    i = 0
    while i < len(content):
        if content[i:i+2] == "**":
            i += 2
        elif content[i] == "*":
            # Replace single asterisk with underscore for italics
            content = content[:i] + "_" + content[i+1:]
        i += 1
    
    # Then handle double asterisks for bold
    content = content.replace("**", "*")
    
    return content

def format_slack_response(content: str, trust_score: int, references: list, question_url: str) -> str:
    """Format the response with trust score and references for Slack.
    Using Slack's formatting syntax:
    *bold*
    _italic_
    ~strikethrough~
    `code`
    ```preformatted```
    >blockquote
    <url|text> for links
    """
    # Strip header from content
    content = strip_first_header(content)
    
    # Convert markdown to slack formatting
    content = convert_markdown_to_slack(content)
    
    formatted_msg = [content]
    
    # Add trust score with emoji
    trust_emoji = get_trust_score_emoji(trust_score)
    formatted_msg.append(f"\n---------\n_*Trust Score*: {trust_emoji} {trust_score}_%")
    
    # Add references if they exist
    if references:
        formatted_msg.append("\n_*Sources*_:")
        for ref in references:
            # First remove Slack-style emoji codes with adjacent spaces
            clean_title = cleanup_title(ref['title'])
            
            formatted_msg.append(f"\n• _<{ref['link']}|{clean_title}>_")
    
    # Add frontend link if it exists
    if question_url:
        formatted_msg.append(f"\n:eyes: _<{question_url}|View on Gurubase for a better UX>_")
    
    return "\n".join(formatted_msg)

async def stream_and_update_message(
    session: aiohttp.ClientSession,
    url: str,
    headers: dict,
    payload: dict,
    client: WebClient,
    channel_id: str,
    message_ts: str,
    update_interval: float = 0.5
) -> None:
    """Stream the response and update the Slack message periodically."""
    last_update = time.time()
    current_content = ""
    
    try:
        # Create request using APIRequestFactory
        factory = APIRequestFactory()
        guru_type = payload.get('guru_type')
        
        request = factory.post(
            f'/api/v1/{guru_type}/answer/',
            payload,
            HTTP_X_API_KEY=headers.get('X-API-KEY'),
            format='json'
        )
        
        # Call api_answer directly in a sync context
        response = await sync_to_async(api_answer)(request, guru_type)
        
        # Handle StreamingHttpResponse
        if hasattr(response, 'streaming_content'):
            buffer = ""
            line_buffer = ""
            
            # Create an async wrapper for the generator iteration
            @sync_to_async
            def get_next_chunk():
                try:
                    return next(response.streaming_content)
                except StopIteration:
                    return None
            
            # Iterate over the generator asynchronously
            while True:
                chunk = await get_next_chunk()
                if chunk is None:
                    # Yield any remaining text in the buffer
                    if line_buffer.strip():
                        buffer += line_buffer
                        # Strip header and convert markdown
                        cleaned_content = strip_first_header(buffer)
                        if cleaned_content.strip():
                            formatted_content = convert_markdown_to_slack(cleaned_content)
                            formatted_content += '\n\n:clock1: _streaming..._'
                            try:
                                client.chat_update(
                                    channel=channel_id,
                                    ts=message_ts,
                                    text=formatted_content
                                )
                            except SlackApiError as e:
                                logger.error(f"Error updating message: {e.response}", exc_info=True)
                    break
                    
                if chunk:
                    text = chunk.decode('utf-8') if isinstance(chunk, bytes) else str(chunk)
                    line_buffer += text
                    
                    # Check if we have complete lines
                    while '\n' in line_buffer:
                        line, line_buffer = line_buffer.split('\n', 1)
                        if line.strip():
                            buffer += line + '\n'
                            # Strip header and convert markdown
                            cleaned_content = strip_first_header(buffer)
                            if cleaned_content.strip():
                                formatted_content = convert_markdown_to_slack(cleaned_content)
                                formatted_content += '\n\n:clock1: _streaming..._'
                                current_time = time.time()
                                if current_time - last_update >= update_interval:
                                    try:
                                        client.chat_update(
                                            channel=channel_id,
                                            ts=message_ts,
                                            text=formatted_content
                                        )
                                        last_update = current_time
                                    except SlackApiError as e:
                                        logger.error(f"Error updating message: {e.response}", exc_info=True)
                                        client.chat_update(
                                            channel=channel_id,
                                            ts=message_ts,
                                            text="❌ Failed to update message"
                                        )
                                        return
    except Exception as e:
        logger.error(f"Error in stream_and_update_message: {str(e)}", exc_info=True)
        client.chat_update(
            channel=channel_id,
            ts=message_ts,
            text="❌ An error occurred while processing your request"
        )
        return

async def get_final_response(
    session: aiohttp.ClientSession,
    url: str,
    headers: dict,
    payload: dict,
    client: WebClient,
    channel_id: str,
    message_ts: str
) -> None:
    """Get and send the final formatted response."""
    try:
        # Create request using APIRequestFactory
        factory = APIRequestFactory()
        guru_type = payload.get('guru_type')
        
        request = factory.post(
            f'/api/v1/{guru_type}/answer/',
            payload,
            HTTP_X_API_KEY=headers.get('X-API-KEY'),
            format='json'
        )
        
        # Call api_answer directly
        response = await sync_to_async(api_answer)(request, guru_type)
        
        # Convert response to dict if it's a Response object
        if hasattr(response, 'data'):
            final_response = response.data
        else:
            final_response = response

        if 'msg' in final_response and 'doesn\'t have enough data' in final_response['msg']:
            raise NotEnoughData(final_response['msg'])
        elif 'msg' in final_response and 'is not related to' in final_response['msg']:
            raise NotRelated(final_response['msg'])
        elif 'msg' in final_response:
            raise Exception(final_response['msg'])

        trust_score = final_response.get('trust_score', 0)
        references = final_response.get('references', [])
        content = final_response.get('content', '')
        question_url = final_response.get('question_url', '')

        final_text = format_slack_response(content, trust_score, references, question_url)
        if final_text.strip():  # Only update if there's content after stripping header
            client.chat_update(
                channel=channel_id,
                ts=message_ts,
                text=final_text
            )
    except NotEnoughData as e:
        logger.error(f"Not enough data: {str(e)}", exc_info=True)
        client.chat_update(
            channel=channel_id,
            ts=message_ts,
            text=f"❌ {str(e)}"
        )
    except NotRelated as e:
        logger.error(f"Not related to the question: {str(e)}", exc_info=True)
        client.chat_update(
            channel=channel_id,
            ts=message_ts,
            text=f"❌ {str(e)}"
        )
    except Exception as e:
        logger.error(f"Error in get_final_response: {str(e)}", exc_info=True)
        client.chat_update(
            channel=channel_id,
            ts=message_ts,
            text="❌ An error occurred while processing your request"
        )

async def handle_slack_message(
    client: WebClient,
    integration: Integration,
    channel_id: str,
    thread_ts: str,
    clean_message: str
) -> None:
    """Handle a single Slack message."""

    try:
        # First send a thinking message
        thinking_response = client.chat_postMessage(
            channel=channel_id,
            thread_ts=thread_ts,
            text="Thinking... 🤔"
        )
        
        try:
            # Get or create thread and binge
            thread, binge = await sync_to_async(get_or_create_thread_binge)(thread_ts, integration)
        except Exception as e:
            logger.error(f"Error creating thread/binge: {str(e)}", exc_info=True)
            client.chat_update(
                channel=channel_id,
                ts=thinking_response["ts"],
                text="❌ Failed to create conversation thread"
            )
            return
        
        guru_type_slug = await sync_to_async(lambda integration: integration.guru_type.slug)(integration)
        api_key = await sync_to_async(lambda integration: integration.api_key.key)(integration)
        
        try:
            # First get streaming response
            stream_payload = {
                'question': clean_message,
                'stream': True,
                'short_answer': True,
                'session_id': str(binge.id),
                'guru_type': guru_type_slug
            }
            
            headers = {
                'X-API-KEY': api_key,
                'Content-Type': 'application/json'
            }
            
            async with aiohttp.ClientSession() as session:
                await stream_and_update_message(
                    session=session,
                    url='',  # Not used anymore
                    headers=headers,
                    payload=stream_payload,
                    client=client,
                    channel_id=channel_id,
                    message_ts=thinking_response["ts"]
                )
                
                # Then get final formatted response
                final_payload = {
                    'question': clean_message,
                    'stream': False,
                    'short_answer': True,
                    'fetch_existing': True,
                    'session_id': str(binge.id),
                    'guru_type': guru_type_slug
                }
                
                await get_final_response(
                    session=session,
                    url='',  # Not used anymore
                    headers=headers,
                    payload=final_payload,
                    client=client,
                    channel_id=channel_id,
                    message_ts=thinking_response["ts"]
                )
        except aiohttp.ClientError as e:
            logger.error(f"Network error: {str(e)}", exc_info=True)
            client.chat_update(
                channel=channel_id,
                ts=thinking_response["ts"],
                text="❌ Network error occurred while processing your request"
            )
        except Exception as e:
            logger.error(f"Error in API communication: {str(e)}", exc_info=True)
            client.chat_update(
                channel=channel_id,
                ts=thinking_response["ts"],
                text="❌ An error occurred while processing your request"
            )
    except SlackApiError as e:
        logger.error(f"Slack API error: {str(e)}", exc_info=True)
        # If we can't even send the thinking message, we can't update it later
        try:
            if thinking_response:
                client.chat_update(
                    channel=channel_id,
                    ts=thinking_response["ts"],
                    text="❌ Failed to process your request due to a Slack API error"
                )
            else:
                client.chat_postMessage(
                    channel=channel_id,
                    thread_ts=thread_ts,
                    text="❌ Failed to process your request due to a Slack API error"
                )
        except:
            pass  # If this fails too, we can't do much
    except Exception as e:
        logger.error(f"Unexpected error in handle_slack_message: {str(e)}", exc_info=True)
        try:
            if thinking_response:
                client.chat_update(
                    channel=channel_id,
                    ts=thinking_response["ts"],
                    text="❌ An unexpected error occurred"
                )
            else:
                client.chat_postMessage(
                    channel=channel_id,
                    thread_ts=thread_ts,
                    text="❌ An unexpected error occurred"
                )
        except:
            pass  # If this fails too, we can't do much

async def send_channel_unauthorized_message(
    client: WebClient,
    channel_id: str,
    thread_ts: str,
    guru_slug: str
) -> None:
    """Send a message explaining how to authorize the channel."""
    try:
        base_url = await sync_to_async(get_base_url)()
        settings_url = f"{base_url.rstrip('/')}/guru/{guru_slug}/integrations/slack"
        message = (
            "❌ This channel is not authorized to use the bot.\n\n"
            f"Please visit <{settings_url}|Gurubase Settings> to configure "
            "the bot and add this channel to the allowed channels list."
        )
        client.chat_postMessage(
            channel=channel_id,
            thread_ts=thread_ts,
            text=message
        )
    except SlackApiError as e:
        logger.error(f"Error sending unauthorized channel message: {e.response}", exc_info=True)


@api_view(['GET', 'POST'])
def slack_events(request):
    """Handle Slack events including verification and message processing."""
    from slack_sdk import WebClient
    from slack_sdk.errors import SlackApiError
    import asyncio
    import threading
    from django.core.cache import caches
    
    data = request.data
    
    # If this is a verification request, respond with the challenge parameter
    if "challenge" in data:
        return Response(data["challenge"], status=status.HTTP_200_OK)
    
    # Handle the event in a separate thread
    if "event" in data:
        def process_event():
            try:
                event = data["event"]
                
                # Only proceed if it's a message event and not from a bot
                if event["type"] == "message" and "subtype" not in event and event.get("user") != event.get("bot_id"):
                    # Get bot user ID from authorizations
                    bot_user_id = data.get("authorizations", [{}])[0].get("user_id")
                    user_message = event["text"]
                    
                    # First check if the bot is mentioned
                    if not (bot_user_id and f"<@{bot_user_id}>" in user_message):
                        return
                        
                    team_id = data.get('team_id')
                    if not team_id:
                        return
                        
                    # Try to get integration from cache first
                    cache = caches['alternate']
                    cache_key = f"slack_integration:{team_id}"
                    integration = cache.get(cache_key)
                    
                    if not integration:
                        try:
                            # If not in cache, get from database
                            integration = Integration.objects.get(type=Integration.Type.SLACK, external_id=team_id)
                            # Set cache timeout to 0. This is because dynamic channel updates are not immediately reflected
                            # And this may result in bad UX, and false positive bug reports
                            cache.set(cache_key, integration, timeout=0)
                        except Integration.DoesNotExist:
                            logger.error(f"No integration found for team {team_id}", exc_info=True)
                            return
                    
                    try:
                        # Get the Slack client for this team
                        client = WebClient(token=integration.access_token)
                        
                        channel_id = event["channel"]
                        
                        # Check if the current channel is allowed
                        channels = integration.channels
                        channel_allowed = False
                        for channel in channels:
                            if str(channel.get('id')) == channel_id and channel.get('allowed', False):
                                channel_allowed = True
                                break

                        # Get thread_ts if it exists (means we're in a thread)
                        thread_ts = event.get("thread_ts") or event.get("ts")
                        
                        if not channel_allowed:
                            # Run the unauthorized message handler in the event loop
                            loop = asyncio.new_event_loop()
                            asyncio.set_event_loop(loop)
                            try:
                                loop.run_until_complete(send_channel_unauthorized_message(
                                    client=client,
                                    channel_id=channel_id,
                                    thread_ts=thread_ts,
                                    guru_slug=integration.guru_type.slug
                                ))
                            finally:
                                loop.close()
                            return
                        
                        # Remove the bot mention from the message
                        clean_message = user_message.replace(f"<@{bot_user_id}>", "").strip()
                        
                        # Run the async handler in a new event loop
                        loop = asyncio.new_event_loop()
                        asyncio.set_event_loop(loop)
                        try:
                            loop.run_until_complete(handle_slack_message(
                                client=client,
                                integration=integration,
                                channel_id=channel_id,
                                thread_ts=thread_ts,
                                clean_message=clean_message
                            ))
                        except SlackApiError as e:
                            if e.response.data.get('msg') in ['token_expired', 'invalid_auth', 'not_authed']:
                                try:
                                    # Get fresh integration data from DB
                                    integration = Integration.objects.get(id=integration.id)
                                    # Try to refresh the token
                                    strategy = IntegrationFactory.get_strategy(integration.type, integration)
                                    new_token = strategy.handle_token_refresh()
                                    
                                    # Update cache with new integration data
                                    cache.set(cache_key, integration, timeout=300)
                                    
                                    # Retry with new token
                                    client = WebClient(token=new_token)
                                    loop.run_until_complete(handle_slack_message(
                                        client=client,
                                        integration=integration,
                                        channel_id=channel_id,
                                        thread_ts=thread_ts,
                                        clean_message=clean_message
                                    ))
                                except Exception as refresh_error:
                                    logger.error(f"Error refreshing token: {refresh_error}", exc_info=True)
                            else:
                                logger.error(f"Slack API error: {e}", exc_info=True)
                        finally:
                            loop.close()
                            
                    except Exception as e:
                        logger.error(f"Error processing Slack event: {e}", exc_info=True)
            except Exception as e:
                logger.error(f"Error in process_event thread: {e}", exc_info=True)
        
        # Start processing in a separate thread
        thread = threading.Thread(target=process_event)
        thread.daemon = True  # Make thread daemon so it doesn't block server shutdown
        thread.start()
    
    # Return 200 immediately
    return Response(status=200)

@api_view(['POST'])
@jwt_auth
def send_test_message(request):
    """Send a test message to a specific channel using the specified integration."""
    integration_id = request.data.get('integration_id')
    channel_id = request.data.get('channel_id')

    if not integration_id or not channel_id:
        return Response({'msg': 'Integration ID and channel ID are required'}, status=status.HTTP_400_BAD_REQUEST)

    try:
        integration = Integration.objects.get(id=integration_id)
    except Integration.DoesNotExist:
        return Response({'msg': 'Integration not found'}, status=status.HTTP_404_NOT_FOUND)

    try:
        # Get the appropriate strategy for the integration type
        strategy = IntegrationFactory.get_strategy(integration.type, integration)
        success = strategy.send_test_message(channel_id)
        
        if success:
            return Response({'msg': 'Test message sent successfully'}, status=status.HTTP_200_OK)
        else:
            return Response({'msg': 'Failed to send test message'}, status=status.HTTP_500_INTERNAL_SERVER_ERROR)
    except Exception as e:
        logger.error(f"Error sending test message: {e}", exc_info=True)
        return Response({'msg': str(e)}, status=status.HTTP_500_INTERNAL_SERVER_ERROR)

@api_view(['GET'])
@jwt_auth
def list_integrations(request, guru_type):
    """
    GET: List all integrations for a specific guru type.
    """
    try:
        guru_type_object = get_guru_type_object_by_maintainer(guru_type, request)
    except PermissionError:
        return Response({'msg': 'Forbidden'}, status=status.HTTP_403_FORBIDDEN)
    except NotFoundError:
        return Response({'msg': f'Guru type {guru_type} not found'}, status=status.HTTP_404_NOT_FOUND)
    
    try:
        integrations = Integration.objects.filter(guru_type=guru_type_object)
        
        response_data = []
        for integration in integrations:
            response_data.append({
                'id': integration.id,
                'type': integration.type,
                'workspace_name': integration.workspace_name,
                'external_id': integration.external_id,
                'channels': integration.channels,
                'date_created': integration.date_created,
                'date_updated': integration.date_updated,
            })
        
        return Response(response_data, status=status.HTTP_200_OK)
            
    except Exception as e:
        logger.error(f"Error in list_integrations: {e}", exc_info=True)
        return Response({'msg': 'Internal server error'}, status=status.HTTP_500_INTERNAL_SERVER_ERROR)

@api_view(['GET', 'PUT'])
@jwt_auth
def manage_settings(request):
    """
    GET: Retrieve current settings (excluding sensitive data like API keys)
    PUT: Update settings
    """
    from core.utils import get_default_settings
    settings_obj = get_default_settings()

    if request.method == 'GET':
        settings_obj.save() # Save to trigger validation
        settings_obj.refresh_from_db()
        serializer = SettingsSerializer(settings_obj)
        return Response(serializer.data)

    elif request.method == 'PUT':
        serializer = SettingsSerializer(settings_obj, data=request.data, partial=True)
        if serializer.is_valid():
            if not request.data.get('openai_api_key_written'):
                serializer.validated_data['openai_api_key'] = settings_obj.openai_api_key
            if not request.data.get('firecrawl_api_key_written'):
                serializer.validated_data['firecrawl_api_key'] = settings_obj.firecrawl_api_key
            if not request.data.get('youtube_api_key_written'):
                serializer.validated_data['youtube_api_key'] = settings_obj.youtube_api_key
            
            try:
                serializer.save()
                return Response(serializer.data)
            except ValidationError as e:
                logger.error(f"Validation error in manage_settings: {e}", exc_info=True)
                return Response(
                    {'errors': e.message_dict if hasattr(e, 'message_dict') else {'error': str(e)}},
                    status=status.HTTP_400_BAD_REQUEST
                )
            except IntegrityError as e:
                logger.error(f"Integrity error in manage_settings: {e}", exc_info=True)
                return Response({'msg': str(e)}, status=status.HTTP_400_BAD_REQUEST)
            except Exception as e:
                logger.error(f"Error in manage_settings: {e}", exc_info=True)
                return Response({'msg': 'Internal server error'}, status=status.HTTP_500_INTERNAL_SERVER_ERROR)
        return Response(serializer.errors, status=status.HTTP_400_BAD_REQUEST)

@api_view(['POST'])
@auth
def parse_sitemap(request):
    """
    Parse URLs from a sitemap XML file.
    If given a sitemap index, it will fetch and parse all referenced sitemaps.
    Expects a POST request with a 'sitemap_url' parameter that ends with .xml
    Returns a list of all URLs found across all sitemaps.
    """
    sitemap_url = request.data.get('sitemap_url')
    
    if not sitemap_url:
        return Response({'msg': 'Sitemap URL is required'}, status=status.HTTP_400_BAD_REQUEST)
        
    if not sitemap_url.endswith('.xml'):
        return Response({'msg': 'Sitemap URL must end with .xml'}, status=status.HTTP_400_BAD_REQUEST)
    
    try:
        # Validate URL format
        from urllib.parse import urlparse
        parsed_url = urlparse(sitemap_url)
        if not all([parsed_url.scheme, parsed_url.netloc]):
            return Response({'msg': 'Invalid URL format'}, status=status.HTTP_400_BAD_REQUEST)
            
        def fetch_and_parse_sitemap(url):
            """Helper function to fetch and parse a single sitemap."""
            try:
                response = requests.get(url, timeout=10)
                response.raise_for_status()
                return ET.fromstring(response.content)
            except Exception as e:
                logger.error(f"Error fetching sitemap {url}: {e}", exc_info=True)
                return None

        def extract_urls_from_sitemap(root):
            """Extract URLs from a standard sitemap."""
            if not root:
                return []
                
            namespaces = {'ns': 'http://www.sitemaps.org/schemas/sitemap/0.9'}
            urls = []
            
            # Find all URL elements
            loc_elements = root.findall('.//ns:url/ns:loc', namespaces)
            for loc in loc_elements:
                url = loc.text.strip()
                urls.append(url)
                
            return urls

        def process_sitemap_index(root):
            """Process a sitemap index and return all URLs from referenced sitemaps."""
            if not root:
                return []
                
            namespaces = {'ns': 'http://www.sitemaps.org/schemas/sitemap/0.9'}
            all_urls = []
            
            # Find all sitemap references
            sitemap_elements = root.findall('.//ns:sitemap/ns:loc', namespaces)
            
            for sitemap in sitemap_elements:
                sitemap_url = sitemap.text.strip()
                # Fetch and parse the referenced sitemap
                sitemap_root = fetch_and_parse_sitemap(sitemap_url)
                if sitemap_root is not None:
                    # Extract URLs from this sitemap
                    urls = extract_urls_from_sitemap(sitemap_root)
                    all_urls.extend(urls)
            
            return all_urls

        # Fetch and parse the initial sitemap/index
        import requests
        from xml.etree import ElementTree as ET
        
        root = fetch_and_parse_sitemap(sitemap_url)
        if not root:
            return Response({'msg': 'Error fetching sitemap'}, status=status.HTTP_500_INTERNAL_SERVER_ERROR)
        
        # Determine if this is a sitemap index or regular sitemap
        urls = []
        if root.tag.endswith('sitemapindex'):
            # Process sitemap index
            urls = process_sitemap_index(root)
        elif root.tag.endswith('urlset'):
            # Process regular sitemap
            urls = extract_urls_from_sitemap(root)
        else:
            return Response({
                'msg': 'Invalid sitemap format. Root element must be <urlset> or <sitemapindex>.'
            }, status=status.HTTP_400_BAD_REQUEST)
        
        if not urls:
            return Response({
                'msg': 'No URLs found in the sitemap(s)',
                'urls': [],
                'total_urls': 0
            }, status=status.HTTP_200_OK)
        
        return Response({
            'urls': urls,
            'total_urls': len(urls)
        }, status=status.HTTP_200_OK)
        
    except requests.exceptions.RequestException as e:
        logger.error(f"Error fetching sitemap: {e}", exc_info=True)
        return Response({'msg': 'Error fetching sitemap'}, status=status.HTTP_500_INTERNAL_SERVER_ERROR)
    except ET.ParseError as e:
        logger.error(f"Error parsing XML: {e}", exc_info=True)
        return Response({'msg': 'Invalid XML format'}, status=status.HTTP_400_BAD_REQUEST)
    except Exception as e:
        logger.error(f"Unexpected error parsing sitemap: {e}", exc_info=True)
        return Response({'msg': 'Error processing sitemap'}, status=status.HTTP_500_INTERNAL_SERVER_ERROR)

@api_view(['POST'])
@jwt_auth
def start_crawl_admin(request, guru_slug):
    try:
        data, return_status = CrawlService.start_crawl(
            guru_slug,
            request.user,
            request.data.get('url'),
            source=CrawlState.Source.UI
        )
    except Exception as e:
        return Response({'msg': str(e)}, status=status.HTTP_400_BAD_REQUEST)
    return Response(data, status=return_status)

@api_view(['POST'])
@api_key_auth
@throttle_classes([ConcurrencyThrottleApiKey])
def start_crawl_api(request, guru_slug):
    try:
        data, return_status = CrawlService.start_crawl(
            guru_slug,
            request.user,
            request.data.get('url'),
            source=CrawlState.Source.API
        )
    except Exception as e:
        return Response({'msg': str(e)}, status=status.HTTP_400_BAD_REQUEST)

    return Response(data, status=return_status)

@api_view(['POST'])
@jwt_auth
def stop_crawl_admin(request, crawl_id):
    try:
        data, return_status = CrawlService.stop_crawl(
            request.user,
            crawl_id
        )
    except Exception as e:
        return Response({'msg': str(e)}, status=status.HTTP_400_BAD_REQUEST)

    return Response(data, status=return_status)

@api_view(['POST'])
@api_key_auth
@throttle_classes([ConcurrencyThrottleApiKey])
def stop_crawl_api(request, crawl_id):
    try:
        data, return_status = CrawlService.stop_crawl(
            request.user,
            crawl_id
        )
    except Exception as e:
        return Response({'msg': str(e)}, status=status.HTTP_400_BAD_REQUEST)

    return Response(data, status=return_status)

@api_view(['GET'])
@jwt_auth
def get_crawl_status_admin(request, crawl_id):
    try:
        data, return_status = CrawlService.get_crawl_status(
            request.user,
            crawl_id
        )
    except Exception as e:
        return Response({'msg': str(e)}, status=status.HTTP_400_BAD_REQUEST)

    return Response(data, status=return_status)

@api_view(['GET'])
@api_key_auth
@throttle_classes([ConcurrencyThrottleApiKey])
def get_crawl_status_api(request, crawl_id):
    try:
        data, return_status = CrawlService.get_crawl_status(
            request.user,
            crawl_id
        )
    except Exception as e:
        return Response({'msg': str(e)}, status=status.HTTP_400_BAD_REQUEST)

    return Response(data, status=return_status)

@api_view(['POST'])
@combined_auth
def submit_guru_creation_form(request):
    """
    Handle submission of guru creation forms.
    """
    try:
        name = request.data.get('name')
        email = request.data.get('email')
        github_repo = request.data.get('github_repo')
        docs_url = request.data.get('docs_url')
        use_case = request.data.get('use_case')
        source = request.data.get('source', 'unknown')

        if not all([name, email, docs_url]):
            return Response({
                'error': 'Missing required fields. Please provide name, email, and documentation root url.'
            }, status=status.HTTP_400_BAD_REQUEST)

        # Create form submission
        GuruCreationForm.objects.create(
            name=name,
            email=email,
            github_repo=github_repo,
            docs_url=docs_url,
            use_case=use_case,
            source=source
        )

        return Response({
            'message': 'Your guru creation request has been submitted successfully.'
        }, status=status.HTTP_201_CREATED)

    except Exception as e:
        logger.error(f'Error processing guru creation form: {e}', exc_info=True)
        return Response({
            'error': 'An error occurred while processing your request.'
        }, status=status.HTTP_500_INTERNAL_SERVER_ERROR)

@api_view(['POST'])
@jwt_auth
def fetch_youtube_playlist_admin(request):
    url = request.data.get('url')
    if not url:
        return Response({'error': 'URL is required'}, status=status.HTTP_400_BAD_REQUEST)

    try:
        data, return_status = YouTubeService.fetch_playlist(url)
    except Exception as e:
        return Response({'error': str(e)}, status=status.HTTP_400_BAD_REQUEST)

    return Response(data, status=return_status)

@api_view(['POST'])
@api_key_auth
@throttle_classes([ConcurrencyThrottleApiKey])
def fetch_youtube_playlist_api(request):
    url = request.data.get('url')
    if not url:
        return Response({'error': 'URL is required'}, status=status.HTTP_400_BAD_REQUEST)

    try:
        data, return_status = YouTubeService.fetch_playlist(url)
    except Exception as e:
        return Response({'error': str(e)}, status=status.HTTP_400_BAD_REQUEST)
    return Response(data, status=return_status)

@api_view(['POST'])
@jwt_auth
def fetch_youtube_channel_admin(request):
    url = request.data.get('url')
    if not url:
        return Response({'error': 'URL is required'}, status=status.HTTP_400_BAD_REQUEST)

    try:
        data, return_status = YouTubeService.fetch_channel(url)
    except Exception as e:
        return Response({'error': str(e)}, status=status.HTTP_400_BAD_REQUEST)
    return Response(data, status=return_status)

@api_view(['POST'])
@api_key_auth
@throttle_classes([ConcurrencyThrottleApiKey])
def fetch_youtube_channel_api(request):
    url = request.data.get('url')
    if not url:
        return Response({'error': 'URL is required'}, status=status.HTTP_400_BAD_REQUEST)

    try:
        data, return_status = YouTubeService.fetch_channel(url)
    except Exception as e:
        return Response({'error': str(e)}, status=status.HTTP_400_BAD_REQUEST)
    return Response(data, status=return_status)

@api_view(['GET', 'POST'])
def github_webhook(request):
    if request.method != 'POST':
        return Response({'message': 'Webhook received'}, status=status.HTTP_200_OK)

    body = request.body
    data = request.data
    installation_id = data.get('installation', {}).get('id')
    
    if not installation_id:
        logger.error("No installation ID found in webhook payload")
        return Response({'message': 'No installation ID found'}, status=status.HTTP_400_BAD_REQUEST)

    # Try to get integration from cache first
    cache = caches['alternate']
    cache_key = f"github_integration:{installation_id}"
    integration = cache.get(cache_key)
    
    if not integration:
        try:
            # If not in cache, get from database
            integration = Integration.objects.get(type=Integration.Type.GITHUB, external_id=installation_id)
            # Set cache timeout to 0. This is because dynamic updates are not immediately reflected
            # And this may result in bad UX, and false positive bug reports
            cache.set(cache_key, integration, timeout=0)
        except Integration.DoesNotExist:
            logger.error(f"No integration found for installation {installation_id}", exc_info=True)
            return Response({'message': 'No integration found'}, status=status.HTTP_400_BAD_REQUEST)

    assert integration is not None

    bot_name = integration.github_bot_name
    github_handler = GithubAppHandler(integration)
    # Verify GitHub webhook signature
    try:
        signature_header = request.headers.get('x-hub-signature-256')
        github_handler.verify_signature(body, signature_header)
    except GithubAppHandlerError as e:
        logger.error(f"GitHub webhook signature verification failed: {e}")
        return Response({'message': 'Invalid signature'}, status=status.HTTP_403_FORBIDDEN)

    try:
        # Get event type and validate
        event_type = GitHubEventHandler.find_github_event_type(data)
        if not GitHubEventHandler.is_supported_event(event_type):
            return Response({'message': 'Webhook received'}, status=status.HTTP_200_OK)

        # Get the appropriate event handler
        event_handler = GitHubEventFactory.get_handler(event_type, integration, github_handler)
        
        # Extract event data
        event_data = event_handler.extract_event_data(data)
        
        # Find the appropriate channel
        channel = None
        for channel_itr in integration.channels:
            if channel_itr['name'] == event_data['repository_name']:
                channel = channel_itr
                break

        if not channel:
            logger.error(f"No channel found for repository {event_data['repository_name']}", exc_info=True)
            return Response({'message': 'No channel found'}, status=status.HTTP_400_BAD_REQUEST)

        # Check if we should answer
        if not github_handler.will_answer(event_data['body'], bot_name, event_type, channel['mode']):
            return Response({'message': 'Webhook received'}, status=status.HTTP_200_OK)

        # Create a new binge
        binge = create_fresh_binge(integration.guru_type, None)
        guru_type = integration.guru_type.slug
        
        # Create request using APIRequestFactory
        factory = APIRequestFactory()
        
        # Prepare payload for the API
        payload = {
            'question': github_handler.cleanup_user_question(event_data['body'], bot_name),
            'stream': False,
            'short_answer': True,
            'fetch_existing': False,
            'session_id': binge.id
        }

        if event_data['api_url']:
            payload['github_api_url'] = event_data['api_url']
        
        # Create request with API key from integration
        request = factory.post(
            f'/api/v1/{guru_type}/answer/',
            payload,
            HTTP_X_API_KEY=integration.api_key.key,
            format='json'
        )
        
        # Call api_answer directly
        response = api_answer(request, guru_type)
        
        # Handle the response using the event handler
        event_handler.handle_response(response, event_data, bot_name)

    except Exception as e:
        logger.error(f"Error processing GitHub webhook: {e}", exc_info=True)
        return Response({'message': str(e)}, status=status.HTTP_500_INTERNAL_SERVER_ERROR)
            
    return Response({'message': 'Webhook received'}, status=status.HTTP_200_OK)

@api_view(['POST'])
@jwt_auth
def list_jira_issues(request, integration_id):
    """
    List Jira issues for a specific integration using a JQL query.
    Requires integration_id in the path and accepts 'jql' as a query parameter.
    """
    try:
        integration = Integration.objects.get(id=integration_id)
    except Integration.DoesNotExist:
        return Response({'msg': 'Integration not found'}, status=status.HTTP_404_NOT_FOUND)

    # Validate user permission (e.g., maintainer or admin)
    try:
        get_guru_type_object_by_maintainer(integration.guru_type.slug, request)
    except PermissionError:
        return Response({'msg': 'Forbidden'}, status=status.HTTP_406_NOT_ACCEPTABLE)
    except NotFoundError:
        # This shouldn't happen if integration exists, but good practice
        return Response({'msg': 'Associated Guru type not found'}, status=status.HTTP_404_NOT_FOUND)

    # Validate integration type
    if integration.type != Integration.Type.JIRA:
        return Response({'msg': 'This integration is not a Jira integration.'}, status=status.HTTP_400_BAD_REQUEST)

    # Get JQL from query params, default if not provided
    jql_query = request.data.get('jql')
    if not jql_query:
        jql_query = 'ORDER BY created DESC'

    try:
        jira_requester = JiraRequester(integration)
        issues = jira_requester.list_issues(jql_query=jql_query)
        return Response({'issues': issues, 'issue_count': len(issues)}, status=status.HTTP_200_OK)
    except ValueError as e:
        # Handle specific errors from JiraRequester
        error_str = str(e)
        if "Invalid Jira credentials" in error_str:
             return Response({'msg': 'Invalid Jira credentials.'}, status=status.HTTP_401_UNAUTHORIZED)
        elif "Jira API access forbidden" in error_str:
             return Response({'msg': 'Jira API access forbidden. Check user permissions or API key scope.'}, status=status.HTTP_406_NOT_ACCEPTABLE)
        else:
             logger.error(f"Error listing Jira issues for integration {integration_id}: {e}", exc_info=True)
             return Response({'msg': f'Failed to list Jira issues: {error_str}'}, status=status.HTTP_500_INTERNAL_SERVER_ERROR)
    except Exception as e:
        logger.error(f"Unexpected error listing Jira issues for integration {integration_id}: {e}", exc_info=True)
        return Response({'msg': 'An unexpected error occurred.'}, status=status.HTTP_500_INTERNAL_SERVER_ERROR)

@api_view(['GET'])
@jwt_auth
def list_zendesk_tickets(request, integration_id):
    """
    List Zendesk tickets for a specific integration.
    Requires integration_id in the path.
    """
    try:
        integration = Integration.objects.get(id=integration_id)
    except Integration.DoesNotExist:
        return Response({'msg': 'Integration not found'}, status=status.HTTP_404_NOT_FOUND)

    # Validate user permission (e.g., maintainer or admin)
    try:
        get_guru_type_object_by_maintainer(integration.guru_type.slug, request)
    except PermissionError:
        return Response({'msg': 'Forbidden'}, status=status.HTTP_406_NOT_ACCEPTABLE)
    except NotFoundError:
        return Response({'msg': 'Associated Guru type not found'}, status=status.HTTP_404_NOT_FOUND)

    # Validate integration type
    if integration.type != Integration.Type.ZENDESK:
        return Response({'msg': 'This integration is not a Zendesk integration.'}, status=status.HTTP_400_BAD_REQUEST)

    try:
        zendesk_requester = ZendeskRequester(integration)
        tickets = zendesk_requester.list_tickets()
        return Response({'tickets': tickets, 'ticket_count': len(tickets)}, status=status.HTTP_200_OK)
    except ValueError as e:
        # Handle specific errors from ZendeskRequester
        error_str = str(e)
        if "Zendesk credentials" in error_str:
             return Response({'msg': 'Missing or invalid Zendesk credentials.'}, status=status.HTTP_401_UNAUTHORIZED)
        elif "Authentication failed" in error_str:
             return Response({'msg': 'Zendesk authentication failed. Check email and API token.'}, status=status.HTTP_401_UNAUTHORIZED)
        elif "Permission denied" in error_str:
             return Response({'msg': 'Zendesk permission denied. Check API token scope.'}, status=status.HTTP_406_NOT_ACCEPTABLE)
        elif "Resource not found" in error_str or "invalid Zendesk domain" in error_str:
            return Response({'msg': 'Zendesk resource not found or invalid domain.'}, status=status.HTTP_404_NOT_FOUND)
        elif "rate limit exceeded" in error_str:
            return Response({'msg': 'Zendesk API rate limit exceeded.'}, status=status.HTTP_429_TOO_MANY_REQUESTS)
        else:
             logger.error(f"Error listing Zendesk tickets for integration {integration_id}: {e}", exc_info=True)
             return Response({'msg': f'Failed to list Zendesk tickets: {error_str}'}, status=status.HTTP_500_INTERNAL_SERVER_ERROR)
    except Exception as e:
        logger.error(f"Unexpected error listing Zendesk tickets for integration {integration_id}: {e}", exc_info=True)
        return Response({'msg': 'An unexpected error occurred.'}, status=status.HTTP_500_INTERNAL_SERVER_ERROR)

@api_view(['GET'])
@jwt_auth
def list_zendesk_articles(request, integration_id):
    """
    List Zendesk help center articles for a specific integration.
    Requires integration_id in the path.
    """
    try:
        integration = Integration.objects.get(id=integration_id)
    except Integration.DoesNotExist:
        return Response({'msg': 'Integration not found'}, status=status.HTTP_404_NOT_FOUND)

    # Validate user permission (e.g., maintainer or admin)
    try:
        get_guru_type_object_by_maintainer(integration.guru_type.slug, request)
    except PermissionError:
        return Response({'msg': 'Forbidden'}, status=status.HTTP_406_NOT_ACCEPTABLE)
    except NotFoundError:
        return Response({'msg': 'Associated Guru type not found'}, status=status.HTTP_404_NOT_FOUND)

    # Validate integration type
    if integration.type != Integration.Type.ZENDESK:
        return Response({'msg': 'This integration is not a Zendesk integration.'}, status=status.HTTP_400_BAD_REQUEST)

    try:
        zendesk_requester = ZendeskRequester(integration)
        articles = zendesk_requester.list_articles()
        return Response({'articles': articles, 'article_count': len(articles)}, status=status.HTTP_200_OK)
    except ValueError as e:
        # Handle specific errors from ZendeskRequester
        error_str = str(e)
        if "Zendesk credentials" in error_str:
             return Response({'msg': 'Missing or invalid Zendesk credentials.'}, status=status.HTTP_401_UNAUTHORIZED)
        elif "Authentication failed" in error_str:
             return Response({'msg': 'Zendesk authentication failed. Check email and API token.'}, status=status.HTTP_401_UNAUTHORIZED)
        elif "Permission denied" in error_str:
             return Response({'msg': 'Zendesk permission denied. Check API token scope.'}, status=status.HTTP_406_NOT_ACCEPTABLE)
        elif "Resource not found" in error_str or "invalid Zendesk domain" in error_str:
            return Response({'msg': 'Zendesk resource not found or invalid domain.'}, status=status.HTTP_404_NOT_FOUND)
        elif "rate limit exceeded" in error_str:
            return Response({'msg': 'Zendesk API rate limit exceeded.'}, status=status.HTTP_429_TOO_MANY_REQUESTS)
        else:
             logger.error(f"Error listing Zendesk articles for integration {integration_id}: {e}", exc_info=True)
             return Response({'msg': f'Failed to list Zendesk articles: {error_str}'}, status=status.HTTP_500_INTERNAL_SERVER_ERROR)
    except Exception as e:
        logger.error(f"Unexpected error listing Zendesk articles for integration {integration_id}: {e}", exc_info=True)
        return Response({'msg': 'An unexpected error occurred.'}, status=status.HTTP_500_INTERNAL_SERVER_ERROR)


@api_view(['POST'])
@jwt_auth
def validate_ollama_url(request):
    """
    Validate if an Ollama URL is accessible and return available models
    """
    url = request.data.get('url')
    if not url:
        return Response({'error': 'URL is required'}, status=400)
    
    requester = OllamaRequester(url)
    is_healthy, models, error = requester.check_ollama_health()
    
    if not is_healthy:
        return Response({
            'is_valid': False,
            'error': error
        }, status=400)
    
    return Response({
        'is_valid': True,
        'models': models
    })

@api_view(['POST'])
@jwt_auth
def list_confluence_pages(request, integration_id):
    """
    List Confluence pages with optional filtering.
    
    This endpoint handles both spaces and pages, functioning as a combined endpoint:
    - If cql parameter is provided, returns pages matching the query
    - If no parameters are provided, returns all pages
    
    Requires integration_id in the path.
    Optional POST body parameters:
    - cql: Confluence Query Language for filtering pages
    """
    try:
        integration = Integration.objects.get(id=integration_id)
    except Integration.DoesNotExist:
        return Response({'msg': 'Integration not found'}, status=status.HTTP_404_NOT_FOUND)

    # Validate user permission (e.g., maintainer or admin)
    try:
        get_guru_type_object_by_maintainer(integration.guru_type.slug, request)
    except PermissionError:
        return Response({'msg': 'Forbidden'}, status=status.HTTP_406_NOT_ACCEPTABLE)
    except NotFoundError:
        # This shouldn't happen if integration exists, but good practice
        return Response({'msg': 'Associated Guru type not found'}, status=status.HTTP_404_NOT_FOUND)

    # Validate integration type
    if integration.type != Integration.Type.CONFLUENCE:
        return Response({'msg': 'This integration is not a Confluence integration.'}, status=status.HTTP_400_BAD_REQUEST)

    # Extract parameters from request data with defaults
    cql = request.data.get('query')

    try:
        confluence_requester = ConfluenceRequester(integration)
        result = confluence_requester.list_pages(
            cql=cql 
        )
        return Response(result, status=status.HTTP_200_OK)
    except ValueError as e:
        # Handle specific errors from ConfluenceRequester
        error_str = str(e)
        if "Invalid Confluence credentials" in error_str:
             return Response({'msg': 'Invalid Confluence credentials.'}, status=status.HTTP_401_UNAUTHORIZED)
        elif "Confluence API access forbidden" in error_str:
             return Response({'msg': 'Confluence API access forbidden. Check user permissions or API token scope.'}, status=status.HTTP_406_NOT_ACCEPTABLE)
        else:
             logger.error(f"Error listing Confluence content for integration {integration_id}: {e}", exc_info=True)
             return Response({'msg': f'Failed to list Confluence pages: {error_str}'}, status=status.HTTP_500_INTERNAL_SERVER_ERROR)
    except Exception as e:
        logger.error(f"Unexpected error listing Confluence content for integration {integration_id}: {e}", exc_info=True)
        return Response({'msg': 'An unexpected error occurred.'}, status=status.HTTP_500_INTERNAL_SERVER_ERROR)<|MERGE_RESOLUTION|>--- conflicted
+++ resolved
@@ -528,14 +528,6 @@
                 'icon': icon_url,
                 'icon_url': icon_url,
                 'domain_knowledge': guru.domain_knowledge,
-<<<<<<< HEAD
-                'youtubeCount': 0,
-                'pdfCount': 0,
-                'websiteCount': 0,
-=======
-                'github_repos': guru.github_repos,
-                'index_repo': guru.index_repo,
->>>>>>> ebdfee2e
                 'youtube_limit': guru.youtube_count_limit,
                 'website_limit': guru.website_count_limit,
                 'pdf_size_limit_mb': guru.pdf_size_limit_mb,
