--- conflicted
+++ resolved
@@ -782,82 +782,6 @@
         logger.info(f"Clearing github file: {instance.id}")
         instance.delete_from_milvus()
 
-<<<<<<< HEAD
-@receiver(pre_save, sender=GuruType)
-def validate_github_repos(sender, instance, **kwargs):
-    """Validate GitHub repo URLs format if provided"""
-    if instance.github_repos:
-        # Ensure github_repos is a list
-        if not isinstance(instance.github_repos, list):
-            raise ValidationError({'msg': 'github_repos must be a list'})
-            
-        for repo_url in instance.github_repos:
-            # Normalize URL by removing trailing slash
-            repo_url = repo_url.rstrip('/')
-            
-            # Validate URL format
-            url_validator = URLValidator()
-            try:
-                url_validator(repo_url)
-            except ValidationError:
-                raise ValidationError({'msg': f'Invalid URL format: {repo_url}'})
-
-            # Ensure it's a GitHub URL
-            parsed_url = urlparse(repo_url)
-            if not parsed_url.netloc.lower() in ['github.com', 'www.github.com']:
-                raise ValidationError({'msg': f'URL must be a GitHub repository: {repo_url}'})
-                
-            # Ensure it has a path (repository)
-            if not parsed_url.path or parsed_url.path == '/':
-                raise ValidationError({'msg': f'Invalid GitHub repository URL: {repo_url}'})
-
-            # Ensure URL has valid scheme
-            if parsed_url.scheme not in ['http', 'https']:
-                raise ValidationError({'msg': f'URL must start with http:// or https://: {repo_url}'})
-
-@receiver(post_save, sender=GuruType)
-def manage_github_repo_datasource(sender, instance, **kwargs):
-    from core.tasks import data_source_retrieval
-    """Manage DataSource based on github_repos and index_repo fields"""
-    
-    # Get all existing GitHub repo data sources for this guru type
-    existing_datasources = DataSource.objects.filter(
-        guru_type=instance,
-        type=DataSource.Type.GITHUB_REPO,
-    )
-    
-    # Create a map of existing data sources by URL
-    existing_datasources_map = {ds.url: ds for ds in existing_datasources}
-    
-    # Case 1: URLs exist and index_repo is True - Create/Update DataSources
-    if instance.github_repos and instance.index_repo:
-        current_urls = set(instance.github_repos)
-        existing_urls = set(existing_datasources_map.keys())
-        
-        # URLs to add
-        urls_to_add = current_urls - existing_urls
-        for url in urls_to_add:
-            DataSource.objects.create(
-                guru_type=instance,
-                type=DataSource.Type.GITHUB_REPO,
-                url=url,
-                status=DataSource.Status.NOT_PROCESSED
-            )
-        
-        # URLs to remove
-        urls_to_remove = existing_urls - current_urls
-        for url in urls_to_remove:
-            existing_datasources_map[url].delete()
-            
-        if (urls_to_add or urls_to_remove) and 'test' not in sys.argv:
-            data_source_retrieval.delay(guru_type_slug=instance.slug, countdown=1)
-
-    # Case 2: Either URLs list is empty or index_repo is False - Delete all DataSources
-    elif existing_datasources.exists():
-        existing_datasources.delete()
-
-=======
->>>>>>> 835bf8a7
 @receiver(post_save, sender=DataSource)
 def data_source_retrieval_on_creation(sender, instance: DataSource, created, **kwargs):
     if 'test' in sys.argv:
