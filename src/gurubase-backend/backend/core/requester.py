--- conflicted
+++ resolved
@@ -358,12 +358,7 @@
         else:
             self.client = OpenAI(api_key=openai_api_key)
 
-<<<<<<< HEAD
-
-    def get_context_relevance(self, question_text, user_question, guru_type_slug, contexts, model_name=settings.GPT_MODEL, cot=True):
-=======
     def get_context_relevance(self, question_text, user_question, enhanced_question, guru_type_slug, contexts, model_name=settings.GPT_MODEL, cot=True):
->>>>>>> 5bbdeba4
         from core.utils import get_tokens_from_openai_response, prepare_contexts_for_context_relevance, prepare_prompt_for_context_relevance
 
         guru_variables = get_guru_type_prompt_map(guru_type_slug)
