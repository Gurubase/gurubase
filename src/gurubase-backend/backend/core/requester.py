import json
import time
import logging
from urllib.parse import urlparse
from pydantic import BaseModel, Field
from typing import List, Tuple
from django.conf import settings
from openai import OpenAI
import requests
import google.generativeai as genai
from google.generativeai.types import HarmCategory, HarmBlockThreshold
from abc import ABC, abstractmethod
from firecrawl import FirecrawlApp
from core.exceptions import WebsiteContentExtractionError, WebsiteContentExtractionThrottleError
import asyncio
from crawl4ai import AsyncWebCrawler
from crawl4ai.async_configs import BrowserConfig, CrawlerRunConfig
from crawl4ai.content_filter_strategy import PruningContentFilter
from crawl4ai.markdown_generation_strategy import DefaultMarkdownGenerator
logging.getLogger("openai").setLevel(logging.ERROR)
logging.getLogger("httpx").setLevel(logging.ERROR)
from core.exceptions import ThrottlingException

logger = logging.getLogger(__name__)

from core.guru_types import get_guru_type_prompt_map
genai.configure(api_key=settings.GEMINI_API_KEY)


def get_openai_api_key():
    from core.utils import get_default_settings
    if settings.ENV == 'selfhosted':
        try:
            default_settings = get_default_settings()
            return default_settings.openai_api_key
        except Exception:
            # Handle cases where the table/column doesn't exist yet (during migrations)
            return settings.OPENAI_API_KEY
    else:
        return settings.OPENAI_API_KEY

def get_firecrawl_api_key():
    from core.utils import get_default_settings
    if settings.ENV == 'selfhosted':
        try:
            default_settings = get_default_settings()
            return default_settings.firecrawl_api_key
        except Exception:
            # Handle cases where the table/column doesn't exist yet (during migrations)
            return settings.FIRECRAWL_API_KEY
    else:
        return settings.FIRECRAWL_API_KEY

def get_youtube_api_key():
    from core.utils import get_default_settings
    if settings.ENV == 'selfhosted':
        try:
            default_settings = get_default_settings()
            return default_settings.youtube_api_key
        except Exception:
            # Handle cases where the table/column doesn't exist yet (during migrations)
            return settings.YOUTUBE_API_KEY
    else:
        return settings.YOUTUBE_API_KEY


GURU_ENDPOINTS = {
    'processed_raw_questions': 'processed_raw_questions'
}

class GptSummary(BaseModel):
    question: str
    user_question: str
    question_slug: str
    description: str
    valid_question: bool
    user_intent: str
    answer_length: int
    enhanced_question: str

class FollowUpQuestions(BaseModel):
    questions: List[str] = Field(..., description="List of follow up questions")

class ContextDetails(BaseModel):
    context_num: int = Field(..., description="Context number")
    score: float = Field(..., description="Relevance score of the context")
    explanation: str = Field(..., description="Explanation of the context relevance")

class ContextRelevance(BaseModel):
    overall_explanation: str = Field(..., description="Overall explanation of context relevance")
    contexts: List[ContextDetails] = Field(..., description="List of context relevance details")

class ContextDetailsWithoutExplanation(BaseModel):
    context_num: int = Field(..., description="Context number")
    score: float = Field(..., description="Relevance score of the context")

class ContextRelevanceWithoutExplanation(BaseModel):
    contexts: List[ContextDetailsWithoutExplanation] = Field(..., description="List of context relevance details")

class ClaimDetails(BaseModel):
    claim: str = Field(..., description="Claim")
    score: float = Field(..., description="Groundedness score")
    explanation: str = Field(..., description="Explanation of the groundedness")

class Groundedness(BaseModel):
    overall_explanation: str = Field(..., description="Overall explanation of groundedness")
    claims: List[ClaimDetails] = Field(..., description="List of claim details")

class AnswerRelevance(BaseModel):
    overall_explanation: str = Field(..., description="Overall explanation of answer relevance")
    score: float = Field(..., description="Answer relevance score")
    
class MainContent(BaseModel):
    main_content: str = Field(..., description="Main content of the website")

class QuestionGenerationResponse(BaseModel):
    summary_sufficient: bool = Field(..., description="Whether the summary is sufficient to answer the questions")
    questions: List[str] = Field(..., description="List of questions")

class OrderGitHubFilesByImportance(BaseModel):
    files: List[str] = Field(..., description="List of files ordered by their importance")

class WebScraper(ABC):
    """Abstract base class for web scrapers"""
    @abstractmethod
    def scrape_url(self, url: str) -> Tuple[str, str]:
        """
        Scrape content from a URL
        Returns: Tuple[title: str, content: str]
        """
        pass

class FirecrawlScraper(WebScraper):
    """Firecrawl implementation of WebScraper"""
    def __init__(self):
        self.app = FirecrawlApp(api_key=get_firecrawl_api_key())

    def scrape_url(self, url: str) -> Tuple[str, str]:
        scrape_status = self.app.scrape_url(
            url, 
            params={'formats': ['markdown'], "onlyMainContent": True}
        )

        if 'statusCode' in scrape_status['metadata']:
            if scrape_status['metadata']['statusCode'] != 200:
                if scrape_status['metadata']['statusCode'] == 429:
                    raise WebsiteContentExtractionThrottleError(
                        f"Status code: {scrape_status['metadata']['statusCode']}. "
                        f"Description: {scrape_status['metadata'].get('description', '')}"
                    )
                else:
                    raise WebsiteContentExtractionError(
                        f"Status code: {scrape_status['metadata']['statusCode']}"
                    )

        title = scrape_status['metadata'].get('title', url)
        if not title:
            title = url

        if 'markdown' not in scrape_status:
            raise WebsiteContentExtractionError("No content found")

        return title, scrape_status['markdown']

    def _check_throttling(self, response):
        """Check if response indicates throttling and raise appropriate exception"""
        if 'metadata' in response and 'statusCode' in response['metadata']:
            status_code = response['metadata']['statusCode']
            if status_code == 429:
                description = response['metadata'].get('description', '')
                error_msg = f"Status code: {status_code}. Description: {description}"
                raise WebsiteContentExtractionThrottleError(error_msg)

    def _process_successful_item(self, item) -> Tuple[str, str, str]:
        """Process a single successful item from batch response"""
        url = item.get('metadata', {}).get('sourceURL', '')
        title = item.get('metadata', {}).get('title', url) or url
        content = item.get('markdown', '')
        
        if not content:
            raise ValueError("No content found")
            
        return url, title, content

    def _extract_failing_indices(self, error_str: str, urls: List[str]) -> List[Tuple[str, str]]:
        """Extract failing URLs from error message using regex"""
        import re
        failed_urls = []
        
        try:
            path_matches = re.finditer(r"'path':\s*(\[[^\]]+\])", error_str)
            failing_indices = {
                path_list[1] 
                for match in path_matches
                if len(path_list := eval(match.group(1))) > 1 
                and isinstance(path_list[1], int)
            }
            
            failed_urls = [(urls[i], error_str) for i in failing_indices]
        except Exception as parse_error:
            logger.error(f"Error parsing failure response: {parse_error}. Original error: {error_str}")
            
        return failed_urls

    def scrape_urls_batch(self, urls: List[str]) -> Tuple[List[Tuple[str, str, str]], List[Tuple[str, str]]]:
        """
        Scrape multiple URLs in a batch.
        Returns: Tuple[
            List[Tuple[url: str, title: str, content: str]],  # Successful results
            List[Tuple[url: str, error: str]]  # Failed URLs with their error messages
        ]
        """
        try:
            batch_scrape_result = self.app.batch_scrape_urls(
                urls,
                params={'formats': ['markdown'], 'onlyMainContent': True, 'timeout': settings.FIRECRAWL_TIMEOUT_MS, 'waitFor': 2000}
            )

            # batch_scrape_result = {'metadata': {'statusCode': 429, 'description': 'Rate limit exceeded'}}

            # Check for throttling first
            self._check_throttling(batch_scrape_result)
            
            successful_results = []
            failed_urls = []
            
            # Process successful results
            for item in batch_scrape_result.get('data', []):
                try:
                    result = self._process_successful_item(item)
                    successful_results.append(result)
                except ValueError as e:
                    url = item.get('metadata', {}).get('sourceURL', '')
                    failed_urls.append((url, str(e)))
            
            return successful_results, failed_urls
            
        except WebsiteContentExtractionThrottleError:
            raise
        except Exception as e:
            error_str = str(e)
            if "Bad Request" in error_str and "no longer supported" in error_str:
                failed_urls = self._extract_failing_indices(error_str, urls)
                return [], failed_urls or [(url, error_str) for url in urls]
            elif "429" in error_str:
                raise WebsiteContentExtractionThrottleError(error_str)

            logger.error(f"Batch scraping failed: {error_str}")
            return [], [(url, f"Batch scraping failed: {error_str}") for url in urls]

class Crawl4AIScraper(WebScraper):
    """Crawl4AI implementation of WebScraper using AsyncWebCrawler"""
    def __init__(self):
        self.browser_config = BrowserConfig(
            headless=True
        )
        
        # Configure markdown generator with content filter
        md_generator = DefaultMarkdownGenerator(
            # content_filter=PruningContentFilter()
        )
        
        self.run_config = CrawlerRunConfig(
            word_count_threshold=10,
            exclude_external_links=True,
            remove_overlay_elements=True,
            process_iframes=True,
            markdown_generator=md_generator,
            wait_until='domcontentloaded',  # Wait for all these events
            page_timeout=60000,  # 60 seconds timeout for page operations
            wait_for='body',  # Wait for body to be present
        )

    def scrape_url(self, url: str) -> Tuple[str, str]:
        async def _scrape():
            try:
                async with AsyncWebCrawler(config=self.browser_config) as crawler:
                    result = await crawler.arun(url=url, config=self.run_config)
                    
                    if not result.success:
                        status_code = result.status_code or 500
                        if status_code == 429:
                            raise WebsiteContentExtractionThrottleError(
                                f"Status code: {status_code}. Rate limit exceeded."
                            )
                        else:
                            raise WebsiteContentExtractionError(
                                f"Status code: {status_code}. Error: {result.error_message}"
                            )

                    # Get the title from metadata or use URL as fallback
                    title = result.metadata.get('title', url) if result.metadata else url
                    
                    # Try different markdown properties in order of preference
                    content = None
                    if hasattr(result, 'markdown'):
                        if hasattr(result.markdown, 'fit_markdown') and result.markdown.fit_markdown:
                            content = result.markdown.fit_markdown
                        elif hasattr(result.markdown, 'raw_markdown') and result.markdown.raw_markdown:
                            content = result.markdown.raw_markdown
                        else:
                            content = result.markdown
                    
                    if not content:
                        raise WebsiteContentExtractionError("No content found")

                    return title, content
            except Exception as e:
                logger.error(f"Error scraping URL {url}: {str(e)}")
                if "Page.content: Unable to retrieve content because the page is navigating" in str(e):
                    # If we hit the navigation error, try one more time with increased timeouts
                    self.run_config.wait_for_timeout = 10000  # Increase to 10 seconds
                    self.run_config.page_timeout = 90000     # Increase to 90 seconds
                    async with AsyncWebCrawler(config=self.browser_config) as crawler:
                        result = await crawler.arun(url=url, config=self.run_config)
                        title = result.metadata.get('title', url) if result.metadata else url
                        content = result.markdown
                        if not content:
                            raise WebsiteContentExtractionError("No content found after retry")
                        return title, content
                else:
                    raise

        # Run the async function in the event loop
        try:
            loop = asyncio.get_event_loop()
        except RuntimeError:
            # If no event loop exists, create a new one
            loop = asyncio.new_event_loop()
            asyncio.set_event_loop(loop)
        
        return loop.run_until_complete(_scrape())

def get_web_scraper() -> WebScraper:
    """Factory function to get the appropriate web scraper based on settings"""
    from core.utils import get_default_settings

    if settings.ENV == 'selfhosted':
        default_settings = get_default_settings()
        scrape_type = default_settings.scrape_type
        scrape_type = scrape_type.lower()
    else:
        scrape_type = settings.WEBSITE_EXTRACTION

    if scrape_type == 'crawl4ai':
        return Crawl4AIScraper(), scrape_type
    elif scrape_type == 'firecrawl':
        return FirecrawlScraper(), scrape_type
    else:
        raise ValueError(f"Invalid website extraction tool: {scrape_type}")

class GuruRequester():
    def __init__(self):
        self.base_url = settings.SOURCE_GURU_BACKEND_URL
        self.headers = {'Authorization': settings.SOURCE_GURU_TOKEN}

    def get_processed_raw_questions(self, page_num):
        url = f"{self.base_url}/{GURU_ENDPOINTS['processed_raw_questions']}/?page_num={page_num}"
        response = requests.get(url, headers=self.headers)
        return response.json()


class OpenAIRequester():
    def __init__(self):
<<<<<<< HEAD
        from core.models import Settings
        from core.utils import get_default_settings
=======
        self.client = None
        self._is_ollama = None

    def _ensure_client_initialized(self):
        if self.client is not None:
            return
        
        from core.models import Settings
        from core.utils import get_default_settings
        from django.conf import settings
        from openai import OpenAI

>>>>>>> 79d32492
        if settings.ENV == 'selfhosted':
            default_settings = get_default_settings()
            if default_settings.ai_model_provider == Settings.AIProvider.OLLAMA:
                self.client = OpenAI(base_url=f'{default_settings.ollama_url}/v1', api_key='ollama')
                self._is_ollama = True
            else:
                self.client = OpenAI(api_key=default_settings.openai_api_key)
                self._is_ollama = False
        else:
            self.client = OpenAI(api_key=settings.OPENAI_API_KEY)
            self._is_ollama = False

    def _get_model_name(self, model_name):
        """Get the appropriate model name based on whether we're using Ollama"""
<<<<<<< HEAD
=======
        self._ensure_client_initialized()
>>>>>>> 79d32492
        from core.utils import get_default_settings
        default_settings = get_default_settings()
        if self._is_ollama:
            return default_settings.ollama_base_model
        else:
            return model_name

    def get_context_relevance(self, question_text, user_question, enhanced_question, guru_type_slug, contexts, model_name=settings.GPT_MODEL, cot=True):
        from core.utils import get_tokens_from_openai_response, prepare_contexts_for_context_relevance, prepare_prompt_for_context_relevance

        guru_variables = get_guru_type_prompt_map(guru_type_slug)
        prompt = prepare_prompt_for_context_relevance(cot, guru_variables, contexts)

        formatted_contexts = prepare_contexts_for_context_relevance(contexts)
        single_text_contexts = ''.join(formatted_contexts)
        user_prompt = f"QUESTION: {question_text}\n\nUSER QUESTION: {user_question}\n\nENHANCED QUESTION: {enhanced_question}\n\nCONTEXTS\n{single_text_contexts}"

        model_name = self._get_model_name(model_name)
        response = self.client.beta.chat.completions.parse(
            model=model_name,
            messages=[
                {"role": "system", "content": prompt},                
                {"role": "user", "content": user_prompt}
            ],
            response_format=ContextRelevance if cot else ContextRelevanceWithoutExplanation,
            temperature=0,
        )
        try:
            prompt_tokens, completion_tokens, cached_prompt_tokens = get_tokens_from_openai_response(response)
            usage = {
                'prompt_tokens': prompt_tokens,
                'completion_tokens': completion_tokens,
                'cached_prompt_tokens': cached_prompt_tokens,
                'total_tokens': prompt_tokens + completion_tokens + cached_prompt_tokens,
                'model': model_name,
            }
            return json.loads(response.choices[0].message.content), usage, prompt, user_prompt
        except json.JSONDecodeError:
            raise ValueError("Invalid JSON response from OpenAI")

    def rewrite_datasource_context(self, scraped_content, page_title, url, model_name="gpt-4o-mini-2024-07-18"):
        from .prompts import datasource_context_rewrite_prompt
        from core.utils import get_tokens_from_openai_response
        prompt = datasource_context_rewrite_prompt
        
        base_url = urlparse(url).scheme + "://" + urlparse(url).netloc
        prompt = prompt.format(scraped_content=scraped_content, page_title=page_title, url=base_url)
        
        logger.info(f"Prompt sending to openai for the url: {url}")
        model_name = self._get_model_name(model_name)
        response = self.client.beta.chat.completions.parse(
            model=model_name,
            messages=[{"role": "user", "content": prompt}],
            response_format=MainContent,
            temperature=0,
        )
        
        try:
            content = json.loads(response.choices[0].message.content)['main_content']
            prompt_tokens, completion_tokens, cached_prompt_tokens = get_tokens_from_openai_response(response)
            usage = {
                'prompt_tokens': prompt_tokens,
                'completion_tokens': completion_tokens,
                'cached_prompt_tokens': cached_prompt_tokens,
                'total_tokens': prompt_tokens + completion_tokens + cached_prompt_tokens
            }
            return content, usage, prompt
        except (KeyError, json.JSONDecodeError):
            raise ValueError("Invalid response from OpenAI")

    def get_groundedness(self, question, contexts, model_name="gpt-4o"):
        from .prompts import groundedness_prompt
        from core.utils import get_tokens_from_openai_response
        
        prompt = groundedness_prompt
        guru_variables = get_guru_type_prompt_map(question.guru_type.slug)
        prompt = prompt.format(**guru_variables)
        model_name = self._get_model_name(model_name)
        response = self.client.beta.chat.completions.parse(
            model=model_name,
            messages=[
                {"role": "system", "content": prompt},                
                {"role": "user", "content": f"QUESTION: {question.question}\n\nCONTEXTS: {contexts}"}
            ],
            response_format=Groundedness,
            temperature=0,
        )
        try:
            prompt_tokens, completion_tokens, cached_prompt_tokens = get_tokens_from_openai_response(response)
            usage = {
                'prompt_tokens': prompt_tokens,
                'completion_tokens': completion_tokens,
                'cached_prompt_tokens': cached_prompt_tokens,
                'total_tokens': prompt_tokens + completion_tokens + cached_prompt_tokens
            }
            return json.loads(response.choices[0].message.content), usage, prompt
        except json.JSONDecodeError:
            raise ValueError("Invalid JSON response from OpenAI")

    def get_answer_relevance(self, question, answer, model_name="gpt-4o"):
        from .prompts import answer_relevance_prompt
        from core.utils import get_tokens_from_openai_response
        prompt = answer_relevance_prompt
        guru_variables = get_guru_type_prompt_map(question.guru_type.slug)
        prompt = prompt.format(**guru_variables)
        model_name = self._get_model_name(model_name)
        response = self.client.beta.chat.completions.parse(
            model=model_name,
            messages=[
                {"role": "system", "content": prompt},                
                {"role": "user", "content": f"QUESTION: {question.question}\n\nANSWER: {answer}"}
            ],
            response_format=AnswerRelevance,
            temperature=0,
        )
        try:
            prompt_tokens, completion_tokens, cached_prompt_tokens = get_tokens_from_openai_response(response)
            usage = {
                'prompt_tokens': prompt_tokens,
                'completion_tokens': completion_tokens,
                'cached_prompt_tokens': cached_prompt_tokens,
                'total_tokens': prompt_tokens + completion_tokens + cached_prompt_tokens
            }
            return json.loads(response.choices[0].message.content), usage, prompt
        except json.JSONDecodeError:
            raise ValueError("Invalid JSON response from OpenAI")
        
    def embed_texts(self, texts, model_name=settings.OPENAI_TEXT_EMBEDDING_MODEL):
        while '' in texts:
            texts.remove('')
        model_name = self._get_model_name(model_name)
        response = self.client.embeddings.create(input=texts, model=model_name)
        embeddings = []
        for embedding in response.data:
            embeddings.append(embedding.embedding)
        return embeddings

    def embed_text(self, text, model_name=settings.OPENAI_TEXT_EMBEDDING_MODEL):
        model_name = self._get_model_name(model_name)
        response = self.client.embeddings.create(input=[text], model=model_name)
        return response.data[0].embedding

    def summarize_text(self, text, guru_type, model_name=settings.GPT_MODEL):
        from .prompts import summarize_data_sources_prompt
        from core.utils import get_llm_usage_from_response
        prompt_map = get_guru_type_prompt_map(guru_type.slug)
        prompt = summarize_data_sources_prompt.format(**prompt_map, content=text)
        try:
            model_name = self._get_model_name(model_name)
            response = self.client.beta.chat.completions.parse(
                model=model_name,
                messages=[{"role": "user", "content": prompt}],
                response_format=MainContent,
                temperature=0,
            )
            return json.loads(response.choices[0].message.content)['main_content'], get_llm_usage_from_response(response, model_name)
        except json.JSONDecodeError:
            raise ValueError("Invalid JSON response from OpenAI")
        
    def summarize_guru_type(self, summarizations, guru_type, model_name=settings.GPT_MODEL):
        from .prompts import summarize_data_sources_prompt
        from core.utils import get_llm_usage_from_response
        prompt_map = get_guru_type_prompt_map(guru_type.slug)
        prompt = summarize_data_sources_prompt.format(**prompt_map, content=summarizations)
        try:
            model_name = self._get_model_name(model_name)
            response = self.client.beta.chat.completions.parse(
                model=model_name,
                messages=[{"role": "user", "content": prompt}],
                response_format=MainContent,
                temperature=0,
            )
            return json.loads(response.choices[0].message.content)['main_content'], get_llm_usage_from_response(response, model_name)
        except json.JSONDecodeError:
            raise ValueError("Invalid JSON response from OpenAI")

    def generate_questions_from_summary(self, summary, guru_type, model_name=settings.GPT_MODEL):
        from .prompts import generate_questions_from_summary_prompt
        from core.utils import get_llm_usage_from_response
        prompt_map = get_guru_type_prompt_map(guru_type.slug)
        prompt = generate_questions_from_summary_prompt.format(**prompt_map, summary=summary)
        try:
            model_name = self._get_model_name(model_name)
            response = self.client.beta.chat.completions.parse(
                model=model_name,
                messages=[{"role": "user", "content": prompt}],
                response_format=QuestionGenerationResponse,
                temperature=0,
            )
            return json.loads(response.choices[0].message.content), get_llm_usage_from_response(response, model_name)
        except json.JSONDecodeError:
            raise ValueError("Invalid JSON response from OpenAI")

    def generate_follow_up_questions(
            self, 
            questions,
            last_content, 
            guru_type, 
            contexts, 
            model_name=settings.GPT_MODEL):
        """
        Generate follow-up questions based on question history and available contexts.
        
        Args:
            questions (list): List of previous questions in the conversation
            last_content (str): Content of the last answer
            guru_type (GuruType): The guru type object
            contexts (list): List of relevant contexts from the last question
            model_name (str): The model to use for generation
        
        Returns:
            list: List of generated follow-up questions
        """
        from .prompts import generate_follow_up_questions_prompt
        
        prompt_map = get_guru_type_prompt_map(guru_type.slug)
        prompt = generate_follow_up_questions_prompt.format(
            guru_type=guru_type.name,
            domain_knowledge=prompt_map['domain_knowledge'],
            questions=json.dumps(questions, indent=2),
            answer=last_content,
            contexts=json.dumps(contexts, indent=2),
            num_questions=settings.FOLLOW_UP_EXAMPLE_COUNT
        )
        
        try:
            model_name = self._get_model_name(model_name)
            response = self.client.beta.chat.completions.parse(
                model=model_name,
                messages=[{"role": "user", "content": prompt}],
                response_format=FollowUpQuestions,
                temperature=0,
            )
            return json.loads(response.choices[0].message.content)['questions']
        except json.JSONDecodeError:
            logger.error("Invalid JSON response from OpenAI while generating follow-up questions")
            return []
        except Exception as e:
            logger.error(f"Error generating follow-up questions: {str(e)}")
            return []

    def ask_question_with_stream(self, messages, model_name=settings.GPT_MODEL):
        """
        Ask a question with streaming response from OpenAI.
        
        Args:
            messages (list): List of message dictionaries with role and content
            model_name (str): The model to use for generation
        
        Returns:
            Generator: Stream of response chunks
        """
        model_name = self._get_model_name(model_name)
        return self.client.chat.completions.create(
            model=model_name,
            temperature=0,
            messages=messages,
            stream=True,
            stream_options={"include_usage": True},
        )

    def get_summary(self, prompt, question, model_name=settings.GPT_MODEL):
        """
        Get a summary response from OpenAI.
        
        Args:
            prompt (str): The system prompt
            question (str): The user question
            model_name (str): The model to use for generation
        
        Returns:
            dict: The parsed response from OpenAI
        """
        model_name = self._get_model_name(model_name)
        return self.client.beta.chat.completions.parse(
            model=model_name,
            temperature=0,
            messages=[
                {
                    'role': 'system',
                    'content': prompt
                },
                {
                    'role': 'user',
                    'content': question
                }
            ],
            response_format=GptSummary
        )

class GeminiEmbedder():
    def __init__(self):
        from google import genai
        self.client = genai.Client(api_key=settings.GEMINI_API_KEY)

    def embed_texts(self, texts):
        time.sleep(0.5)
        response = self.client.models.embed_content(model="embedding-001", contents=texts)
        embeddings = response.embeddings
        if type(texts) == str:
            return embeddings[0].values
        else:
            return [embedding.values for embedding in embeddings]

            
class GeminiRequester():
    def __init__(self, model_name):
        self.client = genai.GenerativeModel(model_name)
        self.model_name = model_name

        # Added safety settings because sometimes Gemini does not complete the json response
        self.safety_settings = {
            HarmCategory.HARM_CATEGORY_HATE_SPEECH: HarmBlockThreshold.BLOCK_NONE,
            HarmCategory.HARM_CATEGORY_HARASSMENT: HarmBlockThreshold.BLOCK_NONE,
            HarmCategory.HARM_CATEGORY_SEXUALLY_EXPLICIT: HarmBlockThreshold.BLOCK_NONE,
            HarmCategory.HARM_CATEGORY_DANGEROUS_CONTENT: HarmBlockThreshold.BLOCK_NONE,
        }

    def scrape_main_content(self, content):
        from .prompts import scrape_main_content_prompt
        prompt = scrape_main_content_prompt.format(content=content)
        response = self.client.generate_content(prompt)
        return response.text

    def summarize_text(self, text, guru_type):
        from .prompts import summarize_data_sources_prompt
        from core.utils import get_llm_usage_from_response
        self.client = genai.GenerativeModel(
            model_name=self.model_name,
            generation_config={
                "temperature": 0.2,
                "top_p": 0.95,
                "top_k": 40,
                "max_output_tokens": 8192,
                "response_schema": {
                    "type": "object",
                    "properties": {
                        "summary_suitable": {
                            "type": "boolean"
                        },
                        "reasoning": {
                            "type": "string"
                        },
                        "summary": {
                            "type": "string"
                        }
                    },
                    "required": ["summary_suitable", "reasoning", "summary"]
                },
                "response_mime_type": "application/json",
            }
        )
        prompt_map = get_guru_type_prompt_map(guru_type.slug, only_active=False)
        prompt = summarize_data_sources_prompt.format(**prompt_map, content=text)
        time.sleep(0.2)
        response = self.client.generate_content(prompt, safety_settings=self.safety_settings)
        try:
            response_json = json.loads(response.text)
        except Exception as e:
            logger.error(f"Error parsing JSON response from Gemini. Guru type: {guru_type.slug}. Text: {text[:100]}.... Response: {response.text}", exc_info=True)
            raise ValueError("Invalid JSON response from Gemini")
        return response_json, get_llm_usage_from_response(response, self.model_name)

    def generate_questions_from_summary(self, summary, guru_type):
        from .prompts import generate_questions_from_summary_prompt
        from core.utils import get_llm_usage_from_response
        self.client = genai.GenerativeModel(
            model_name=self.model_name,
            generation_config={
                "temperature": 0.2,
                "top_p": 0.95,
                "top_k": 40,
                "max_output_tokens": 8192,
                "response_schema": {
                    "type": "object",
                    "properties": {
                        "summary_sufficient": {
                            "type": "boolean"
                        },
                        "questions": {
                            "type": "array",
                            "items": {
                                "type": "string"
                            }
                        }
                    },
                    "required": ["summary_sufficient", "questions"]
                },
                "response_mime_type": "application/json",
            }
        )
        prompt_map = get_guru_type_prompt_map(guru_type.slug)
        prompt = generate_questions_from_summary_prompt.format(**prompt_map, summary=summary)
        time.sleep(0.2)
        response = self.client.generate_content(prompt, safety_settings=self.safety_settings)
        try:
            response_json = json.loads(response.text)
        except Exception as e:
            logger.error(f"Error parsing JSON response from Gemini. Guru type: {guru_type.slug}. Summary: {summary[:100]}.... Response: {response.text}", exc_info=True)
            raise ValueError("Invalid JSON response from Gemini")
        return response_json, get_llm_usage_from_response(response, self.model_name)

    def generate_topics_from_summary(self, summary, guru_type_name, github_topics, github_description):
        from .prompts import generate_topics_from_summary_prompt
        self.client = genai.GenerativeModel(
            model_name=self.model_name,
            generation_config={
                "temperature": 0.2,
                "top_p": 0.95,
                "top_k": 40,
                "max_output_tokens": 8192,
                "response_schema": {
                    "type": "object",
                    "properties": {
                        "topics": {
                            "type": "array",
                            "items": {
                                "type": "string"
                            }
                        }
                    }
                },
                "response_mime_type": "application/json",
            }
        )
        prompt = generate_topics_from_summary_prompt.format(guru_type=guru_type_name, summary=summary, github_topics=github_topics, github_description=github_description)
        time.sleep(0.2)
        response = self.client.generate_content(prompt, safety_settings=self.safety_settings)
        try:
            response_json = json.loads(response.text)
        except Exception as e:
            logger.error(f"generate_topics_from_summary: Error parsing JSON response from Gemini. Guru type: {guru_type_name}. Summary: {summary[:100]}.... Response: {response.text}", exc_info=True)
            raise ValueError("Invalid JSON response from Gemini")
        return response_json

    def generate_follow_up_questions(
            self, 
            questions, 
            last_content, 
            guru_type, 
            contexts, 
            model_name=None):
        """
        Generate follow-up questions based on question history and available contexts using Gemini.
        
        Args:
            questions (list): List of previous questions in the conversation
            last_content (str): Content of the last answer
            guru_type (GuruType): The guru type object
            contexts (list): List of relevant contexts from the last question
            model_name (str): Optional model override (unused, kept for compatibility)
        
        Returns:
            list: List of generated follow-up questions
        """
        from .prompts import generate_follow_up_questions_prompt
        
        self.client = genai.GenerativeModel(
            model_name=self.model_name,
            generation_config={
                "temperature": 0.2,
                "top_p": 0.95,
                "top_k": 40,
                "max_output_tokens": 8192,
                "response_schema": {
                    "type": "object",
                    "properties": {
                        "questions": {
                            "type": "array",
                            "items": {
                                "type": "string"
                            }
                        }
                    },
                    "required": ["questions"]
                },
                "response_mime_type": "application/json",
            }
        )
        
        prompt_map = get_guru_type_prompt_map(guru_type.slug)
        prompt = generate_follow_up_questions_prompt.format(
            guru_type=guru_type.name,
            domain_knowledge=prompt_map['domain_knowledge'],
            questions=json.dumps(questions, indent=2),
            answer=last_content,
            contexts=json.dumps(contexts, indent=2),
            num_questions=settings.FOLLOW_UP_EXAMPLE_COUNT
        )
        
        try:
            response = self.client.generate_content(prompt, safety_settings=self.safety_settings)
            response_json = json.loads(response.text)
            return response_json.get('questions', [])
        except Exception as e:
            logger.error(f"Error generating follow-up questions with Gemini: {str(e)}", exc_info=True)
            return []


class GitHubRequester():
    def __init__(self):
        self.base_url = "https://api.github.com/repos"
        self.headers = {
            'Accept': 'application/vnd.github+json', 
            'X-GitHub-Api-Version': '2022-11-28'
        }
        if settings.GITHUB_TOKEN:
            self.headers['Authorization'] = f'Bearer {settings.GITHUB_TOKEN}'

    def get_github_repo_details(self, github_url):
        owner = github_url.split('https://github.com/')[1].split('/')[0]
        repo = github_url.split('https://github.com/')[1].split('/')[1]
        url = f"{self.base_url}/{owner}/{repo}"
        response = requests.get(url, headers=self.headers, timeout=10)
        if response.status_code != 200:
            raise ValueError(f"Error getting GitHub repo details for {github_url}. Status code: {response.status_code}. Response: {response.text}")
        # {"status": "403", "message": "API rate limit exceeded for 34.66.36.109. (But here's the good news: Authenticated requests get a higher rate limit. Check out the documentation for more details.)"}
        if response.json().get('status') == '403':
            raise ValueError(f"GitHub API rate limit exceeded for {github_url}")
        return response.json()

class JiraRequester():
    def __init__(self, integration):
        """
        Initialize JiraRequester with integration credentials
        Args:
            integration (Integration): Integration model instance containing Jira credentials
        """
        from jira import JIRA
        self.url = f"https://{integration.jira_domain}"
        self.jira = JIRA(
            server=self.url,
            basic_auth=(integration.jira_user_email, integration.jira_api_key)
        )


    def list_issues(self, jql, batch_size=50):
        """
        List Jira issues based on JQL query with pagination
        Args:
            jql (str): JQL query string
            max_results (int): Maximum number of results to fetch per request
        Returns:
            list: List of Jira issues
        Raises:
            ValueError: If API request fails
        """
        assert jql, "JQL query is required"

        start_at = 0
        all_issues = []

        try:
            while True:
                issues = self.jira.search_issues(jql, startAt=start_at, maxResults=batch_size)
                if not issues:
                    break
                all_issues.extend([self._format_issue(issue) for issue in issues])
                start_at += len(issues)
            return all_issues
        except Exception as e:
            text = str(e)
            if hasattr(e, 'args') and len(e.args) > 0:
                text = e.args[0]
            raise ValueError(text)

    def get_issue(self, issue_key, expand="renderedFields,comments"):
        """
        Get details of a specific Jira issue
        Args:
            issue_key (str): Jira issue key (e.g. "PROJ-123")
            expand (str): Comma-separated list of fields to expand
        Returns:
            dict: Issue details
        Raises:
            ValueError: If API request fails
        """
        try:
            issue = self.jira.issue(issue_key, expand=expand)
            return self._format_issue(issue)
        except Exception as e:
            text = str(e)
            if hasattr(e, 'args') and len(e.args) > 0:
                text = e.args[0]
            raise ValueError(text)

    def _format_issue(self, issue):
        """
        Format a Jira issue into a dictionary
        Args:
            issue: Jira issue object
        Returns:
            dict: Formatted issue data
        """

        content = f'<Jira Issue>\n\nTitle: {issue.fields.summary}\n\nDescription: {issue.fields.description}\n\n</Jira Issue>'
        for comment in issue.fields.comment.comments:
            content += f'\n\n<Jira Comment>\n\n{comment.body}\n\n</Jira Comment>'
        return {
            'key': issue.key,
            'link': f"{self.url}/browse/{issue.key}",
            'title': issue.fields.summary,
            # 'description': issue.fields.description,
            # 'status': issue.fields.status.name,
            # 'assignee': issue.fields.assignee.displayName if issue.fields.assignee else None,
            # 'reporter': issue.fields.reporter.displayName if issue.fields.reporter else None,
            # 'created': issue.fields.created,
            # 'updated': issue.fields.updated,
            # 'priority': issue.fields.priority.name if issue.fields.priority else None,
            # 'labels': issue.fields.labels,
            # 'comments': [{
            #     'author': comment.author.displayName,
            #     'body': comment.body,
            #     'created': comment.created
            # } for comment in issue.fields.comment.comments] if hasattr(issue.fields, 'comment') else [],
            # 'renderedFields': {
            #     'description': issue.renderedFields.description if hasattr(issue, 'renderedFields') else None
            # },
            'content': content
        }

class CloudflareRequester():
    def __init__(self):
        self.base_url = "https://api.cloudflare.com/client/v4"
        self.zone_id = settings.CLOUDFLARE_ZONE_ID
        self.auth_token = settings.CLOUDFLARE_AUTH_TOKEN
        self.headers = {
            'Authorization': f'Bearer {self.auth_token}',
            'Content-Type': 'application/json'
        }
        
        self.zone_url = f"{self.base_url}/zones/{self.zone_id}"

    def purge_cache(self, guru_slug, question_slug):
        if settings.ENV != 'production':
            logger.info("Skipping cache purge in non-production environment")
            return

        url = f"{self.zone_url}/purge_cache"
        data = {
            "files": [
                f"https://gurubase.io/g/{guru_slug}/{question_slug}"
            ]
        }
        try:
            response = requests.post(url, headers=self.headers, json=data, timeout=10)

            if response.status_code != 200:
                logger.error(f"Error purging cache for {guru_slug}/{question_slug}. Status code: {response.status_code}")
                return False
            return True
        except Exception as e:
            logger.error(f"Error purging cache for {guru_slug}/{question_slug}", exc_info=True)
            return False

class RerankerRequester():
    def __init__(self):
        self.headers = {"Content-Type": "application/json"}
        if settings.RERANK_API_KEY:
            self.headers["Authorization"] = f"Bearer {settings.RERANK_API_KEY}"

    def rerank_health_check(self):
        data = json.dumps({"query":"What is Deep Learning?", "texts": ["Deep Learning is not...", "Deep learning is..."]})
        try:
            response = requests.post(settings.RERANK_API_URL, headers=self.headers, data=data, timeout=10)
        except Exception as e:
            logger.error(f"Error reranking health check", exc_info=True)
            return False
        if response.status_code == 200:
            return True
        else:
            logger.error(f"Reranker health check failed. Status code: {response.status_code}. Response: {response.text}")
            return False


class Auth0Requester():
    def __init__(self):
        self.base_url = settings.AUTH0_MANAGEMENT_API_DOMAIN
        self.client_id = settings.AUTH0_CLIENT_ID
        self.client_secret = settings.AUTH0_CLIENT_SECRET
        self.audience = f"{settings.AUTH0_MANAGEMENT_API_DOMAIN}api/v2/"
        self.token = None
        self.token_expiry = 0

    def _get_management_token(self):
        if self.token and time.time() < self.token_expiry:
            return self.token

        url = f"{self.base_url}oauth/token"
        data = {
            'grant_type': 'client_credentials',
            'client_id': self.client_id,
            'client_secret': self.client_secret,
            'audience': self.audience
        }
        headers = {'content-type': 'application/x-www-form-urlencoded'}

        try:
            response = requests.post(url, headers=headers, data=data, timeout=10)
            response.raise_for_status()
            token_data = response.json()
            self.token = token_data['access_token']
            # Set expiry 5 minutes before actual expiry to be safe
            self.token_expiry = time.time() + token_data['expires_in'] - 300
            return self.token
        except Exception as e:
            logger.error("Error getting Auth0 management token", exc_info=True)
            return None

    def delete_user(self, user_id):
        token = self._get_management_token()
        if not token:
            return False

        url = f"{self.base_url}api/v2/users/{user_id}"
        headers = {'Authorization': f'Bearer {token}'}
        
        try:
            response = requests.delete(url, headers=headers, timeout=10)
            if not response.ok:
                logger.error(f"Error deleting user {user_id}. Status code: {response.status_code}. Response: {response.text}")
                return False
            return True
        except Exception as e:
            logger.error(f"Error deleting user {user_id}", exc_info=True)
            return False


class WebshareRequester():
    def __init__(self):
        self.base_url = "https://proxy.webshare.io/api/v2"
        self.token = settings.WEBSHARE_TOKEN
        self.headers = {
            'Authorization': f'Token {self.token}'
        }

    def get_proxies(self):
        url = f"{self.base_url}/proxy/list?mode=direct&page=1&page_size=100&valid=true&ordering=-last_verification,created_at"
        response = requests.get(url, headers=self.headers, timeout=10)
        if not response.ok:
            logger.error(f"Error getting proxies from Webshare. Status code: {response.status_code}. Response: {response.text}")
            return []

        return response.json()


class MailgunRequester():
    def __init__(self):
        self.base_url = "https://api.mailgun.net/v3"
        self.api_key = settings.MAILGUN_API_KEY

    def send_email(self, to, subject, body):
        data = {
            "from": "Anteon (formerly Ddosify) <support@getanteon.com>",
            "to": to,
            "subject": subject,
            "text": body
        }
        try:
            email_response = requests.post(url="https://api.mailgun.net/v3/mail.getanteon.com/messages",
                                        auth=("api", self.api_key),
                                        data=data)

            if not email_response.ok:
                if email_response.status_code >= 400:
                    raise ThrottlingException(f"Email send error: {email_response.text} - Status Code: {email_response.status_code}")
                raise Exception(f"Email send error: {email_response.text} - Status Code: {email_response.status_code}")

            logger.info(f"Email sent to: {to}. Subject: {subject}")
        except ThrottlingException as e:
            exception_code = "E-101"
            logger.fatal(f"Can not send email. Email: {to}. Subject: {subject} Code: {exception_code}")
            raise
        except Exception as e:
            exception_code = "E-100"
            logger.fatal(f"Can not send email. Email: {to}. Subject: {subject} Code: {exception_code}")

class YouTubeRequester():
    def __init__(self, api_key=None):
        self.base_url = "https://content-youtube.googleapis.com/youtube/v3"
        if not api_key:
            api_key = get_youtube_api_key()
        self.api_key = api_key

    def get_most_popular_video(self):
        """
        Get the most popular video from YouTube
        Returns:
            dict: Response from YouTube API containing video details
        Raises:
            ValueError: If API request fails
        """
        try:
            url = f"{self.base_url}/videos"
            params = {
                "part": "id,snippet,statistics",
                "chart": "mostPopular",
                "maxResults": 1,
                "key": self.api_key
            }
            response = requests.get(url, params=params, timeout=10)
            response.raise_for_status()
            data = response.json()
            return data.get("items", [])[0]
        except Exception as e:
            raise ValueError(f"Failed to get most popular video: {str(e)}")
   
    def fetch_channel(self, username=None, channel_id=None):
        """
        Fetch channel details from YouTube API
        Args:
            username (str, optional): YouTube channel username
            channel_id (str, optional): YouTube channel ID
        Returns:
            dict: Response from YouTube API containing channel details
        Raises:
            ValueError: If neither username nor channel_id is provided or API request fails
        """
        if not username and not channel_id:
            raise ValueError("Either username or channel_id must be provided")
            
        try:
            url = f"{self.base_url}/channels"
            params = {
                "part": "contentDetails,id",
                "key": self.api_key
            }
            
            if username:
                params["forHandle"] = username
            else:
                params["id"] = channel_id
                
            response = requests.get(url, params=params, timeout=10)
            response.raise_for_status()
            
            data = response.json()
            if not data.get("items"):
                raise ValueError(f"Channel not found: {username or channel_id}")
                
            return data
            
        except requests.exceptions.RequestException as e:
            if response.status_code == 403:
                if '"YouTube Data API v3 has not been used in project' in response.text:
                    raise ValueError("YouTube API is not enabled for this project. Please enable it in the project settings.")
                else:
                   raise ValueError("YouTube API quota exceeded or invalid API key")
            else:
                raise ValueError(f"Failed to fetch channel: {str(e)}")
                
    def fetch_all_playlist_videos(self, playlist_id):
        """
        Fetch all videos from a playlist, handling pagination
        Args:
            playlist_id (str): ID of the playlist
        Returns:
            list: List of all video items in the playlist
        """
        videos = []
        next_page_token = None
        
        try:
            while True:
                url = f"{self.base_url}/playlistItems"
                params = {
                    "part": "id,contentDetails,snippet,status",
                    "maxResults": 50,
                    "playlistId": playlist_id,
                    "key": self.api_key
                }
                
                if next_page_token:
                    params["pageToken"] = next_page_token
                    
                response = requests.get(url, params=params, timeout=10)
                response.raise_for_status()
                data = response.json()
                
                videos.extend(data.get("items", []))
                next_page_token = data.get("nextPageToken")
                
                if not next_page_token:
                    break
                    
            return videos
            
        except requests.exceptions.RequestException as e:
            if response.status_code == 404:
                raise ValueError(f"Playlist not found: {playlist_id}")
            elif response.status_code == 403:
                if '"YouTube Data API v3 has not been used in project' in response.text:
                    raise ValueError("YouTube API is not enabled for this project. Please enable it in the project settings.")
                else:
                   raise ValueError("YouTube API quota exceeded or invalid API key")
            else:
                raise ValueError(f"Failed to fetch playlist videos: {str(e)}")
                
    def fetch_all_channel_videos(self, username=None, channel_id=None):
        """
        Fetch all videos from a channel by first getting the uploads playlist ID
        Args:
            username (str, optional): YouTube channel username
            channel_id (str, optional): YouTube channel ID
        Returns:
            list: List of all video items from the channel
        """
        try:
            # First get the channel details to get the uploads playlist ID
            channel_data = self.fetch_channel(username=username, channel_id=channel_id)
            if not channel_data.get("items"):
                raise ValueError(f"Channel not found: {username or channel_id}")
                
            # Get the uploads playlist ID
            uploads_playlist_id = channel_data["items"][0]["contentDetails"]["relatedPlaylists"]["uploads"]
            
            # Now fetch all videos from the uploads playlist
            return self.fetch_all_playlist_videos(uploads_playlist_id)
            
        except ValueError as e:
            raise ValueError(f"Failed to fetch channel videos: {str(e)}")
        

class OllamaRequester():
    def __init__(self, base_url=None):
        self.base_url = base_url or settings.OLLAMA_URL
        self.headers = {
            'Content-Type': 'application/json'
        }

    def check_ollama_health(self):
        """
        Check if Ollama server is healthy and return available models
        Returns:
            tuple: (is_healthy: bool, models: list, error: str)
        """
        try:
            response = requests.get(f"{self.base_url}/api/tags", headers=self.headers, timeout=10)
            if response.status_code != 200:
                return False, [], f"Ollama API returned status code {response.status_code}"
            
            data = response.json()
            models = [model['name'] for model in data.get('models', [])]
            return True, models, None
            
        except requests.exceptions.RequestException as e:
            return False, [], f"Failed to connect to Ollama server: {str(e)}"
        except Exception as e:
            return False, [], f"Unexpected error checking Ollama health: {str(e)}"

    def validate_models(self, embedding_model, base_model):
        """
        Validate if the specified models exist in Ollama
        Args:
            embedding_model (str): Name of the embedding model to validate
            base_model (str): Name of the base model to validate
        Returns:
            tuple: (is_embedding_valid: bool, is_base_valid: bool, error: str)
        """
        try:
            response = requests.get(f"{self.base_url}/api/tags", headers=self.headers, timeout=10)
            if response.status_code != 200:
                return False, False, f"Ollama API returned status code {response.status_code}"
            
            data = response.json()
            available_models = [model['name'] for model in data.get('models', [])]
            
            is_embedding_valid = embedding_model in available_models
            is_base_valid = base_model in available_models
            
            return is_embedding_valid, is_base_valid, None
            
        except requests.exceptions.RequestException as e:
            return False, False, f"Failed to connect to Ollama server: {str(e)}"
        except Exception as e:
            return False, False, f"Unexpected error validating models: {str(e)}"

    def embed_text(self, text, model_name):
        url = f"{self.base_url}/api/embeddings"
        data = json.dumps({"model": model_name, "prompt": text})
        response = requests.post(url, headers=self.headers, data=data, timeout=10)
        if response.status_code != 200:
            logger.error(f"Ollama API text embedding failed. Text: {text}. Model: {model_name}. Status code: {response.status_code}. {response.text}")
            return False, f"Ollama API returned status code {response.status_code}"
        return True, response.json()

    def embed_texts(self, texts, model_name):
        results = []
        for text in texts:
            is_valid, result = self.embed_text(text, model_name)
            if not is_valid:
                return False, f"Ollama API failed to embed text: {text}"
            results.append(result)
        return True, results<|MERGE_RESOLUTION|>--- conflicted
+++ resolved
@@ -362,10 +362,6 @@
 
 class OpenAIRequester():
     def __init__(self):
-<<<<<<< HEAD
-        from core.models import Settings
-        from core.utils import get_default_settings
-=======
         self.client = None
         self._is_ollama = None
 
@@ -378,7 +374,6 @@
         from django.conf import settings
         from openai import OpenAI
 
->>>>>>> 79d32492
         if settings.ENV == 'selfhosted':
             default_settings = get_default_settings()
             if default_settings.ai_model_provider == Settings.AIProvider.OLLAMA:
@@ -393,10 +388,7 @@
 
     def _get_model_name(self, model_name):
         """Get the appropriate model name based on whether we're using Ollama"""
-<<<<<<< HEAD
-=======
         self._ensure_client_initialized()
->>>>>>> 79d32492
         from core.utils import get_default_settings
         default_settings = get_default_settings()
         if self._is_ollama:
