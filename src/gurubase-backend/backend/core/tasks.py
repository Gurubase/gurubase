from datetime import datetime, UTC
from random import sample
from typing import List
from PIL import Image
import io
import logging
import traceback
from celery import shared_task
from django.db import models
import redis
import requests
from integrations.models import Integration
from core.exceptions import ThrottleError, WebsiteContentExtractionThrottleError, GithubInvalidRepoError, GithubRepoSizeLimitError, GithubRepoFileCountLimitError, YouTubeContentExtractionError
from core import milvus_utils
from core.data_sources import fetch_data_source_content, get_internal_links, process_website_data_sources_batch
from core.requester import FirecrawlScraper, GuruRequester, OpenAIRequester, get_web_scraper
from core.guru_types import get_guru_type_names, get_guru_type_object_without_filters
from core.models import DataSource, Favicon, GuruType, LLMEval, LinkReference, LinkValidity, Question, Settings, Summarization, SummaryQuestionGeneration, LLMEvalResult, GuruType, GithubFile, CrawlState
from core.utils import finalize_data_source_summarizations, embed_texts, generate_questions_from_summary, get_default_embedding_dimensions, get_links, get_llm_usage, get_milvus_client, get_more_seo_friendly_title, get_most_similar_questions, guru_type_has_enough_generated_questions, create_guru_type_summarization, simulate_summary_and_answer, validate_guru_type, vector_db_fetch, with_redis_lock, generate_og_image, get_default_settings, send_question_request_for_cloudflare_cache, send_guru_type_request_for_cloudflare_cache, get_embedding_model_config
from django.conf import settings
import time
import re
from django.db.models import Q, Avg, StdDev, Count, Sum, Exists, OuterRef
from statistics import median, mean, stdev
from django.utils import timezone
from django.utils.timezone import now
from datetime import timedelta
from django.db import transaction


logger = logging.getLogger(__name__)
redis_client = redis.Redis(
    host=settings.REDIS_HOST,
    port=settings.REDIS_PORT,
    db=0,
    charset="utf-8",
    decode_responses=True,
)

guru_requester = GuruRequester()
openai_requester = OpenAIRequester()

@with_redis_lock(
    redis_client,
    lambda guru_type_slug, is_github: f'data_source_retrieval_lock_{guru_type_slug}_{"github" if is_github else "other"}',
    settings.DATA_SOURCE_RETRIEVAL_LOCK_DURATION_SECONDS,
)
def process_guru_type_data_sources(guru_type_slug, is_github=False, countdown=0):
    if not is_github and countdown > 0:
        # Wait for a bit for the data sources to be synced
        time.sleep(countdown)

    guru_type_object = get_guru_type_object_without_filters(guru_type_slug)
    if is_github:
        data_sources = DataSource.objects.filter(
            status=DataSource.Status.NOT_PROCESSED,
            guru_type=guru_type_object,
            type=DataSource.Type.GITHUB_REPO
        )[:settings.DATA_SOURCE_FETCH_BATCH_SIZE]
    else:
        data_sources = DataSource.objects.exclude(
            type=DataSource.Type.GITHUB_REPO
        ).filter(
            status=DataSource.Status.NOT_PROCESSED,
            guru_type=guru_type_object
        )[:settings.DATA_SOURCE_FETCH_BATCH_SIZE]

    # Get the web scraper type
    scraper, scrape_tool = get_web_scraper()
    is_firecrawl = isinstance(scraper, FirecrawlScraper)

    # Group data sources by type
    website_sources = []
    other_sources = []
    for data_source in data_sources:
        if data_source.type == DataSource.Type.WEBSITE:
            website_sources.append(data_source)
        else:
            other_sources.append(data_source)

    # Process website sources in batches if using Firecrawl
    if website_sources and is_firecrawl:
        batch_size = settings.FIRECRAWL_BATCH_SIZE
        
        for i in range(0, len(website_sources), batch_size):
            batch = website_sources[i:i + batch_size]
            try:
                processed_sources = process_website_data_sources_batch(batch)
                
                # Group sources by status for bulk updates
                success_sources = []
                failed_sources = []
                
                with transaction.atomic():
                    for data_source in processed_sources:
                        if data_source.status == DataSource.Status.NOT_PROCESSED:
                            raise WebsiteContentExtractionThrottleError(f'Throttle in batch. Stopping all subsequent extraction for guru type {guru_type_slug}')
                        elif not data_source.error:
                            data_source.status = DataSource.Status.SUCCESS
                            success_sources.append(data_source)
                        else:
                            data_source.status = DataSource.Status.FAIL
                            failed_sources.append(data_source)
                    
                    # Bulk update sources
                    if success_sources:
                        DataSource.objects.bulk_update(
                            success_sources,
                            ['status', 'error', 'user_error', 'title', 'content', 'scrape_tool']
                        )
                    if failed_sources:
                        DataSource.objects.bulk_update(
                            failed_sources,
                            ['status', 'error', 'user_error']
                        )
<<<<<<< HEAD
                    
                    # Write successful sources to Milvus
                    for data_source in success_sources:
                        try:
                            data_source.write_to_milvus()
                        except Exception as e:
                            logger.error(f"Error writing to Milvus for data source {data_source.id}: {e}", exc_info=True)
                            data_source.status = DataSource.Status.FAIL
                            data_source.error = str(e)
                            data_source.save()
                            
            except WebsiteContentExtractionThrottleError as e:
                logger.warning(f"Throttled for batch Website URLs. Error: {e}")
                # Mark all sources in batch as NOT_PROCESSED and stop processing
                with transaction.atomic():
                    for data_source in batch:
                        data_source.status = DataSource.Status.NOT_PROCESSED
                        data_source.error = str(e)
                        data_source.user_error = str(e)
                    DataSource.objects.bulk_update(
                        batch,
                        ['status', 'error', 'user_error']
                    )
                # Stop processing remaining batches if we hit rate limit
                break
                    
=======

        # Process other sources (and website sources if not using Firecrawl) individually
        sources_to_process = other_sources + (website_sources if not is_firecrawl else [])
        jira_integration = Integration.objects.filter(type=Integration.Type.JIRA, guru_type=guru_type_object).first()
        zendesk_integration = Integration.objects.filter(type=Integration.Type.ZENDESK, guru_type=guru_type_object).first()
        confluence_integration = Integration.objects.filter(type=Integration.Type.CONFLUENCE, guru_type=guru_type_object).first()
        language_code = guru_type_object.get_language_code()
        for data_source in sources_to_process:
            try:
                if data_source.type == DataSource.Type.JIRA:
                    data_source = fetch_data_source_content(jira_integration, data_source, language_code)
                elif data_source.type == DataSource.Type.ZENDESK:
                    data_source = fetch_data_source_content(zendesk_integration, data_source, language_code)
                elif data_source.type == DataSource.Type.CONFLUENCE:
                    data_source = fetch_data_source_content(confluence_integration, data_source, language_code)
                else:
                    data_source = fetch_data_source_content(None, data_source, language_code)
                data_source.status = DataSource.Status.SUCCESS
            except (WebsiteContentExtractionThrottleError, ThrottleError) as e:
                logger.warning(f"Throttled for URL {data_source.url}. Error: {e}")
                data_source.status = DataSource.Status.NOT_PROCESSED
                data_source.error = str(e)
                data_source.user_error = str(e)
                data_source.save()
                continue
            except YouTubeContentExtractionError as e:
                logger.warning(f"Error while fetching YouTube data source: {e}")
                data_source.status = DataSource.Status.FAIL
                data_source.error = str(e)
                data_source.user_error = str(e)
                data_source.save()
                continue
            except (GithubRepoFileCountLimitError, GithubRepoSizeLimitError) as e:
                logger.warning(f"Error while fetching GitHub data source: {e}")
                data_source.status = DataSource.Status.FAIL
                data_source.error = str(e)
                data_source.user_error = str(e)
                data_source.save()
                continue
>>>>>>> 835bf8a7
            except Exception as e:
                logger.error(f"Error while processing batch website sources: {e}", exc_info=True)
                with transaction.atomic():
                    for data_source in batch:
                        data_source.status = DataSource.Status.FAIL
                        data_source.error = str(e)
                        data_source.user_error = str(e)
                    DataSource.objects.bulk_update(
                        batch,
                        ['status', 'error', 'user_error']
                    )

    # Process other sources (and website sources if not using Firecrawl) individually
    sources_to_process = other_sources + (website_sources if not is_firecrawl else [])
    jira_integration = Integration.objects.filter(type=Integration.Type.JIRA, guru_type=guru_type_object).first()
    zendesk_integration = Integration.objects.filter(type=Integration.Type.ZENDESK, guru_type=guru_type_object).first()
    confluence_integration = Integration.objects.filter(type=Integration.Type.CONFLUENCE, guru_type=guru_type_object).first()
    language_code = guru_type_object.get_language_code()
    for data_source in sources_to_process:
        try:
            if data_source.type == DataSource.Type.JIRA:
                data_source = fetch_data_source_content(jira_integration, data_source, language_code)
            elif data_source.type == DataSource.Type.ZENDESK:
                data_source = fetch_data_source_content(zendesk_integration, data_source, language_code)
            elif data_source.type == DataSource.Type.CONFLUENCE:
                data_source = fetch_data_source_content(confluence_integration, data_source, language_code)
            else:
                data_source = fetch_data_source_content(None, data_source, language_code)
            data_source.status = DataSource.Status.SUCCESS
        except WebsiteContentExtractionThrottleError as e:
            logger.warning(f"Throttled for URL {data_source.url}. Error: {e}")
            data_source.status = DataSource.Status.NOT_PROCESSED
            data_source.error = str(e)
            data_source.user_error = str(e)
            data_source.save()
            continue
        except YouTubeContentExtractionError as e:
            logger.warning(f"Error while fetching YouTube data source: {e}")
            data_source.status = DataSource.Status.FAIL
            data_source.error = str(e)
            data_source.user_error = str(e)
            data_source.save()
            continue
        except (GithubRepoFileCountLimitError, GithubRepoSizeLimitError) as e:
            logger.warning(f"Error while fetching GitHub data source: {e}")
            data_source.status = DataSource.Status.FAIL
            data_source.error = str(e)
            data_source.user_error = str(e)
            data_source.save()
            continue
        except Exception as e:
            logger.error(f"Error while fetching data source: {traceback.format_exc()}")
            data_source.status = DataSource.Status.FAIL
            data_source.error = str(e)
            data_source.user_error = "Error while fetching data source"
            data_source.save()
            continue
        
        data_source.status = DataSource.Status.SUCCESS
        data_source.error = ''
        data_source.user_error = ''
        data_source.last_successful_index_date = datetime.now()
        data_source.save()
        try:
            data_source.write_to_milvus()
        except Exception as e:
            logger.error(f"Error while writing to milvus: {e}", exc_info=True)
            data_source.status = DataSource.Status.FAIL
            data_source.error = str(e)
            data_source.save()


@shared_task
def data_source_retrieval(guru_type_slug=None, countdown=0):
    logger.info('Data source retrieval')

    if settings.ENV == 'selfhosted':
        default_settings = get_default_settings()
        if default_settings.ai_model_provider == Settings.AIProvider.OPENAI:
            if not default_settings.is_openai_key_valid:
                return
        else:
            if not default_settings.is_ollama_url_valid:
                return
            if not default_settings.is_ollama_embedding_model_valid:
                return

    # Main func
    if guru_type_slug:
        # Process both GitHub and non-GitHub sources in parallel
        process_guru_type_data_sources(guru_type_slug=guru_type_slug, is_github=True, countdown=countdown)
        process_guru_type_data_sources(guru_type_slug=guru_type_slug, is_github=False, countdown=countdown)
    else:
        guru_type_slugs = get_guru_type_names()
        for guru_type_slug in guru_type_slugs:
            # Process both GitHub and non-GitHub sources in parallel
            process_guru_type_data_sources(guru_type_slug=guru_type_slug, is_github=True, countdown=countdown)
            process_guru_type_data_sources(guru_type_slug=guru_type_slug, is_github=False, countdown=countdown)

    logger.info("Data source retrieval completed for all guru types")


@shared_task
@with_redis_lock(
    redis_client,
    'llm_eval_lock',
    1800
)
def llm_eval(guru_types, check_answer_relevance=True, check_context_relevance=True, check_groundedness=True):
    logger.info(f"Evaluating {guru_types}")
    # guru_types is a list of strings

    model_names = [settings.GPT_MODEL]
    requester = OpenAIRequester()
    milvus_client = get_milvus_client()

    pairs = []
    for guru_type in guru_types:
        # Get the last version for the current guru type
        last_version = LLMEval.objects.filter(question__guru_type__slug=guru_type).order_by('-version').first()
        if last_version:
            try:
                version = last_version.version
                # If the number of the marked questions is smaller than the version, finish the current version. Else, use the next version
                marked_questions_count = Question.objects.filter(llm_eval=True, guru_type__slug=guru_type).count()
                eval_count = LLMEval.objects.filter(version=version, question__guru_type__slug=guru_type).count()

                if eval_count < marked_questions_count:
                    version = int(version)
                else:
                    version = int(version) + 1
            except Exception:
                version = 1
        else:
            version = 1
            
        pairs.append((guru_type, version))

        questions = Question.objects.filter(llm_eval=True, guru_type__slug=guru_type).order_by('-date_created')
        
        logger.info(f'Will evaluate {questions.count()} questions for guru type {guru_type}')
        guru_type_obj = get_guru_type_object_without_filters(guru_type)
        collection_name = guru_type_obj.milvus_collection_name

        for q in questions:
            # contexts = vector_db_fetch(milvus_client, collection_name, q.question)
            contexts = None
            reranked_scores = None
            for model_name in model_names:
                # Check existence
                if LLMEval.objects.filter(question=q, model=model_name, version=version).exists():
                    print(f"LLM eval already exists for question {q.id} with model {model_name}")
                    continue
                
                context_relevance_user_prompt = None
                # Fetch previous version if exists
                previous_version = LLMEval.objects.filter(question=q, model=model_name).order_by('-version').first()

                if contexts is None and (check_context_relevance or check_groundedness):
                    contexts, reranked_scores, trust_score, processed_ctx_relevances, fetch_ctx_rel_usage, vector_db_times = vector_db_fetch(milvus_client, collection_name, q.question, q.guru_type.slug, q.user_question, q.enhanced_question, llm_eval=True)

                total_prompt_tokens = fetch_ctx_rel_usage['prompt_tokens']
                total_completion_tokens = fetch_ctx_rel_usage['completion_tokens']
                total_cached_prompt_tokens = fetch_ctx_rel_usage['cached_prompt_tokens']
                
                if check_context_relevance:
                    ctx_relevance, ctx_rel_usage, ctx_rel_prompt, context_relevance_user_prompt = requester.get_context_relevance(q.question, q.user_question, q.enhanced_question, guru_type, contexts, model_name)
                    ctx_rel_total_score = 0
                    
                    total_prompt_tokens += ctx_rel_usage['prompt_tokens']
                    total_completion_tokens += ctx_rel_usage['completion_tokens']
                    total_cached_prompt_tokens += ctx_rel_usage['cached_prompt_tokens']
                    ctx_relevance_result = []
                    if len(contexts) != len(ctx_relevance['contexts']):
                        logger.error(f"Contexts count mismatch for question {q.id}")
                        continue
                    
                    for claim in ctx_relevance['contexts']:
                        ctx_relevance_result.append(f'Context {claim["context_num"]}:\nScore: {claim["score"]}\nExplanation: {claim["explanation"]}\n\n')
                        ctx_rel_total_score += claim['score']

                    if len(ctx_relevance['contexts']) == 0:
                        ctx_relevance_avg_score = 0
                    else:
                        ctx_relevance_avg_score = ctx_rel_total_score / len(ctx_relevance['contexts'])

                    ctx_relevance_cot = ''.join(ctx_relevance_result)
                else:
                    if previous_version:
                        ctx_relevance_avg_score = previous_version.context_relevance
                        ctx_relevance_cot = previous_version.context_relevance_cot
                        ctx_rel_prompt = previous_version.context_relevance_prompt
                    else:
                        ctx_relevance_avg_score = 0
                        ctx_relevance_cot = 'No previous version exists and context relevance is not set to be checked'
                        ctx_rel_prompt = ''

                if check_groundedness:
                    groundedness, gr_usage, gr_prompt = requester.get_groundedness(q, contexts, model_name)
                
                    total_prompt_tokens += gr_usage['prompt_tokens']
                    total_completion_tokens += gr_usage['completion_tokens']
                    total_cached_prompt_tokens += gr_usage['cached_prompt_tokens']

                    groundedness_result = []    
                    claim_num = 1
                    groundedness_total_score = 0
                    for claim in groundedness['claims']:
                        groundedness_result.append(f'Claim {claim_num}: {claim["claim"]}\nScore: {claim["score"]}\nExplanation: {claim["explanation"]}\n\n')
                        groundedness_total_score += claim['score']
                        claim_num += 1
                        
                    if len(groundedness['claims']) == 0:
                        groundedness_avg_score = 0
                    else:
                        groundedness_avg_score = groundedness_total_score / len(groundedness['claims'])

                    groundedness_cot = ''.join(groundedness_result)
                else:
                    if previous_version:
                        groundedness_avg_score = previous_version.groundedness
                        groundedness_cot = previous_version.groundedness_cot
                        gr_prompt = previous_version.groundedness_prompt
                    else:
                        groundedness_avg_score = 0
                        groundedness_cot = 'No previous version exists and groundedness is not set to be checked'
                        gr_prompt = ''

                if check_answer_relevance:
                    # Get the answer
                    answer, answer_error, answer_usages, _ = simulate_summary_and_answer(q.question, guru_type_obj, check_existence=False, save=False, source=None) # source is unused if save=False
                    if answer_error:
                        logger.error(f"Error while simulating answer relevance: {answer_error}")
                        continue

                    # Usages of the answer
                    total_prompt_tokens += answer_usages['prompt_tokens']
                    total_completion_tokens += answer_usages['completion_tokens']
                    total_cached_prompt_tokens += answer_usages['cached_prompt_tokens']
                    
                    # Evaluate the answer
                    answer_relevance, ar_usage, ar_prompt = requester.get_answer_relevance(q, answer, model_name)
                    answer_relevance_score = answer_relevance['score']
                    answer_relevance_cot = answer_relevance['overall_explanation']
                    
                    # Usages of the answer relevance check
                    total_prompt_tokens += ar_usage['prompt_tokens']
                    total_completion_tokens += ar_usage['completion_tokens']
                    total_cached_prompt_tokens += ar_usage['cached_prompt_tokens']
                else:
                    if previous_version:
                        answer_relevance_score = previous_version.answer_relevance
                        answer_relevance_cot = previous_version.answer_relevance_cot
                        ar_prompt = previous_version.answer_relevance_prompt
                        answer = previous_version.answer
                    else:
                        answer_relevance_score = 0
                        answer_relevance_cot = 'No previous version exists and answer relevance is not set to be checked'
                        ar_prompt = ''
                        answer = ''
                
                default_settings = get_default_settings()
                llmeval_settings = {
                    "rerank_threshold": default_settings.rerank_threshold,
                    "rerank_threshold_llm_eval": default_settings.rerank_threshold_llm_eval,
                    "model_names": model_names,
                    "embed_api_url": settings.EMBED_API_URL,
                    "rerank_api_url": settings.RERANK_API_URL
                }       
                cost = get_llm_usage(model_name, total_prompt_tokens, total_completion_tokens, total_cached_prompt_tokens)
                LLMEval.objects.create(
                    question=q,
                    model=model_name,
                    version=version,
                    context_relevance_prompt=ctx_rel_prompt,
                    context_relevance_user_prompt=context_relevance_user_prompt,
                    groundedness_prompt=gr_prompt,
                    answer_relevance_prompt=ar_prompt,
                    contexts=contexts or '',
                    reranked_scores=reranked_scores or [],
                    cost_dollars=cost,
                    prompt_tokens=total_prompt_tokens,
                    completion_tokens=total_completion_tokens,
                    cached_prompt_tokens=total_cached_prompt_tokens,
                    context_relevance=ctx_relevance_avg_score,
                    context_relevance_cot=ctx_relevance_cot,
                    groundedness=groundedness_avg_score,
                    groundedness_cot=groundedness_cot,
                    answer_relevance=answer_relevance_score,
                    answer_relevance_cot=answer_relevance_cot,
                    answer=answer,
                    settings=llmeval_settings,
                    processed_ctx_relevances=processed_ctx_relevances
                )

    # After the evaluation is done for all guru types
    llm_eval_result.delay(pairs)
    logger.info('LLM eval result')
@shared_task
def check_favicon_validity():
    logger.info("Checking favicon validity")
    for favicon in Favicon.objects.iterator(chunk_size=100):
        try:
            response = requests.get(favicon.favicon_url, timeout=30)
            if response.content:
                try:
                    with io.BytesIO(response.content) as image_file:
                        im = Image.open(image_file)
                        im.verify()
                        im.close()
                    favicon.valid = response.status_code == 200
                except Exception as img_error:
                    logger.warning(f"Invalid image for favicon {favicon.favicon_url}: {str(img_error)}")
                    favicon.valid = False
            else:
                favicon.valid = False
            
            favicon.save()
        except Exception as e:
            logger.error(f"Error while checking favicon validity: {traceback.format_exc()}")
            favicon.valid = False
            favicon.save()
    logger.info("Checked favicon validity")
  

@with_redis_lock(
    redis_client,
    lambda guru_type_slug: f'generate_questions_from_summaries_lock_{guru_type_slug}',
    1800
)
def generate_questions_from_summaries_for_guru_type(guru_type_slug, guru_type):
    """
    Generate questions from initial data source summarizations for a guru type.
    A lock for each guru type is used to avoid race conditions.

    Args:
        guru_type_slug: The slug of the guru type
        guru_type: The guru type object
    """
    enough_generated, total_generated = guru_type_has_enough_generated_questions(guru_type)
    if enough_generated:
        logger.info(f"Guru type {guru_type_slug} has enough generated questions, skipping")
        return
    
    # Get total count of eligible summarizations
    total_count = Summarization.objects.filter(
        is_data_source_summarization=True,
        initial=True,
        question_generation_ref=None,
        guru_type=guru_type,
        summary_suitable=True
    ).count()

    # Calculate how many random records we want
    required_question_count = settings.GENERATED_QUESTION_PER_GURU_LIMIT - total_generated
    expected_sample_size = int(required_question_count / settings.QUESTION_GENERATION_COUNT)
    sample_size = min(total_count, expected_sample_size)
    
    # Get random IDs
    summarization_ids = Summarization.objects.filter(
        is_data_source_summarization=True,
        initial=True,
        question_generation_ref=None,
        guru_type=guru_type,
        summary_suitable=True
    ).values_list('id', flat=True)
    
    random_ids = sample(list(summarization_ids), sample_size)
    
    # Get the random summarizations
    summarizations = Summarization.objects.filter(id__in=random_ids)

    for summarization in summarizations.iterator(chunk_size=100):
        if not summarization.guru_type:
            logger.error(f"Summarization {summarization.id} has no guru type")
            continue
        
        questions, model_name, usages = generate_questions_from_summary(
            summarization.result_content, 
            summarization.guru_type)
        
        summary_sufficient = questions['summary_sufficient']
        questions = questions['questions']
        question_generation = SummaryQuestionGeneration.objects.create(
            summarization_ref=summarization, 
            guru_type=summarization.guru_type, 
            questions=questions,
            summary_sufficient=summary_sufficient,
            model=model_name,
            usages=usages
        )
        
        summarization.question_generation_ref = question_generation
        summarization.save()
        
        total_generated += len(questions)
        if total_generated >= settings.GENERATED_QUESTION_PER_GURU_LIMIT:
            logger.info(f"Guru type {guru_type_slug} has reached the limit of {settings.GENERATED_QUESTION_PER_GURU_LIMIT} generated questions, stopping")
            break
        
@shared_task
# def llm_eval_result(guru_types, version):
def llm_eval_result(pairs):
    logger.info(f"Calculating LLM eval metrics for pairs: {pairs}")
    for guru_type_slug, version in pairs:
        guru_type = GuruType.objects.get(slug=guru_type_slug)
        model = settings.GPT_MODEL
        
        evals = LLMEval.objects.filter(
            question__guru_type=guru_type,
            version=version,
            model=model
        )
            
        if not evals.exists():
            logger.warning(f"No LLMEval entries found for guru_type: {guru_type_slug}, version: {version}, model: {model}")
            continue
        
        # Metrics including zeros
        metrics = evals.aggregate(
            context_relevance_avg=Avg('context_relevance'),
            groundedness_avg=Avg('groundedness'),
            answer_relevance_avg=Avg('answer_relevance'),
            context_relevance_std=StdDev('context_relevance'),
            groundedness_std=StdDev('groundedness'),
            answer_relevance_std=StdDev('answer_relevance'),
            total_questions=Count('id'),
            total_cost=Sum('cost_dollars')
        )
        
        # Calculate medians manually
        context_relevance_values = list(evals.values_list('context_relevance', flat=True))
        groundedness_values = list(evals.values_list('groundedness', flat=True))
        answer_relevance_values = list(evals.values_list('answer_relevance', flat=True))
        
        metrics['context_relevance_median'] = median(context_relevance_values)
        metrics['groundedness_median'] = median(groundedness_values)
        metrics['answer_relevance_median'] = median(answer_relevance_values)
        
        # Metrics excluding zeros
        def calc_non_zero_metrics(values):
            non_zero_values = [v for v in values if v != 0]
            return {
                'avg': mean(non_zero_values) if non_zero_values else None,
                'median': median(non_zero_values) if non_zero_values else None,
                'std': stdev(non_zero_values) if len(non_zero_values) > 1 else None,
                'count': len(non_zero_values)
            }
        
        context_relevance_non_zero = calc_non_zero_metrics(context_relevance_values)
        groundedness_non_zero = calc_non_zero_metrics(groundedness_values)
        answer_relevance_non_zero = calc_non_zero_metrics(answer_relevance_values)
        
        metrics.update({
            'context_relevance_non_zero_avg': context_relevance_non_zero['avg'],
            'context_relevance_non_zero_median': context_relevance_non_zero['median'],
            'context_relevance_non_zero_std': context_relevance_non_zero['std'],
            'context_relevance_non_zero_count': context_relevance_non_zero['count'],
            
            'groundedness_non_zero_avg': groundedness_non_zero['avg'],
            'groundedness_non_zero_median': groundedness_non_zero['median'],
            'groundedness_non_zero_std': groundedness_non_zero['std'],
            'groundedness_non_zero_count': groundedness_non_zero['count'],
            
            'answer_relevance_non_zero_avg': answer_relevance_non_zero['avg'],
            'answer_relevance_non_zero_median': answer_relevance_non_zero['median'],
            'answer_relevance_non_zero_std': answer_relevance_non_zero['std'],
            'answer_relevance_non_zero_count': answer_relevance_non_zero['count'],
        })
        
        # Get settings from the first eval (assuming all evals in a run have the same settings)
        first_eval = evals.first()
        eval_settings = first_eval.settings if first_eval else {}
        
        logger.info(f"Settings for guru_type: {guru_type_slug}, version: {version}, model: {model}: {eval_settings}")
        
        LLMEvalResult.objects.update_or_create(
            guru_type=guru_type,
            version=version,
            model=model,
            defaults={**metrics, 'settings': eval_settings}
        )
    
    logger.info(f"Calculated LLM eval metrics for pairs: {pairs}")


@shared_task
@with_redis_lock(
    redis_client,
<<<<<<< HEAD
    'update_guru_type_details_lock',
    1800
)
def update_guru_type_details():
    """
    Updates GuruType details:
    1. Adds github details if missing (only for the first GitHub repo)
    2. Updates domain knowledge if it's the default value
    """
    logger.info("Updating guru type details")
    
    from core.utils import get_root_summarization_of_guru_type
    from core.requester import GitHubRequester
    
    github_requester = GitHubRequester()

    guru_types = GuruType.objects.filter(custom=True, active=True)

    for guru_type in guru_types:
        # Update GitHub details if missing
        if not guru_type.github_details:
            github_repos = guru_type.github_repos
            if github_repos:
                try:
                    # Only fetch details for the first GitHub repo
                    first_repo = github_repos[0]
                    if not first_repo:
                        continue
                    try:
                        github_details = github_requester.get_github_repo_details(first_repo)
                        guru_type.github_details = github_details
                        guru_type.save()
                        logger.info(f'Updated github details for {guru_type.slug} (repo: {first_repo})')
                    except Exception as e:
                        logger.error(f"Error getting github details for repo {first_repo} in {guru_type.slug}: {traceback.format_exc()}")
                except Exception as e:
                    logger.error(f"Error getting github details for {guru_type.slug}: {traceback.format_exc()}")
                    continue

        # Update domain knowledge if it's default
        if settings.ENV != 'selfhosted' and guru_type.domain_knowledge == settings.DEFAULT_DOMAIN_KNOWLEDGE:
            from core.requester import GeminiRequester
            gemini_requester = GeminiRequester(model_name="gemini-1.5-pro-002")
            root_summarization = get_root_summarization_of_guru_type(guru_type.slug)
            if not root_summarization:
                logger.info(f'No root summarization found for {guru_type.slug}')
                continue

            try:
                # Get topics and description from github_details
                github_topics = []
                github_description = ""
                
                if guru_type.github_details:
                    github_topics = guru_type.github_details.get('topics', [])
                    github_description = guru_type.github_details.get('description', '')
                
                gemini_response = gemini_requester.generate_topics_from_summary(
                    root_summarization.result_content, 
                    guru_type.name,
                    github_topics,
                    github_description
                )
                
                new_topics = gemini_response.get('topics', [])
                if new_topics:
                    guru_type.domain_knowledge = ', '.join(new_topics)
                    guru_type.save()
                    logger.info(f'Updated domain knowledge for {guru_type.slug}')
            except Exception as e:
                logger.error(f"Error updating domain knowledge for {guru_type.slug}: {traceback.format_exc()}")
                continue

    logger.info("Updated guru type details")
=======
    'process_summary_questions_lock',
    5400  # 90 minutes
)
def process_summary_questions():
    """
    Process the questions generated from summaries that are not processed yet.
    """
    logger.info("Processing summary questions")
    summary_questions = SummaryQuestionGeneration.objects.filter(processed=False)
    for summary_question in summary_questions.iterator(chunk_size=100):
        for question in summary_question.questions:
            _, _, _, question_obj = simulate_summary_and_answer(
                question,
                summary_question.guru_type,
                check_existence=True,
                save=True,
                source=Question.Source.SUMMARY_QUESTION
            )
        summary_question.processed = True
        summary_question.question = question_obj
        summary_question.save()
    logger.info("Processed summary questions")

@shared_task
@with_redis_lock(
    redis_client,
    'move_questions_to_milvus_lock',
    1800
)
def move_questions_to_milvus():
    """
    Move the questions to Milvus for similarity search
    Does the embedding and the milvus insert in batches 
    """

    questions = Question.objects.filter(similarity_written_to_milvus=False, source=Question.Source.SUMMARY_QUESTION, binge=None)[:settings.TASK_FETCH_LIMIT]
    questions_collection_name = settings.MILVUS_QUESTIONS_COLLECTION_NAME
    if not milvus_utils.collection_exists(collection_name=questions_collection_name):
        milvus_utils.create_similarity_collection(questions_collection_name)

    batch = []
    embed_batch = []
    questions_batch = []
    for q in questions.iterator(chunk_size=100):
        # Check existence
        if milvus_utils.fetch_vectors(questions_collection_name, f'id=={q.id}'):
            q.similarity_written_to_milvus = True
            questions_batch.append(q)
            logger.warning(f'Question {q.id} already exists in Milvus. Skipping...')
            continue

        if q.question == '':
            q.similarity_written_to_milvus = True
            questions_batch.append(q)
            logger.warning(f'Question {q.id} has an empty question. Skipping...')
            continue
        
        # if q.description == '':
        #     q.similarity_written_to_milvus = True
        #     questions_batch.append(q)
        #     logger.warning(f'Question {q.id} has an empty description. Skipping...')
        #     continue
        
        if q.content == '':
            q.similarity_written_to_milvus = True
            questions_batch.append(q)
            logger.warning(f'Question {q.id} has an empty content. Skipping...')
            continue

        doc = {
            'title': q.question,
            'slug': q.slug,
            'id': q.id,
            'on_sitemap': q.add_to_sitemap,
            'guru_type': q.guru_type.name,
        }
        batch.append(doc)
        q.similarity_written_to_milvus = True
        questions_batch.append(q)
        # embed_batch.append({'title': q.question, 'description': q.description, 'content': q.content})
        embed_batch.append({'title': q.question, 'description': '', 'content': q.content})
    
        # if len(batch) == 32:
        if len(batch) > 1:
            title_embeddings = embed_texts(list(map(lambda x: x['title'], embed_batch)))
            # description_embeddings = embed_texts(list(map(lambda x: x['description'], embed_batch)))
            content_embeddings = embed_texts(list(map(lambda x: x['content'], embed_batch)))

            dimension = get_default_embedding_dimensions()
            for i, doc in enumerate(batch):
                # doc['description_vector'] = description_embeddings[i]
                doc['description_vector'] = [0] * dimension
                doc['title_vector'] = title_embeddings[i]
                doc['content_vector'] = content_embeddings[i]
            milvus_utils.insert_vectors(
                collection_name=questions_collection_name,
                docs=batch,
                dimension=dimension
            )
            batch = []
            embed_batch = []
            
            Question.objects.bulk_update(questions_batch, ['similarity_written_to_milvus'])
            questions_batch = []
            
    if len(batch) > 0:
        title_embeddings = embed_texts(list(map(lambda x: x['title'], embed_batch)))
        # description_embeddings = embed_texts(list(map(lambda x: x['description'], embed_batch)))
        content_embeddings = embed_texts(list(map(lambda x: x['content'], embed_batch)))

        dimension = get_default_embedding_dimensions()
        for i, doc in enumerate(batch):
            # doc['description_vector'] = description_embeddings[i]
            doc['description_vector'] = [0] * dimension
            doc['title_vector'] = title_embeddings[i]
            doc['content_vector'] = content_embeddings[i]
        milvus_utils.insert_vectors(
            collection_name=questions_collection_name,
            docs=batch,
            dimension=dimension
        )
        Question.objects.bulk_update(questions_batch, ['similarity_written_to_milvus'])

@shared_task
@with_redis_lock(
        redis_client,
        'process_sitemap_lock',
        1800
    )
def process_sitemap():
    """
    Processes questions across all guru types to add to sitemap,
    with a gradual increase over time based on previous day's additions.
    """
    
    logger.info('Processing sitemap for all guru types')
    
    # Get yesterday's sitemap additions count
    today = timezone.now().date()
    yesterday = today - timezone.timedelta(days=1)
    yesterday_start = timezone.make_aware(datetime.combine(yesterday, datetime.min.time()))
    yesterday_end = timezone.make_aware(datetime.combine(yesterday, datetime.max.time()))
    logger.info(f'Yesterday start: {yesterday_start}, Yesterday end: {yesterday_end}')
    yesterday_additions = Question.objects.filter(
        add_to_sitemap=True,
        sitemap_date__range=(yesterday_start, yesterday_end)
    ).count()

    # Get today's additions so far
    today_start = timezone.make_aware(datetime.combine(today, datetime.min.time()))
    today_end = timezone.make_aware(datetime.combine(today, datetime.max.time()))
    logger.info(f'Today start: {today_start}, Today end: {today_end}')
    today_additions = Question.objects.filter(
        add_to_sitemap=True,
        sitemap_date__range=(today_start, today_end)
    ).count()
    
    # If no questions were added yesterday, start with initial batch
    # if yesterday_additions == 0:
    #     daily_target = 100  # Day 1 target
    # else:
    #     # Calculate increase (10-20% random) based on yesterday's count
    #     increase_percent = random.uniform(10, 20)
    #     daily_target = int(yesterday_additions * (1 + (increase_percent/100)))

    daily_target = 100
        
    logger.info(f'Yesterday additions: {yesterday_additions}, Daily target: {daily_target}, Added today: {today_additions}')
    
    # Calculate remaining questions for today
    questions_to_add = max(0, daily_target - today_additions)
    if questions_to_add <= 0:
        logger.info("Daily sitemap quota reached")
        return
        
    # Get random questions from all guru types
    questions = Question.objects.filter(
        id__gt=45000,
        # guru_type__custom=True,
        guru_type__active=True,
        add_to_sitemap=False,
        sitemap_reason="",
        source__in=[Question.Source.SUMMARY_QUESTION.value, Question.Source.RAW_QUESTION.value]
    ).order_by('?')[:questions_to_add * 2]  # Get 2x to ensure we have enough after filtering
    
    # Process questions
    selected_questions = []
    for q in questions:
        add_to_sitemap, sitemap_reason = q.is_on_sitemap()
        if add_to_sitemap:
            selected_questions.append(q)
            if len(selected_questions) >= questions_to_add:
                break
        q.add_to_sitemap = add_to_sitemap
        q.sitemap_date = timezone.now()
        q.sitemap_reason = sitemap_reason
        q.save()
    
    logger.info('Processed sitemap for all guru types')
>>>>>>> 835bf8a7

@shared_task
def check_datasource_in_milvus_false_and_success():
    # This should not be happened. During deployment times, some datasources can not be updated because of pod deletion.
    logger.info('Checking datasources that are not in Milvus and have status SUCCESS')
    datasources = DataSource.objects.filter(in_milvus=False, status=DataSource.Status.SUCCESS)
    for ds in datasources:
        logger.error(f'DataSource {ds.id} is not in Milvus and has status SUCCESS. Change the Data Source status to Not Processed.')
    logger.info('Checked datasources that are not in Milvus and have status SUCCESS')


@shared_task
def send_request_to_questions_for_cloudflare_cache():
    logger.info('Sending request to questions for Cloudflare cache')
    sitemap_questions = Question.objects.filter(add_to_sitemap=True).order_by('cache_request_count')[:100]
    default_questions = Question.objects.filter(default_question=True).order_by('cache_request_count')[:100]
    guru_types = GuruType.objects.filter(active=True)
    for q in sitemap_questions:
        if not q.guru_type.active:
            continue
        send_question_request_for_cloudflare_cache(q)
        q.cache_request_count += 1
        q.save()
    for q in default_questions:
        if not q.guru_type.active:
            continue
        send_question_request_for_cloudflare_cache(q)
        q.cache_request_count += 1
        q.save()
    
    for guru_type in guru_types:
        send_guru_type_request_for_cloudflare_cache(guru_type)
    logger.info('Sent request to questions for Cloudflare cache')

@shared_task
@with_redis_lock(
    redis_client,
    'update_github_details_lock',
    1800
)
def update_github_details():
    """
    Updates GitHub details for data sources of type GITHUB_REPO that haven't been updated in the last 24 hours.
    Processes at most 200 data sources per hour to avoid overwhelming the GitHub API.
    """
    logger.info("Updating GitHub details for GitHub repository data sources")
    
    from core.requester import GitHubRequester
    from django.utils import timezone
    from datetime import timedelta
    
    github_requester = GitHubRequester()
    
    # Get data sources that haven't been updated in the last 24 hours
    # Order by github_details_updated_date to prioritize oldest updates
    cutoff_time = timezone.now() - timedelta(days=1)
    data_sources = DataSource.objects.filter(
        models.Q(github_details_updated_date__isnull=True) | 
        models.Q(github_details_updated_date__lt=cutoff_time),
        type=DataSource.Type.GITHUB_REPO,
        status=DataSource.Status.SUCCESS
    ).order_by('github_details_updated_date')[:200]
    logger.info(f'GitHub repos to update: {data_sources.count()} with cutoff time: {cutoff_time}')
    
    updated_count = 0
    for data_source in data_sources:
        try:
            # Get details for the repo
            repo_url = data_source.url
            try:
                details = github_requester.get_github_repo_details(repo_url)
                
                if details:
                    # Store github details in a custom field
                    data_source.github_details = details
                    data_source.github_details_updated_date = timezone.now()
                    data_source.save()
                    updated_count += 1
                    logger.info(f'Updated GitHub details for {repo_url}')
            except Exception as e:
                logger.error(f"Error getting GitHub details for {repo_url}: {traceback.format_exc()}")
                # Still update the timestamp to avoid repeatedly trying failed updates
                data_source.github_details_updated_date = timezone.now()
                data_source.save()
                continue
                
        except Exception as e:
            logger.error(f"Error updating GitHub details for data source {data_source.id}: {traceback.format_exc()}")
            continue
            
    logger.info(f'Updated GitHub details for {updated_count} GitHub repositories')

@shared_task
<<<<<<< HEAD
def update_github_repositories(successful_repos=True):
=======
@with_redis_lock(
    redis_client,
    'update_guru_type_sitemap_status_lock',
    1800
)
def update_guru_type_sitemap_status():
    """
    Updates has_sitemap_added_questions field for all GuruTypes based on whether they have
    any questions with add_to_sitemap=True. Uses efficient batch processing to handle large datasets.
    """
    logger.info("Updating GuruType sitemap status")
    
    # Create a subquery to check for questions with add_to_sitemap=True
    questions_subquery = Question.objects.filter(
        guru_type=OuterRef('pk'),
        add_to_sitemap=True
    )
    
    # Annotate GuruTypes with whether they have sitemap questions
    guru_types = GuruType.objects.annotate(
        has_sitemap_questions=Exists(questions_subquery)
    )
    
    # Prepare bulk updates
    to_update = []
    batch_size = 1000
    
    for guru_type in guru_types.iterator(chunk_size=100):
        if guru_type.has_sitemap_added_questions != guru_type.has_sitemap_questions:
            guru_type.has_sitemap_added_questions = guru_type.has_sitemap_questions
            to_update.append(guru_type)
            
            # Process in batches to avoid memory issues
            if len(to_update) >= batch_size:
                GuruType.objects.bulk_update(to_update, ['has_sitemap_added_questions'])
                to_update = []
    
    # Update any remaining records
    if to_update:
        GuruType.objects.bulk_update(to_update, ['has_sitemap_added_questions'])
    
    logger.info("Completed updating GuruType sitemap status")

@shared_task
def update_github_repositories(successful_repos=True, guru_type_slug=None, repo_url=None):
>>>>>>> 835bf8a7
    """
    Periodic task to update GitHub repositories:
    1. For each successfully synced GitHub repo data source, clone the repo again
    2. Check each file's modification date against the data source's last update
    3. Update modified files in both DB and Milvus
    
    Uses per-guru-type locking to allow parallel processing of different guru types.
    
    Args:
        successful_repos (bool): If True, process repos with SUCCESS status, otherwise process FAILED repos
        guru_type_slug (str, optional): If provided, process only repos for this guru type
        repo_url (str, optional): If provided with guru_type_slug, process only this specific repo
    """

    def process_guru_type(guru_type, specific_repo_url=None):
        from core.github.data_source_handler import clone_repository, read_repository
        from django.db import transaction
        import os
        from datetime import datetime        
        logger.info(f"Processing GitHub repositories for guru type: {guru_type.slug}")
        
        # Get all GitHub repo data sources for this guru type
        status = DataSource.Status.SUCCESS if successful_repos else DataSource.Status.FAIL
        data_sources_query = DataSource.objects.filter(
            type=DataSource.Type.GITHUB_REPO,
            guru_type=guru_type
        )
        
        # If specific repo URL is provided, filter to that repo only
        if specific_repo_url:
            data_sources_query = data_sources_query.filter(url=specific_repo_url)
        else:
            data_sources_query = data_sources_query.filter(status=status)
            
        data_sources = data_sources_query
        
        for data_source in data_sources:
            try:
                data_source.status = DataSource.Status.NOT_PROCESSED
                data_source.save()
                # Clone the repository
                temp_dir, repo = clone_repository(data_source.url)
                
                try:
                    # Read the repository structure
                    structure = read_repository(
                        temp_dir, 
                        data_source.github_glob_include, 
                        data_source.github_glob_pattern)

                    if len(structure) > data_source.guru_type.github_file_count_limit_per_repo_hard:
                        raise GithubRepoFileCountLimitError(
                            f"The codebase ({len(structure)}) exceeds the maximum file limit of {data_source.guru_type.github_file_count_limit_per_repo_hard} files supported."
                        )

                    # Calculate total size
                    total_size = sum(file['size'] for file in structure)
                    if total_size > data_source.guru_type.github_repo_size_limit_mb * 1024 * 1024:
                        raise GithubRepoSizeLimitError(
                            f"The codebase ({total_size / (1024 * 1024):.2f} MB) exceeds the maximum size limit of {data_source.guru_type.github_repo_size_limit_mb} MB supported."
                        )
                    
                    # Get existing files for this data source
                    existing_files = {
                        f.path: f for f in GithubFile.objects.filter(data_source=data_source)
                    }
                    
                    # Track current files in repo
                    current_paths = {file_info['path'] for file_info in structure}
                    
                    files_to_delete = []
                    files_to_create = []
                    
                    # Find deleted files
                    deleted_files = [
                        existing_files[path] for path in existing_files.keys() 
                        if path not in current_paths
                    ]
                    files_to_delete.extend(deleted_files)
                    
                    # Process each file in the new structure
                    for file_info in structure:
                        path = file_info['path']
                        content = file_info['content']
                        size = file_info['size']
                        
                        # Get the file's last modification timestamp from git
                        file_path = os.path.join(temp_dir, path)
                        try:
                            # Get the last commit that modified this file
                            last_commit = next(repo.iter_commits(paths=path))
                            last_modified = datetime.fromtimestamp(last_commit.committed_date, tz=UTC)
                        except Exception as e:
                            logger.warning(f"Could not get last commit for {path}: {str(e)}")
                            continue
                        
                        if path in existing_files:
                            existing_file = existing_files[path]
                            # Check if file was modified after our last update
                            if last_modified > existing_file.date_updated:
                                # Mark for deletion and recreation
                                files_to_delete.append(existing_file)
                                files_to_create.append(
                                    GithubFile(
                                        data_source=data_source,
                                        path=path,
                                        content=content,
                                        size=size,
                                        link=f'{data_source.url}/tree/{data_source.default_branch}/{path}'
                                    )
                                )
                        else:
                            # New file, just create it
                            files_to_create.append(
                                GithubFile(
                                    data_source=data_source,
                                    path=path,
                                    content=content,
                                    size=size,
                                    link=f'{data_source.url}/tree/{data_source.default_branch}/{path}'
                                )
                            )
                    
                    # Bulk process the changes in a transaction
                    if files_to_delete or files_to_create:
                        with transaction.atomic():
                            # Delete from DB (no need to delete from Milvus as it is handled by signals)
                            if files_to_delete:
                                deleted_count = GithubFile.objects.filter(
                                    id__in=[f.id for f in files_to_delete]
                                ).delete()
                                logger.info(f"Deleted {deleted_count} files for data source {data_source.id}")
                            
                            # Create new files in DB
                            if files_to_create:
                                created_files = GithubFile.objects.bulk_create(files_to_create)
                                logger.info(f"Created {len(created_files)} files for data source {str(data_source)}")
                        
                        # Update data source timestamp
                        data_source.doc_ids = DataSource.objects.get(id=data_source.id).doc_ids # Reflect the latest doc_ids updated by the signals
                        data_source.save()  # This will update date_updated

                    data_source.in_milvus = False
                    data_source.error = ""
                    data_source.user_error = ""
                    data_source.status = DataSource.Status.SUCCESS
                    data_source.last_successful_index_date = datetime.now()
                    data_source.save()
                    data_source.write_to_milvus()

                finally:
                    # Clean up
                    repo.close()
                    os.system(f"rm -rf {temp_dir}")
                    
            except GithubInvalidRepoError as e:
                error_msg = f"Error processing repository {data_source.url}: {traceback.format_exc()}"
                logger.error(error_msg)
                data_source.error = error_msg
                data_source.status = DataSource.Status.FAIL
                if data_source.last_successful_index_date:
                    user_error = f"An issue occurred while reindexing the codebase. The repository may have been deleted, made private, or renamed. Please verify that the repository still exists and is public. No worries though - this guru still uses the codebase indexed on {data_source.last_successful_index_date.strftime('%B %d')}. Reindexing will be attempted again later."
                else:
                    user_error = str(e)
                data_source.user_error = user_error
                data_source.error = error_msg
                data_source.save()
                continue
            except GithubRepoSizeLimitError as e:
                error_msg = f"Error processing repository {data_source.url}: {traceback.format_exc()}"
                logger.error(error_msg)
                data_source.error = error_msg
                data_source.status = DataSource.Status.FAIL
                if data_source.last_successful_index_date:
                    user_error = f"An issue occurred while reindexing the codebase. The repository size ({total_size / (1024 * 1024):.2f} MB) has grown beyond our size limit of {data_source.guru_type.github_repo_size_limit_mb} MB. No worries though - this guru still uses the codebase indexed on {data_source.last_successful_index_date.strftime('%B %d')}. Reindexing will be attempted again later."
                else:
                    user_error = str(e)
                data_source.user_error = user_error
                data_source.error = error_msg
                data_source.save()
                continue
            except GithubRepoFileCountLimitError as e:
                error_msg = f"Error processing repository {data_source.url}: {traceback.format_exc()}"
                logger.error(error_msg)
                data_source.error = error_msg
                data_source.status = DataSource.Status.FAIL
                if data_source.last_successful_index_date:
                    user_error = f"An issue occurred while reindexing the codebase. The repository has grown to {len(structure)} files, which exceeds our file count limit of {data_source.guru_type.github_file_count_limit_per_repo_hard} files. No worries though - this guru still uses the codebase indexed on {data_source.last_successful_index_date.strftime('%B %d')}. Reindexing will be attempted again later."
                else:
                    user_error = str(e)
                data_source.user_error = user_error
                data_source.error = error_msg
                data_source.save()
                continue
            except Exception as e:
                error_msg = f"Error processing repository {data_source.url}: {traceback.format_exc()}"
                logger.error(error_msg)
                data_source.error = error_msg
                data_source.status = DataSource.Status.FAIL
                if data_source.last_successful_index_date:
                    user_error = f"An issue occurred while reindexing the codebase. No worries though - this guru still uses the codebase indexed on {data_source.last_successful_index_date.strftime('%B %d')}. Reindexing will be attempted again later."
                else:
                    user_error = "Failed to index the repository. Please try again or contact support if the issue persists."
                data_source.user_error = user_error
                data_source.error = error_msg
                data_source.save()
                continue
        
        logger.info(f"Completed processing GitHub repositories for guru type: {guru_type.slug}")

    logger.info("Starting GitHub repositories update task")
    
    # If specific guru type is provided
    if guru_type_slug:
        try:
            guru_type = GuruType.objects.get(slug=guru_type_slug)
            process_guru_type(guru_type=guru_type, specific_repo_url=repo_url)
        except GuruType.DoesNotExist:
            logger.error(f"Error: Guru type with slug {guru_type_slug} does not exist")
        except Exception as e:
            logger.error(f"Error processing guru type {guru_type_slug}: {traceback.format_exc()}")
    else:
        # Get unique guru types that have GitHub repo data sources
        guru_types = GuruType.objects.filter(
            datasource__type=DataSource.Type.GITHUB_REPO,
            # datasource__status=DataSource.Status.SUCCESS,
        ).distinct()

        for guru_type in guru_types:
            try:
                process_guru_type(guru_type=guru_type)
            except Exception as e:
                logger.error(f"Error processing guru type {guru_type.slug}: {traceback.format_exc()}")
                continue
    
    logger.info("Completed GitHub repositories update task")

@shared_task
def crawl_website(url: str, crawl_state_id: int, link_limit: int, language_code: str):
    """
    Celery task to crawl a website and collect internal links.
    
    Args:
        url (str): The URL to crawl
        crawl_state_id (int): ID of the CrawlState object to update during crawling
        link_limit (int): Maximum number of links to collect
    """
    try:
        get_internal_links(url, crawl_state_id=crawl_state_id, link_limit=link_limit, language_code=language_code)
    except Exception as e:
        logger.error(f"Error in crawl_website task: {str(e)}", exc_info=True)
        # Update crawl state to failed
        from core.models import CrawlState
        try:
            crawl_state = CrawlState.objects.get(id=crawl_state_id)
            crawl_state.status = CrawlState.Status.FAILED
            crawl_state.error_message = str(e)
            crawl_state.end_time = timezone.now()
            crawl_state.save()
        except Exception as e:
            logger.error(f"Error updating crawl state: {str(e)}", exc_info=True)

@shared_task(ignore_result=True, task_track_started=False)
def stop_inactive_ui_crawls():
    """
    Periodic task to stop UI crawls that haven't been polled for more than 10 seconds
    """
    threshold_seconds = settings.CRAWL_INACTIVE_THRESHOLD_SECONDS
    inactivity_threshold = now() - timedelta(seconds=threshold_seconds)
    
    inactive_crawls = CrawlState.objects.filter(
        source=CrawlState.Source.UI,
        status=CrawlState.Status.RUNNING,
        last_polled_at__lt=inactivity_threshold
    )
    
    for crawl in inactive_crawls:
        crawl.status = CrawlState.Status.STOPPED
        crawl.end_time = now()
        crawl.error_message = f"Crawl automatically stopped due to inactivity (no status checks for over {threshold_seconds} seconds)"
        crawl.save()
        
    # return f"Stopped {inactive_crawls.count()} inactive UI crawls"

@shared_task
def reindex_text_embedding_model(guru_type_id: int, old_model: str, new_model: str, old_dimension: int | None = None, new_dimension: int | None = None):
    """
    Task to reindex non-Github data sources when text_embedding_model changes.
    
    Args:
        guru_type_id: ID of the GuruType being updated
        old_model: Previous text embedding model name
        new_model: New text embedding model name
    """
    logger.info(f"Starting text embedding model reindexing for guru type {guru_type_id}")
    non_github_data_sources = None
    try:
        guru_type = GuruType.objects.get(id=guru_type_id)
        
        # Get all non-Github data sources for this guru type
        non_github_data_sources = DataSource.objects.filter(
            guru_type=guru_type
        ).exclude(type=DataSource.Type.GITHUB_REPO)

        non_github_data_sources.update(status=DataSource.Status.NOT_PROCESSED)
        
        if old_dimension is None:
            _, old_dimension = get_embedding_model_config(old_model, sync=False)
        if new_dimension is None:
            _, new_dimension = get_embedding_model_config(new_model, sync=False)

        if old_dimension != new_dimension:
            milvus_utils.drop_collection(guru_type.milvus_collection_name)
        
        # First delete from old collection
        for ds in non_github_data_sources:
            # Trigger delete from milvus anyways even if we drop the collection, to set their in_milvus = False and doc_ids = []
            ds.delete_from_milvus(overridden_model=old_model)

        if old_dimension != new_dimension:
            milvus_utils.create_context_collection(guru_type.milvus_collection_name, new_dimension)
        
        # Then write to new collection
        for ds in non_github_data_sources:
            ds.write_to_milvus(overridden_model=new_model)  # This will use the new model's collection

        non_github_data_sources.update(status=DataSource.Status.SUCCESS)
            
        logger.info(f"Completed text embedding model reindexing for guru type {guru_type_id}")
    except Exception as e:
        logger.error(f"Error during text embedding model reindexing for guru type {guru_type_id}: {traceback.format_exc()}")
        if non_github_data_sources is not None and non_github_data_sources.exists():
            non_github_data_sources.update(status=DataSource.Status.FAIL)
        raise


@shared_task
def reindex_code_embedding_model(guru_type_id: int, old_model: str, new_model: str):
    """
    Task to reindex GitHub repos when code_embedding_model changes.
    
    Args:
        guru_type_id: ID of the GuruType being updated
        old_model: Previous code embedding model name
        new_model: New code embedding model name
    """
    logger.info(f"Starting code embedding model reindexing for guru type {guru_type_id}")
    github_repos = None
    try:
        guru_type = GuruType.objects.get(id=guru_type_id)
        
        # Get all GitHub repos for this guru type
        github_repos = DataSource.objects.filter(
            guru_type=guru_type,
            type=DataSource.Type.GITHUB_REPO
        )

        github_repos.update(status=DataSource.Status.NOT_PROCESSED)
        
        # First delete from old collection
        for repo in github_repos:
            repo.delete_from_milvus(overridden_model=old_model)  # This will use the old model's collection
        
        # Then write to new collection
        for repo in github_repos:
            repo.write_to_milvus(overridden_model=new_model)  # This will use the new model's collection

        github_repos.update(status=DataSource.Status.SUCCESS)

        logger.info(f"Completed code embedding model reindexing for guru type {guru_type_id}")
    except Exception as e:
        logger.error(f"Error during code embedding model reindexing for guru type {guru_type_id}: {traceback.format_exc()}")
        if github_repos is not None and github_repos.exists():
            github_repos.update(status=DataSource.Status.FAIL)
        raise


@shared_task
@with_redis_lock(
    redis_client,
    'scrape_main_content_lock',
    1800
)
def scrape_main_content(data_source_ids: List[int]):
    """
    Scrape the main content of a list of data sources using Gemini to extract the main content from HTML.
    Updates Milvus immediately after processing each data source.
    Skips data sources that have already been rewritten or are not in a success status.
    
    Args:
        data_source_ids: List of DataSource IDs to process
    """
    logger.info(f"Starting to scrape main content for {len(data_source_ids)} data sources")
    
    from core.models import DataSource
    data_sources = DataSource.objects.filter(id__in=data_source_ids)
    
    for data_source in data_sources:
        data_source.scrape_main_content()
    
    logger.info("Completed scraping main content for all data sources")<|MERGE_RESOLUTION|>--- conflicted
+++ resolved
@@ -113,7 +113,6 @@
                             failed_sources,
                             ['status', 'error', 'user_error']
                         )
-<<<<<<< HEAD
                     
                     # Write successful sources to Milvus
                     for data_source in success_sources:
@@ -140,47 +139,6 @@
                 # Stop processing remaining batches if we hit rate limit
                 break
                     
-=======
-
-        # Process other sources (and website sources if not using Firecrawl) individually
-        sources_to_process = other_sources + (website_sources if not is_firecrawl else [])
-        jira_integration = Integration.objects.filter(type=Integration.Type.JIRA, guru_type=guru_type_object).first()
-        zendesk_integration = Integration.objects.filter(type=Integration.Type.ZENDESK, guru_type=guru_type_object).first()
-        confluence_integration = Integration.objects.filter(type=Integration.Type.CONFLUENCE, guru_type=guru_type_object).first()
-        language_code = guru_type_object.get_language_code()
-        for data_source in sources_to_process:
-            try:
-                if data_source.type == DataSource.Type.JIRA:
-                    data_source = fetch_data_source_content(jira_integration, data_source, language_code)
-                elif data_source.type == DataSource.Type.ZENDESK:
-                    data_source = fetch_data_source_content(zendesk_integration, data_source, language_code)
-                elif data_source.type == DataSource.Type.CONFLUENCE:
-                    data_source = fetch_data_source_content(confluence_integration, data_source, language_code)
-                else:
-                    data_source = fetch_data_source_content(None, data_source, language_code)
-                data_source.status = DataSource.Status.SUCCESS
-            except (WebsiteContentExtractionThrottleError, ThrottleError) as e:
-                logger.warning(f"Throttled for URL {data_source.url}. Error: {e}")
-                data_source.status = DataSource.Status.NOT_PROCESSED
-                data_source.error = str(e)
-                data_source.user_error = str(e)
-                data_source.save()
-                continue
-            except YouTubeContentExtractionError as e:
-                logger.warning(f"Error while fetching YouTube data source: {e}")
-                data_source.status = DataSource.Status.FAIL
-                data_source.error = str(e)
-                data_source.user_error = str(e)
-                data_source.save()
-                continue
-            except (GithubRepoFileCountLimitError, GithubRepoSizeLimitError) as e:
-                logger.warning(f"Error while fetching GitHub data source: {e}")
-                data_source.status = DataSource.Status.FAIL
-                data_source.error = str(e)
-                data_source.user_error = str(e)
-                data_source.save()
-                continue
->>>>>>> 835bf8a7
             except Exception as e:
                 logger.error(f"Error while processing batch website sources: {e}", exc_info=True)
                 with transaction.atomic():
@@ -210,7 +168,7 @@
             else:
                 data_source = fetch_data_source_content(None, data_source, language_code)
             data_source.status = DataSource.Status.SUCCESS
-        except WebsiteContentExtractionThrottleError as e:
+        except (WebsiteContentExtractionThrottleError, ThrottleError) as e:
             logger.warning(f"Throttled for URL {data_source.url}. Error: {e}")
             data_source.status = DataSource.Status.NOT_PROCESSED
             data_source.error = str(e)
@@ -670,7 +628,6 @@
 @shared_task
 @with_redis_lock(
     redis_client,
-<<<<<<< HEAD
     'update_guru_type_details_lock',
     1800
 )
@@ -745,207 +702,6 @@
                 continue
 
     logger.info("Updated guru type details")
-=======
-    'process_summary_questions_lock',
-    5400  # 90 minutes
-)
-def process_summary_questions():
-    """
-    Process the questions generated from summaries that are not processed yet.
-    """
-    logger.info("Processing summary questions")
-    summary_questions = SummaryQuestionGeneration.objects.filter(processed=False)
-    for summary_question in summary_questions.iterator(chunk_size=100):
-        for question in summary_question.questions:
-            _, _, _, question_obj = simulate_summary_and_answer(
-                question,
-                summary_question.guru_type,
-                check_existence=True,
-                save=True,
-                source=Question.Source.SUMMARY_QUESTION
-            )
-        summary_question.processed = True
-        summary_question.question = question_obj
-        summary_question.save()
-    logger.info("Processed summary questions")
-
-@shared_task
-@with_redis_lock(
-    redis_client,
-    'move_questions_to_milvus_lock',
-    1800
-)
-def move_questions_to_milvus():
-    """
-    Move the questions to Milvus for similarity search
-    Does the embedding and the milvus insert in batches 
-    """
-
-    questions = Question.objects.filter(similarity_written_to_milvus=False, source=Question.Source.SUMMARY_QUESTION, binge=None)[:settings.TASK_FETCH_LIMIT]
-    questions_collection_name = settings.MILVUS_QUESTIONS_COLLECTION_NAME
-    if not milvus_utils.collection_exists(collection_name=questions_collection_name):
-        milvus_utils.create_similarity_collection(questions_collection_name)
-
-    batch = []
-    embed_batch = []
-    questions_batch = []
-    for q in questions.iterator(chunk_size=100):
-        # Check existence
-        if milvus_utils.fetch_vectors(questions_collection_name, f'id=={q.id}'):
-            q.similarity_written_to_milvus = True
-            questions_batch.append(q)
-            logger.warning(f'Question {q.id} already exists in Milvus. Skipping...')
-            continue
-
-        if q.question == '':
-            q.similarity_written_to_milvus = True
-            questions_batch.append(q)
-            logger.warning(f'Question {q.id} has an empty question. Skipping...')
-            continue
-        
-        # if q.description == '':
-        #     q.similarity_written_to_milvus = True
-        #     questions_batch.append(q)
-        #     logger.warning(f'Question {q.id} has an empty description. Skipping...')
-        #     continue
-        
-        if q.content == '':
-            q.similarity_written_to_milvus = True
-            questions_batch.append(q)
-            logger.warning(f'Question {q.id} has an empty content. Skipping...')
-            continue
-
-        doc = {
-            'title': q.question,
-            'slug': q.slug,
-            'id': q.id,
-            'on_sitemap': q.add_to_sitemap,
-            'guru_type': q.guru_type.name,
-        }
-        batch.append(doc)
-        q.similarity_written_to_milvus = True
-        questions_batch.append(q)
-        # embed_batch.append({'title': q.question, 'description': q.description, 'content': q.content})
-        embed_batch.append({'title': q.question, 'description': '', 'content': q.content})
-    
-        # if len(batch) == 32:
-        if len(batch) > 1:
-            title_embeddings = embed_texts(list(map(lambda x: x['title'], embed_batch)))
-            # description_embeddings = embed_texts(list(map(lambda x: x['description'], embed_batch)))
-            content_embeddings = embed_texts(list(map(lambda x: x['content'], embed_batch)))
-
-            dimension = get_default_embedding_dimensions()
-            for i, doc in enumerate(batch):
-                # doc['description_vector'] = description_embeddings[i]
-                doc['description_vector'] = [0] * dimension
-                doc['title_vector'] = title_embeddings[i]
-                doc['content_vector'] = content_embeddings[i]
-            milvus_utils.insert_vectors(
-                collection_name=questions_collection_name,
-                docs=batch,
-                dimension=dimension
-            )
-            batch = []
-            embed_batch = []
-            
-            Question.objects.bulk_update(questions_batch, ['similarity_written_to_milvus'])
-            questions_batch = []
-            
-    if len(batch) > 0:
-        title_embeddings = embed_texts(list(map(lambda x: x['title'], embed_batch)))
-        # description_embeddings = embed_texts(list(map(lambda x: x['description'], embed_batch)))
-        content_embeddings = embed_texts(list(map(lambda x: x['content'], embed_batch)))
-
-        dimension = get_default_embedding_dimensions()
-        for i, doc in enumerate(batch):
-            # doc['description_vector'] = description_embeddings[i]
-            doc['description_vector'] = [0] * dimension
-            doc['title_vector'] = title_embeddings[i]
-            doc['content_vector'] = content_embeddings[i]
-        milvus_utils.insert_vectors(
-            collection_name=questions_collection_name,
-            docs=batch,
-            dimension=dimension
-        )
-        Question.objects.bulk_update(questions_batch, ['similarity_written_to_milvus'])
-
-@shared_task
-@with_redis_lock(
-        redis_client,
-        'process_sitemap_lock',
-        1800
-    )
-def process_sitemap():
-    """
-    Processes questions across all guru types to add to sitemap,
-    with a gradual increase over time based on previous day's additions.
-    """
-    
-    logger.info('Processing sitemap for all guru types')
-    
-    # Get yesterday's sitemap additions count
-    today = timezone.now().date()
-    yesterday = today - timezone.timedelta(days=1)
-    yesterday_start = timezone.make_aware(datetime.combine(yesterday, datetime.min.time()))
-    yesterday_end = timezone.make_aware(datetime.combine(yesterday, datetime.max.time()))
-    logger.info(f'Yesterday start: {yesterday_start}, Yesterday end: {yesterday_end}')
-    yesterday_additions = Question.objects.filter(
-        add_to_sitemap=True,
-        sitemap_date__range=(yesterday_start, yesterday_end)
-    ).count()
-
-    # Get today's additions so far
-    today_start = timezone.make_aware(datetime.combine(today, datetime.min.time()))
-    today_end = timezone.make_aware(datetime.combine(today, datetime.max.time()))
-    logger.info(f'Today start: {today_start}, Today end: {today_end}')
-    today_additions = Question.objects.filter(
-        add_to_sitemap=True,
-        sitemap_date__range=(today_start, today_end)
-    ).count()
-    
-    # If no questions were added yesterday, start with initial batch
-    # if yesterday_additions == 0:
-    #     daily_target = 100  # Day 1 target
-    # else:
-    #     # Calculate increase (10-20% random) based on yesterday's count
-    #     increase_percent = random.uniform(10, 20)
-    #     daily_target = int(yesterday_additions * (1 + (increase_percent/100)))
-
-    daily_target = 100
-        
-    logger.info(f'Yesterday additions: {yesterday_additions}, Daily target: {daily_target}, Added today: {today_additions}')
-    
-    # Calculate remaining questions for today
-    questions_to_add = max(0, daily_target - today_additions)
-    if questions_to_add <= 0:
-        logger.info("Daily sitemap quota reached")
-        return
-        
-    # Get random questions from all guru types
-    questions = Question.objects.filter(
-        id__gt=45000,
-        # guru_type__custom=True,
-        guru_type__active=True,
-        add_to_sitemap=False,
-        sitemap_reason="",
-        source__in=[Question.Source.SUMMARY_QUESTION.value, Question.Source.RAW_QUESTION.value]
-    ).order_by('?')[:questions_to_add * 2]  # Get 2x to ensure we have enough after filtering
-    
-    # Process questions
-    selected_questions = []
-    for q in questions:
-        add_to_sitemap, sitemap_reason = q.is_on_sitemap()
-        if add_to_sitemap:
-            selected_questions.append(q)
-            if len(selected_questions) >= questions_to_add:
-                break
-        q.add_to_sitemap = add_to_sitemap
-        q.sitemap_date = timezone.now()
-        q.sitemap_reason = sitemap_reason
-        q.save()
-    
-    logger.info('Processed sitemap for all guru types')
->>>>>>> 835bf8a7
 
 @shared_task
 def check_datasource_in_milvus_false_and_success():
@@ -1039,9 +795,6 @@
     logger.info(f'Updated GitHub details for {updated_count} GitHub repositories')
 
 @shared_task
-<<<<<<< HEAD
-def update_github_repositories(successful_repos=True):
-=======
 @with_redis_lock(
     redis_client,
     'update_guru_type_sitemap_status_lock',
@@ -1087,7 +840,6 @@
 
 @shared_task
 def update_github_repositories(successful_repos=True, guru_type_slug=None, repo_url=None):
->>>>>>> 835bf8a7
     """
     Periodic task to update GitHub repositories:
     1. For each successfully synced GitHub repo data source, clone the repo again
