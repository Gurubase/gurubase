--- conflicted
+++ resolved
@@ -35,13 +35,8 @@
 from core.models import DataSource, Binge
 from accounts.models import User
 from dataclasses import dataclass
-<<<<<<< HEAD
-from typing import Optional, Generator, Union, Dict
+from typing import List, Optional, Generator, Union
 from django.db.models import Q
-=======
-from typing import List, Optional, Generator, Union
-from django.db.models import Model, Q
->>>>>>> 4d007353
 from django.core.cache import caches
 import hashlib
 import pickle
