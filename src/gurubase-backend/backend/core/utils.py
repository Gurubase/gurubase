from django.core.signing import Signer, BadSignature
from enum import Enum
from langchain_text_splitters import Language, RecursiveCharacterTextSplitter
from urllib.parse import urlparse
import re
from datetime import UTC, datetime, timedelta
import functools
import html
import logging
import os
import time
import traceback
import uuid
from django.db.models.functions import Lower
from openai import OpenAI
from django.conf import settings
import requests
from core.milvus_utils import search_for_closest
from core.guru_types import get_guru_type_object, get_guru_type_prompt_map, get_guru_type_names
from core import exceptions
from pymilvus import MilvusClient
from core.models import GithubFile, GuruType, Question, OutOfContextQuestion, Summarization, Settings, SummaryQuestionGeneration
import json
from urllib.parse import urljoin
from bs4 import BeautifulSoup
from core.models import Favicon
from pydantic import BaseModel
import jwt
from colorthief import ColorThief
from io import BytesIO
from slugify import slugify
from core.requester import GeminiEmbedder, GeminiRequester, OpenAIRequester, CloudflareRequester, get_openai_api_key
from PIL import Image
from core.models import DataSource, Binge
from accounts.models import User
from dataclasses import dataclass
from typing import Optional, Generator, Union, Dict
from django.db.models import Model, Q
from django.core.cache import caches
import hashlib
import pickle
from rest_framework.views import exception_handler
from rest_framework.exceptions import Throttled

logger = logging.getLogger(__name__)


def get_openai_client():
    """Get a fresh OpenAI client instance with the current API key"""
    return OpenAI(api_key=get_openai_api_key())

def get_cloudflare_requester():
    """Get a fresh CloudflareRequester instance"""
    return CloudflareRequester()

def get_openai_requester():
    """Get a fresh OpenAIRequester instance"""
    return OpenAIRequester()

def stream_and_save(
        user_question, 
        question, 
        guru_type, 
        question_slug, 
        description, 
        response, 
        prompt, 
        links, 
        summary_completion_tokens, 
        summary_prompt_tokens, 
        summary_cached_tokens, 
        context_vals, 
        context_distances, 
        times, # Includes before_stream and summary
        reranked_scores, 
        trust_score, 
        processed_ctx_relevances, 
        ctx_rel_usage,
        enhanced_question,
        user=None,
        parent=None, 
        binge=None, 
        source=Question.Source.USER.value):
    
    start_total = time.perf_counter()
    times['total'] = 0
    times['stream_and_save'] = {
        'time_to_stream': 0,
        'processing_before_save': 0,
        'total': 0
    }
    
    start_stream = time.perf_counter()
    total_response = []
    chunks = []
    for chunk in response:
        chunks.append(chunk)
        try:
            if len(chunk.choices) == 0:
                # Last chunk
                yield ''
            else:
                data = chunk.choices[0].delta.content
                if data is None:
                    continue
                total_response.append(data)
                yield data
        except Exception as e:
            logger.error(f'Error while streaming the response: {e}', exc_info=True)
            break
    times['stream_and_save']['time_to_stream'] = time.perf_counter() - start_stream

    start_processing = time.perf_counter()
    prompt_tokens, completion_tokens, cached_prompt_tokens = get_tokens_from_openai_response(chunk)

    cost_dollars = get_llm_usage(settings.GPT_MODEL, prompt_tokens, completion_tokens, cached_prompt_tokens)
    
    guru_type_object = get_guru_type_object(guru_type)

    answer = ''.join(total_response)

    llm_usages = {}
    llm_usages['summary'] = {
        'prompt_tokens': summary_prompt_tokens,
        'completion_tokens': summary_completion_tokens,
        'cached_prompt_tokens': summary_cached_tokens,
        'cost_dollars': get_llm_usage(settings.GPT_MODEL, summary_prompt_tokens, summary_completion_tokens, summary_cached_tokens),
        'model': settings.GPT_MODEL
    }

    prompt_tokens, completion_tokens, cached_prompt_tokens = get_tokens_from_openai_response(chunk)
    llm_usages['answer'] = {
        'prompt_tokens': prompt_tokens,
        'completion_tokens': completion_tokens,
        'cached_prompt_tokens': cached_prompt_tokens,
        'cost_dollars': get_llm_usage(settings.GPT_MODEL, prompt_tokens, completion_tokens, cached_prompt_tokens),
        'model': settings.GPT_MODEL
    }

    llm_usages['context_relevance'] = ctx_rel_usage

    existing_question = Question.objects.filter(
        slug=question_slug,
        guru_type=guru_type_object,
        binge=binge
    ).first()
    times['stream_and_save']['processing_before_save'] = time.perf_counter() - start_processing
    times['stream_and_save']['total'] = time.perf_counter() - start_total
    times['total'] = sum(time_dict.get('total', 0) for time_dict in times.values() if isinstance(time_dict, dict))

    try:
        if existing_question:
            question_obj = existing_question
            question_obj.question = question
            question_obj.user_question = user_question
            question_obj.content = answer
            question_obj.description = description
            question_obj.change_count += 1
            question_obj.completion_tokens = completion_tokens
            question_obj.prompt_tokens = prompt_tokens
            question_obj.cached_prompt_tokens = cached_prompt_tokens
            question_obj.cost_dollars = cost_dollars
            question_obj.latency_sec = times['stream_and_save']['time_to_stream']
            question_obj.source = source,
            question_obj.prompt = prompt
            question_obj.references = links
            question_obj.context_distances = context_distances
            question_obj.reranked_scores = reranked_scores
            question_obj.trust_score = trust_score
            question_obj.parent = parent
            question_obj.binge = binge
            question_obj.llm_usages = llm_usages
            question_obj.processed_ctx_relevances = processed_ctx_relevances
            question_obj.user = user
            question_obj.times = times
            question_obj.enhanced_question = enhanced_question
            question_obj.save()
            get_cloudflare_requester().purge_cache(guru_type, question_slug)
            
        else:
            question_obj = Question(
                slug=question_slug,
                question=question,
                user_question=user_question,
                content=answer,
                description=description,
                guru_type=guru_type_object,
                completion_tokens=completion_tokens,
                prompt_tokens=prompt_tokens,
                cached_prompt_tokens=cached_prompt_tokens,
                cost_dollars=cost_dollars,
                latency_sec=times['stream_and_save']['time_to_stream'],
                source=source,
                prompt=prompt,
                references=links,
                context_distances=context_distances,
                reranked_scores=reranked_scores,
                trust_score=trust_score,
                parent=parent,
                binge=binge,
                user=user,
                processed_ctx_relevances=processed_ctx_relevances,
                llm_usages=llm_usages,
                times=times,
                enhanced_question=enhanced_question
            )
            question_obj.save()
    except Exception as e:
        logger.error(f'Error while saving question after stream. Arguments are: \nQuestion: {question}\nUser question: {user_question}\nSlug: {question_slug}\nGuru Type: {guru_type_object}\nBinge: {binge}', exc_info=True)
        raise e

    if binge:
        binge.save() # To update the last used field


class LLM_MODEL:
    OPENAI = 'openai'
    GEMINI = 'gemini'


def prepare_contexts(contexts, reranked_scores):
    references = {}
    formatted_contexts = []
    # The contexts are already sorted by their trust score
    
    # Find the PDF files that need to be masked
    pdf_links = []
    for context in contexts:
        if ('entity' in context and 
            'metadata' in context['entity'] and 
            'type' in context['entity']['metadata'] and 
            context['entity']['metadata']['type'] == 'PDF' and 
            'link' in context['entity']['metadata']):
            pdf_links.append(context['entity']['metadata']['link'])
    
    private_pdf_links = set()
    if pdf_links:
        from core.models import DataSource
        private_pdf_links = set(DataSource.objects.filter(url__in=pdf_links, private=True).values_list('url', flat=True))

    for context_num, context in enumerate(contexts, start=1):
        if isinstance(context, dict) and 'question' in context and 'accepted_answer' in context:
            # StackOverflow context with accepted answer
            context_parts = [f"<{context['prefix']} context>\n", f"Context {context_num}:"]
            
            question = context['question']
            metadata = {
                'type': 'stackoverflow',
                'score': question['entity']['metadata']['score'],
                'owner_badges': question['entity']['metadata']['owner_badges'],
                'owner_reputation': question['entity']['metadata']['owner_reputation'],
                'question': question['entity']['metadata']['question'],
                'link': question['entity']['metadata']['link']
            }
            context_parts.extend([
                f"Metadata: '''{metadata}'''",
                f"Question: '''{question['entity']['text']}'''"
            ])
            
            reference_key = question['entity']['metadata']['question']
            reference_link = question['entity']['metadata']['link']
            
            context_parts.append(f"Accepted answer: '''{context['accepted_answer']['entity']['text']}'''")

            # Sort other answers by score (assuming score is in metadata)
            sorted_answers = sorted(context.get('other_answers', []), 
                                    key=lambda x: x['entity']['metadata'].get('score', 0), 
                                    reverse=True)
            
            for i, answer in enumerate(sorted_answers, start=1):
                context_parts.append(f"Answer {i} with higher score: '''{answer['entity']['text']}'''")

            context_parts.append(f'</{context["prefix"]} context>')
            
            formatted_contexts.append('\n'.join(context_parts))
            
            references[reference_key] = {
                'question': reference_key,
                'link': reference_link
            }
        elif 'type' in context['entity']['metadata'] and context['entity']['metadata']['type'] in ['WEBSITE', 'PDF', 'YOUTUBE']:
            # Data Sources except Github Repo (unchanged)
            metadata = {
                'type': context['entity']['metadata']['type'],
                'title': context['entity']['metadata']['title'],
                'link': context['entity']['metadata']['link']
            }
            
            # Remove link from metadata if it's a private PDF
            if metadata['type'] == 'PDF' and metadata['link'] in private_pdf_links:
                metadata['link'] = None

            context_parts = [
                f"<{context['prefix']} context>\n",
                f"Context {context_num}:",
                f"Metadata: '''{metadata}'''",
                f"Text: '''{context['entity']['text']}'''"
                f"</{context['prefix']} context>"
            ]
            
            formatted_contexts.append('\n'.join(context_parts))

            references[context['entity']['metadata']['title']] = {
                'question': context['entity']['metadata']['title'],
                'link': context['entity']['metadata']['link']
            }
        elif 'type' in context['entity']['metadata'] and context['entity']['metadata']['type'] == 'GITHUB_REPO':
            metadata = {
                'type': context['entity']['metadata']['type'],
                'title': context['entity']['metadata']['title'],
                'link': context['entity']['metadata']['link']
            }

            context_parts = [
                f"<{context['prefix']} context>\n",
                f"Context {context_num}:",
                f"Metadata: '''{metadata}'''",
                f"Text: '''{context['entity']['text']}'''"
                f"</{context['prefix']} context>"
            ]
            
            formatted_contexts.append('\n'.join(context_parts))

            references[context['entity']['metadata']['title']] = {
                'question': context['entity']['metadata']['title'],
                'link': context['entity']['metadata']['link']
            }
        else:
            # YC essays or videos (unchanged)
            metadata = {
                'title': context['entity']['metadata']['title'],
                'author': context['entity']['metadata']['author'],
            }
            if 'type' in context['entity']['metadata']:
                # Essay
                metadata['type'] = context['entity']['metadata']['type']
                link = context['entity']['metadata']['url']
                metadata['link'] = link
            else:
                # YC videos
                metadata['view_count'] = context['entity']['metadata']['view_count']
                link = f'https://www.youtube.com/watch?v={context["entity"]["metadata"]["source"]}'
                metadata['link'] = link
            
            context_parts = [
                f"<{context['prefix']} context>\n",
                f"Context {context_num}:",
                f"Metadata: '''{metadata}'''",
                f"Text: '''{context['entity']['text']}'''"
                f"</{context['prefix']} context>"
            ]
            
            formatted_contexts.append('\n'.join(context_parts))

            references[context['entity']['metadata']['title']] = {
                'question': context['entity']['metadata']['title'],
                'link': link
            }

    formatted_contexts = '\n\n'.join(formatted_contexts)
    
    # Get unique references
    references = list(references.values())

    # Sort by reranked_scores using the link
    # Example reranked_scores: [{"link": "https://stackoverflow.com/q/78838212", "score": 0.061199225}, {"link": "https://stackoverflow.com/q/79005130", "score": 0.05014425}, ...
    # Example references: [{"link": "https://stackoverflow.com/q/78838212", "question": "Upgrade mysql version 5.7 to 8.0 in Docker. Error mysql auto restarting after upgrade"}, ...
    
    return {'contexts': formatted_contexts}, references


def get_milvus_client():
    try:
        milvus_client = MilvusClient(
            uri = f"http://{settings.MILVUS_HOST}:{settings.MILVUS_PORT}"
        )
    except Exception as e:
        logger.error(f'Error while connecting to Milvus: {e}', exc_info=True)
        milvus_client = None

    return milvus_client


def vector_db_fetch(
    milvus_client, 
    collection_name, 
    question, 
    guru_type_slug, 
    user_question, 
    enhanced_question, 
    llm_eval=False):
    from core.models import GuruType
    guru_type = GuruType.objects.get(slug=guru_type_slug)

    times = {
        'total': 0,
        'embedding': 0,
        'stackoverflow': {
            'total': 0,
            'milvus_search': 0,
            'rerank': 0,
            'post_rerank': 0
        },
        'non_stackoverflow': {
            'total': 0,
            'milvus_search': 0,
            'rerank': 0,
            'post_rerank': 0
        },
        'github_repo': {
            'total': 0,
            'milvus_search': 0,
            'rerank': 0,
            'post_rerank': 0
        },
        'trust_score': 0
    }
    start_total = time.perf_counter()
    
    start_embedding = time.perf_counter()
    
    # Prepare texts to embed
    texts_to_embed = [question] # Assuming question is always present

    if user_question and len(user_question) < 300:
        texts_to_embed.append(user_question)
    else:
        text_embedding_user = None
        code_embedding_user = None

    if enhanced_question:
        texts_to_embed.append(enhanced_question)
    else:
        text_embedding_enhanced_question = None
        code_embedding_enhanced_question = None
    
    # Get all text and code embeddings in two batched calls
    embedding_start = time.perf_counter()
    text_embeddings = embed_texts_with_model(texts_to_embed, guru_type.text_embedding_model)

    embedding_start = time.perf_counter()
    code_embeddings = embed_texts_with_model(texts_to_embed, guru_type.code_embedding_model)

    times['embedding'] = time.perf_counter() - embedding_start
    
    # Unpack the embeddings
    text_embedding = text_embeddings[0]
    code_embedding = code_embeddings[0]
    
    # Get user question embeddings if available
    if user_question and len(user_question) < 300:
        text_embedding_user = text_embeddings[1]
        code_embedding_user = code_embeddings[1]

    # Get enhanced question embeddings if available
    if enhanced_question:
        text_embedding_enhanced_question = text_embeddings[-1]
        code_embedding_enhanced_question = code_embeddings[-1]

    times['embedding'] = time.perf_counter() - start_embedding

    # Get collection name and dimension for text embedding model
    _, text_dimension = get_embedding_model_config(guru_type.text_embedding_model)
    code_collection_name, code_dimension = get_embedding_model_config(guru_type.code_embedding_model)
    text_collection_name = guru_type.milvus_collection_name
    
    all_docs = {}
    search_params = None

    def merge_splits(fetched_doc, collection_name, link_key, link, code=False, merge_limit=None):
        # TODO: This does not have question / user question / enhanced question separation. It only uses the question.
        # Merge fetched doc with its other splits
        merged_text = {}
        # Fetching all splits once as they are already limited by stackoverflow itself and pymilvus does not support ordering
        if merge_limit:
            results = milvus_client.search(
                collection_name=collection_name, 
                data=[text_embedding if not code else code_embedding], 
                limit=merge_limit, 
                output_fields=['text', 'metadata'], 
                filter=f'metadata["{link_key}"] == "{link}"'
            )[0]
        else:
            results = milvus_client.search(
                collection_name=collection_name, 
                data=[text_embedding if not code else code_embedding], 
                limit=16384,
                output_fields=['text', 'metadata'], 
                filter=f'metadata["{link_key}"] == "{link}"'
            )[0]
        
        for backup_num, result in enumerate(results):
            split_num = result['entity']['metadata']['split_num'] if 'split_num' in result['entity']['metadata'] else backup_num
            merged_text[split_num] = result['entity']['text']

        # Merge them in order
        fetched_doc['entity']['text'] = ' '.join([merged_text[key] for key in sorted(merged_text.keys())])
        return fetched_doc

    def fetch_and_merge_answers(question_id):
        # First, fetch only the first split of each answer
        answer_first_splits = milvus_client.search(
            collection_name=text_collection_name,
            data=[text_embedding],
            limit=16384,
            output_fields=['text', 'metadata'],
            filter=f'metadata["question_id"] == {question_id} and metadata["type"] == "answer" and metadata["split_num"] == 1'
        )[0]
        
        merged_answers = []
        for answer_first_split in answer_first_splits:
            link = answer_first_split['entity']['metadata']['link']
            merged_answer = merge_splits(answer_first_split, text_collection_name, 'link', link, code=False)
            merged_answers.append(merged_answer)
        
        return merged_answers

    def rerank_batch(batch, question, user_question, enhanced_question, llm_eval):
        if settings.ENV == 'selfhosted':
            # Do not rerank in selfhosted
            return [i for i in range(len(batch))], [1 for _ in range(len(batch))]
        batch_texts = [result['entity']['text'] for result in batch]
        
        # Rerank with question
        reranked_batch_question = rerank_texts(question, batch_texts)
        
        # Rerank with user_question if it's not too long
        reranked_batch_user_question = None
        if user_question and len(user_question) < 300:
            reranked_batch_user_question = rerank_texts(user_question, batch_texts)
        
        # Rerank with enhanced_question
        reranked_batch_enhanced_question = rerank_texts(enhanced_question, batch_texts)
        
        # If all reranking fails, use original order
        if reranked_batch_question is None and reranked_batch_user_question is None and reranked_batch_enhanced_question is None:
            logger.warning(f'All reranking methods failed for the batch. Using original order.')
            reranked_batch_indices = [i for i in range(len(batch_texts))]
            reranked_batch_scores = [0 for _ in range(len(batch_texts))]
        else:
            # Track indices and their highest scores
            index_to_score = {}
            
            # Process results in order of priority (user_question > enhanced_question > question)
            # For each reranking result, update the score if it's higher than what we've seen
            
            # 1. Process user_question results if available (highest priority)
            if reranked_batch_user_question:
                for result in reranked_batch_user_question:
                    idx = result['index']
                    score = result['score']
                    index_to_score[idx] = score  # Always take user_question score as it has highest priority
            
            # 2. Process enhanced_question results
            if reranked_batch_enhanced_question:
                for result in reranked_batch_enhanced_question:
                    idx = result['index']
                    score = result['score']
                    # Update score if it's higher than what we've seen
                    if idx not in index_to_score or score > index_to_score[idx]:
                        index_to_score[idx] = score
            
            # 3. Process question results
            if reranked_batch_question:
                for result in reranked_batch_question:
                    idx = result['index']
                    score = result['score']
                    # Update score if it's higher than what we've seen
                    if idx not in index_to_score or score > index_to_score[idx]:
                        index_to_score[idx] = score
            
            # Convert the map back to ordered lists
            # Sort by score in descending order to maintain priority
            sorted_items = sorted(index_to_score.items(), key=lambda x: x[1], reverse=True)
            reranked_batch_indices = [idx for idx, _ in sorted_items]
            reranked_batch_scores = [score for _, score in sorted_items]

        # Apply Rerank Threshold
        default_settings = get_default_settings()
        threshold = default_settings.rerank_threshold if not llm_eval else default_settings.rerank_threshold_llm_eval
        filtered_indices = [index for index, score in zip(reranked_batch_indices, reranked_batch_scores) if score > threshold]
        filtered_scores = [score for score in reranked_batch_scores if score > threshold]

        return filtered_indices, filtered_scores

    def fetch_stackoverflow_sources():
        stackoverflow_sources = {}
        reranked_scores = []
        if settings.ENV == 'selfhosted':
            return [], []
            
        start_so = time.perf_counter()
        start_milvus = time.perf_counter()
        
        batch = milvus_client.search(
            collection_name=text_collection_name,
            data=[text_embedding],
            limit=20,
            output_fields=['id', 'text', 'metadata'],
            filter='metadata["type"] in ["question", "answer"]',
            search_params=search_params
        )[0]
        times['stackoverflow']['milvus_search'] = time.perf_counter() - start_milvus

        if text_embedding_user:
            user_question_batch = milvus_client.search(
                collection_name=text_collection_name,
                data=[text_embedding_user],
                limit=10,
                output_fields=['id', 'text', 'metadata'],
                filter='metadata["type"] in ["question", "answer"]',
                search_params=search_params
            )[0]
        else:
            user_question_batch = []

        # Add unique user question retrievals
        final_user_question_docs_without_duplicates = []
        for doc in user_question_batch:
            if doc["id"] not in [doc["id"] for doc in batch]:
                final_user_question_docs_without_duplicates.append(doc)

        batch = batch + final_user_question_docs_without_duplicates

        if text_embedding_enhanced_question:
            enhanced_question_batch = milvus_client.search(
                collection_name=text_collection_name,
                data=[text_embedding_enhanced_question],
                limit=10,
                output_fields=['id', 'text', 'metadata'],
                filter='metadata["type"] in ["question", "answer"]',
                search_params=search_params
            )[0]
        else:
            enhanced_question_batch = []

        for doc in enhanced_question_batch:
            if doc["id"] not in [doc["id"] for doc in batch]:
                batch.append(doc)

        times['stackoverflow']['milvus_search'] = time.perf_counter() - start_milvus

        start_rerank = time.perf_counter()
        reranked_batch_indices, reranked_batch_scores = rerank_batch(batch, question, user_question, enhanced_question, llm_eval)
        times['stackoverflow']['rerank'] = time.perf_counter() - start_rerank

        start_post_rerank = time.perf_counter()
        for index, score in zip(reranked_batch_indices, reranked_batch_scores):
            if len(stackoverflow_sources) >= 3:
                break
            
            try:
                question_title = batch[index]['entity']['metadata']['question']
                question_id = batch[index]['entity']['metadata']['question_id']
                if question_title not in stackoverflow_sources:
                    # Try to fetch the question
                    milvus_question = milvus_client.search(
                        collection_name=text_collection_name,
                        data=[text_embedding],
                        limit=1,
                        output_fields=['text', 'metadata'],
                        filter=f'metadata["question_id"] == {question_id} and metadata["type"] == "question"'
                    )[0]
                    
                    # Try to fetch the accepted answer
                    accepted_answer = milvus_client.search(
                        collection_name=text_collection_name,
                        data=[text_embedding],
                        limit=1,
                        output_fields=['text', 'metadata'],
                        filter=f'metadata["question_id"] == {question_id} and metadata["type"] == "answer" and metadata["is_accepted"] == True'
                    )[0]

                    if not accepted_answer:
                        # If accepted answer is not found with is_accepted key, try with accepted key for old collections. is_accepted is the new key.
                        accepted_answer = milvus_client.search(
                            collection_name=text_collection_name,
                            data=[text_embedding],
                            limit=1,
                            output_fields=['text', 'metadata'],
                            filter=f'metadata["question_id"] == {question_id} and metadata["type"] == "answer" and metadata["accepted"] == True'
                        )[0]
                    
                    # Only proceed if both question and accepted answer are found
                    if milvus_question and accepted_answer:
                        question_link = milvus_question[0]['entity']['metadata']['link']
                        accepted_answer_link = accepted_answer[0]['entity']['metadata']['link']
                        stackoverflow_sources[question_title] = {
                            "question": merge_splits(milvus_question[0], text_collection_name, 'link', question_link, code=False),
                            "accepted_answer": merge_splits(accepted_answer[0], text_collection_name, 'link', accepted_answer_link, code=False),
                            "other_answers": []
                        }
                        
                        # Fetch other answers
                        other_answers = fetch_and_merge_answers(question_id)
                        stackoverflow_sources[question_title]["other_answers"] = [
                            answer for answer in other_answers 
                            if answer['entity']['metadata']['link'] != accepted_answer_link
                        ]
                        reranked_scores.append({'link': question_link, 'score': score})
                    else:
                        logger.warning(f'Question found: {milvus_question[0]["id"] if milvus_question else None}, accepted answer found: {accepted_answer[0]["id"] if accepted_answer else None}')
                    
            except Exception as e:
                logger.error(f'Error while fetching stackoverflow sources: {e}', exc_info=True)
        times['stackoverflow']['post_rerank'] = time.perf_counter() - start_post_rerank
        times['stackoverflow']['total'] = time.perf_counter() - start_so
        return list(stackoverflow_sources.values()), reranked_scores

    def fetch_non_stackoverflow_sources():
        non_stackoverflow_sources = []
        reranked_scores = []
        question_milvus_limit = 20
        user_question_milvus_limit = 10
        enhanced_question_milvus_limit = 10
        if settings.ENV == 'selfhosted':
            question_milvus_limit = 3
            user_question_milvus_limit = 3
            enhanced_question_milvus_limit = 3
            
        start_non_so = time.perf_counter()
        start_milvus = time.perf_counter()
        
        batch = milvus_client.search(
            collection_name=text_collection_name,
            data=[text_embedding],
            limit=question_milvus_limit,
            output_fields=['id', 'text', 'metadata'],
            filter='metadata["type"] not in ["question", "answer", "comment"]',
            search_params=search_params
        )[0]
        times['non_stackoverflow']['milvus_search'] = time.perf_counter() - start_milvus
        

        if text_embedding_user:
            user_question_batch = milvus_client.search(
                collection_name=text_collection_name,
                data=[text_embedding_user],
                limit=user_question_milvus_limit,
                output_fields=['id', 'text', 'metadata'],
                filter='metadata["type"] not in ["question", "answer", "comment"]',
                search_params=search_params
            )[0]
        else:
            user_question_batch = []

        # Add unique user question retrievals
        final_user_question_docs_without_duplicates = []
        for doc in user_question_batch:
            if doc["id"] not in [doc["id"] for doc in batch]:
                final_user_question_docs_without_duplicates.append(doc)

        batch = batch + final_user_question_docs_without_duplicates

        if text_embedding_enhanced_question:
            enhanced_question_batch = milvus_client.search(
                collection_name=text_collection_name,
                data=[text_embedding_enhanced_question],
                limit=enhanced_question_milvus_limit,
                output_fields=['id', 'text', 'metadata'],
                filter='metadata["type"] not in ["question", "answer", "comment"]',
                search_params=search_params
            )[0]
        else:
            enhanced_question_batch = []

        for doc in enhanced_question_batch:
            if doc["id"] not in [doc["id"] for doc in batch]:
                batch.append(doc)

        times['non_stackoverflow']['milvus_search'] = time.perf_counter() - start_milvus

        start_rerank = time.perf_counter()
        reranked_batch_indices, reranked_batch_scores = rerank_batch(batch, question, user_question, enhanced_question, llm_eval)
        times['non_stackoverflow']['rerank'] = time.perf_counter() - start_rerank

        start_post_rerank = time.perf_counter()
        for index, score in zip(reranked_batch_indices, reranked_batch_scores):
            if len(non_stackoverflow_sources) >= 3:
                break
            
            try:
                link = batch[index]['entity']['metadata'].get('link') or batch[index]['entity']['metadata'].get('url')
                if link and link not in [doc['entity']['metadata'].get('link') or doc['entity']['metadata'].get('url') for doc in non_stackoverflow_sources]:
                    merged_doc = merge_splits(batch[index], text_collection_name, 'link' if 'link' in batch[index]['entity']['metadata'] else 'url', link, code=False, merge_limit=5)
                    non_stackoverflow_sources.append(merged_doc)
                    reranked_scores.append({'link': link, 'score': score})
            except Exception as e:
                logger.error(f'Error while fetching non stackoverflow sources: {e}', exc_info=True)
        times['non_stackoverflow']['post_rerank'] = time.perf_counter() - start_post_rerank
        times['non_stackoverflow']['total'] = time.perf_counter() - start_non_so
        return non_stackoverflow_sources, reranked_scores

    def fetch_github_repo_sources():
        github_repo_sources = []
        reranked_scores = []
        question_milvus_limit = 20
        user_question_milvus_limit = 10
        enhanced_question_milvus_limit = 10
        if settings.ENV == 'selfhosted':
            question_milvus_limit = 3
            user_question_milvus_limit = 3
            
        start_github = time.perf_counter()
        start_milvus = time.perf_counter()
        
        batch = milvus_client.search(
            collection_name=code_collection_name,
            data=[code_embedding],
            limit=question_milvus_limit,
            output_fields=['id', 'text', 'metadata'],
            filter=f'guru_slug == "{guru_type_slug}"',
            search_params=search_params
        )[0]
        times['github_repo']['milvus_search'] = time.perf_counter() - start_milvus
        
        if code_embedding_user:
            user_question_batch = milvus_client.search(
                collection_name=code_collection_name,
                data=[code_embedding_user],
                limit=user_question_milvus_limit,
                output_fields=['id', 'text', 'metadata'],
                filter=f'guru_slug == "{guru_type_slug}"',
                search_params=search_params
            )[0]
        else:
            user_question_batch = []

        # Add unique user question retrievals
        final_user_question_docs_without_duplicates = []
        for doc in user_question_batch:
            if doc["id"] not in [doc["id"] for doc in batch]:
                final_user_question_docs_without_duplicates.append(doc)

        batch = batch + final_user_question_docs_without_duplicates

        if text_embedding_enhanced_question:
            enhanced_question_batch = milvus_client.search(
                collection_name=code_collection_name,
                data=[code_embedding_enhanced_question],
                limit=enhanced_question_milvus_limit,
                output_fields=['id', 'text', 'metadata'],
                filter=f'guru_slug == "{guru_type_slug}"',
                search_params=search_params                
            )[0]
        else:
            enhanced_question_batch = []

        for doc in enhanced_question_batch:
            if doc["id"] not in [doc["id"] for doc in batch]:
                batch.append(doc)

        times['github_repo']['milvus_search'] = time.perf_counter() - start_milvus

        start_rerank = time.perf_counter()
        reranked_batch_indices, reranked_batch_scores = rerank_batch(batch, question, user_question, enhanced_question, llm_eval)
        times['github_repo']['rerank'] = time.perf_counter() - start_rerank

        start_post_rerank = time.perf_counter()
        for index, score in zip(reranked_batch_indices, reranked_batch_scores):
            if len(github_repo_sources) >= 5:
                break
            
            try:
                link = batch[index]['entity']['metadata'].get('link') or batch[index]['entity']['metadata'].get('url')
                if link and link not in [doc['entity']['metadata'].get('link') or doc['entity']['metadata'].get('url') for doc in github_repo_sources]:
                    merged_doc = merge_splits(batch[index], code_collection_name, 'link', link, code=True, merge_limit=5)
                    github_repo_sources.append(merged_doc)
                    reranked_scores.append({'link': link, 'score': score})
            except Exception as e:
                logger.error(f'Error while fetching non stackoverflow sources: {e}', exc_info=True)
        times['github_repo']['post_rerank'] = time.perf_counter() - start_post_rerank
        times['github_repo']['total'] = time.perf_counter() - start_github
        return github_repo_sources, reranked_scores        

    def filter_by_trust_score(contexts, reranked_scores, question, user_question, enhanced_question, guru_type_slug):
        context_relevance, ctx_rel_usage, prompt, user_prompt = get_openai_requester().get_context_relevance(question, user_question, enhanced_question, guru_type_slug, contexts, cot=False)
        ctx_rel_usage['cost_dollars'] = get_llm_usage(settings.GPT_MODEL, ctx_rel_usage['prompt_tokens'], ctx_rel_usage['completion_tokens'], ctx_rel_usage['cached_prompt_tokens'])
        filtered_contexts = []
        filtered_reranked_scores = []
        trust_score = 0

        default_settings = get_default_settings()

        processed_ctx_relevances = {
            'removed': [],
            'kept': []
        }

        formatted_contexts = prepare_contexts_for_context_relevance(contexts)
        
        # Create a list of tuples containing (context, reranked_score, trust_score) for sorting
        context_data = []
        for i, ctx in enumerate(context_relevance['contexts']):
            ctx['context'] = formatted_contexts[i]
            if ctx['score'] >= default_settings.trust_score_threshold:
                context_data.append((contexts[i], reranked_scores[i], ctx['score']))
                processed_ctx_relevances['kept'].append(ctx)
            else:
                processed_ctx_relevances['removed'].append(ctx)

        # Sort context_data by trust score in descending order
        context_data.sort(key=lambda x: x[2], reverse=True)

        # Unpack the sorted data
        for context, reranked_score, score in context_data:
            filtered_contexts.append(context)
            filtered_reranked_scores.append(reranked_score)
            trust_score += score

        trust_score = trust_score / len(filtered_contexts) if filtered_contexts else 0

        return filtered_contexts, filtered_reranked_scores, trust_score, processed_ctx_relevances, ctx_rel_usage

    try:
        reranked_scores = []
        try:
            stackoverflow_sources, stackoverflow_reranked_scores = fetch_stackoverflow_sources()
            for source in stackoverflow_sources:
                source['prefix'] = 'Text'
        except Exception as e:
            logger.error(f'Error while fetching stackoverflow sources: {e}', exc_info=True)
            stackoverflow_sources = []
            stackoverflow_reranked_scores = []
        try:
            non_stackoverflow_sources, non_stackoverflow_reranked_scores = fetch_non_stackoverflow_sources()
            for source in non_stackoverflow_sources:
                source['prefix'] = 'Text'
        except Exception as e:
            logger.error(f'Error while fetching non stackoverflow sources: {e}', exc_info=True)
            non_stackoverflow_sources = []
            non_stackoverflow_reranked_scores = []
        try:
            github_repo_sources, github_repo_reranked_scores = fetch_github_repo_sources()
            for source in github_repo_sources:
                source['prefix'] = 'Code'
        except Exception as e:
            logger.error(f'Error while fetching github repo sources: {e}', exc_info=True)
            github_repo_sources = []
            github_repo_reranked_scores = []
        reranked_scores = stackoverflow_reranked_scores + non_stackoverflow_reranked_scores + github_repo_reranked_scores
        contexts = stackoverflow_sources + non_stackoverflow_sources + github_repo_sources
    except Exception as e:
        logger.info(f'Vector db fetch failed for question: {question}. Error: {e}', exc_info=True)
        contexts = []
        reranked_scores = []

    # Contexts and rerankes_scores are in the same order (Same index corresponds to the same context)
    start_trust_score = time.perf_counter()
    filtered_contexts, filtered_reranked_scores, trust_score, processed_ctx_relevances, ctx_rel_usage = filter_by_trust_score(contexts, reranked_scores, question, user_question, enhanced_question, guru_type_slug)
    times['trust_score'] = time.perf_counter() - start_trust_score
    
    return filtered_contexts, filtered_reranked_scores, trust_score, processed_ctx_relevances, ctx_rel_usage, times


def get_contexts(
    milvus_client, 
    collection_name, 
    question, 
    guru_type_slug, 
    user_question, 
    enhanced_question):
    times = {
        'vector_db_fetch': {},
        'prepare_contexts': 0,
        'context_distances_processing': 0
    }
    
    try:
        contexts, reranked_scores, trust_score, processed_ctx_relevances, ctx_rel_usage, vector_db_times = vector_db_fetch(
            milvus_client, 
            collection_name, 
            question, 
            guru_type_slug, 
            user_question, 
            enhanced_question)
        times['vector_db_fetch'] = vector_db_times
    except Exception as e:
        logger.error(f'Error while fetching the context from the vector database: {e}', exc_info=True)
        contexts = []
        reranked_scores = []

    # if contexts == [] and settings.ENV == 'production':
    #     raise exceptions.InvalidRequestError({'msg': 'No context found for the question.'})

    logger.debug(f'Contexts: {contexts}')
    
    start_prepare_contexts = time.perf_counter()
    context_vals, links = prepare_contexts(contexts, reranked_scores)
    times['prepare_contexts'] = time.perf_counter() - start_prepare_contexts
    
    start_context_distances = time.perf_counter()
    context_distances = []
    for ctx in contexts:
        if 'question' in ctx and ctx['question']:
            # Stackoverflow context
            context_distances.append({'context_id': ctx['question']['id'],'distance': ctx['question']['distance']})
            if 'accepted_answer' in ctx and ctx['accepted_answer']:
                context_distances.append({'context_id': ctx['accepted_answer']['id'],'distance': ctx['accepted_answer']['distance']})
            for answer in ctx['other_answers']:
                context_distances.append({'context_id': answer['id'],'distance': answer['distance']})
        else:
            # Non stackoverflow context
            context_distances.append({'context_id': ctx['id'],'distance': ctx['distance']})
    times['context_distances_processing'] = time.perf_counter() - start_context_distances
    
    return context_vals, links, context_distances, reranked_scores, trust_score, processed_ctx_relevances, ctx_rel_usage, times

    
def parse_summary_response(question, response):
    try:
        prompt_tokens, completion_tokens, cached_prompt_tokens = get_tokens_from_openai_response(response)
        if response.choices[0].message.refusal:
            answer = GptSummary(question=question, user_question=question, question_slug='', answer="An error occurred while processing the question. Please try again.", description="", valid_question=False, enhanced_question=[])
            logger.error(f'Gpt refused to answer for summary. Refusal: {response.choices[0].message.refusal}')
            return {
                'question': question,
                'user_question': question,
                'question_slug': '',
                'description': '',
                'valid_question': False,
                'completion_tokens': completion_tokens,
                'prompt_tokens': prompt_tokens,
                'cached_prompt_tokens': cached_prompt_tokens,
                'enhanced_question': '',
            }
        else:
            gptSummary =  response.choices[0].message.parsed
    except Exception as e:
        logger.error(f'Error while getting the answer from the response: {e}. Response: {response.choices[0].message.parsed}', exc_info=True)
        answer = {
            'question': question,
            'user_question': question,
            'question_slug': '',
            'description': '',
            'valid_question': False,
            'completion_tokens': completion_tokens,
            'prompt_tokens': prompt_tokens,
            'cached_prompt_tokens': cached_prompt_tokens,
            'enhanced_question': '',
        }
        return answer

    slug = validate_slug(gptSummary.question_slug)
    
    return {
        'question': gptSummary.question,
        'user_question': question,
        'question_slug': slug,
        'description': gptSummary.description,
        'valid_question': gptSummary.valid_question,
        'completion_tokens': completion_tokens,
        'prompt_tokens': prompt_tokens,
        'cached_prompt_tokens': cached_prompt_tokens,
        'user_intent': gptSummary.user_intent,
        'answer_length': gptSummary.answer_length,
        'enhanced_question': gptSummary.enhanced_question,
        "jwt" : generate_jwt(), # for answer step after summary
    }


def validate_slug(input_string):
    # Convert to lowercase
    input_string = input_string.lower()
    
    # Replace any non-alphanumeric character with a hyphen
    transformed = re.sub(r'[^a-z0-9\s-]', '-', input_string)
    
    # Replace spaces with hyphens
    transformed = transformed.replace(' ', '-')
    
    # Replace multiple hyphens in a row with a single hyphen
    transformed = re.sub(r'-+', '-', transformed)
    
    # Remove leading and trailing hyphens
    transformed = transformed.strip('-')

    return transformed


def create_custom_guru_type_slug(name):
    # Custom replacements for special cases
    custom_replacements = [
        ('+', 'plus'),
        ('#', 'sharp'),
        ('&', 'and'),
        ('@', 'at'),
        ('|', 'or'),
        ('%', 'percent'),
        ('*', 'star'),
    ]
    # Convert to lowercase
    name = name.lower()

    # Apply custom replacements
    for old, new in custom_replacements:
        name = name.replace(old, new)

    # Use slugify with custom settings
    slug = slugify(name, 
                   replacements=custom_replacements,
                   allow_unicode=False,
                   lowercase=True,
                   separator='-')

    return slug

class GptSummary(BaseModel):
    question: str
    user_question: str
    question_slug: str
    description: str
    valid_question: bool
    user_intent: str
    answer_length: int
    enhanced_question: str


def get_github_details_if_applicable(guru_type):
    guru_type_obj = get_guru_type_object(guru_type)
    response = ""
    if guru_type_obj and guru_type_obj.github_details:
        try:
            simplified_github_details = {}
            github_details = guru_type_obj.github_details
            simplified_github_details['name'] = github_details.get('name', '')
            simplified_github_details['description'] = github_details.get('description', '')
            simplified_github_details['topics'] = github_details.get('topics', [])
            simplified_github_details['language'] = github_details.get('language', '')
            simplified_github_details['size'] = github_details.get('size', 0)
            simplified_github_details['homepage'] = github_details.get('homepage', '')
            simplified_github_details['stargazers_count'] = github_details.get('stargazers_count', 0)
            simplified_github_details['forks_count'] = github_details.get('forks_count', 0)
            # Handle null license case
            license_info = github_details.get('license')
            simplified_github_details['license_name'] = license_info.get('name', '') if license_info else ''
            simplified_github_details['open_issues_count'] = github_details.get('open_issues_count', 0)
            simplified_github_details['pushed_at'] = github_details.get('pushed_at', '')
            simplified_github_details['created_at'] = github_details.get('created_at', '')
            owner = github_details.get('owner', {})
            simplified_github_details['owner_login'] = owner.get('login', '')
            response = f"Here is the GitHub details for {guru_type_obj.name}: {simplified_github_details}"
        except Exception as e:
            logger.error(f"Error while processing GitHub details for guru type {guru_type}: {str(e)}")
            response = ""
    return response


def format_history_for_prompt(history):
    """Format conversation history into a string."""
    history_text = "Here are the history of user questions and questions for this conversation:\n\n"
    for i, h in enumerate(history, 1):
        history_text += f"{i}. User Question: {h['user_question']}\n   Question: {h['question']}\n"
    
    # Add the answer of the last question
    last_item = history[-1]
    history_text += f"\nThis is the answer of the last question: {last_item['answer']}\n"
    history_text += "\nTake these questions and answers into consideration for future answers."
    return history_text

def format_question_history(history):
    """Format the question history for the binge mini prompt."""
    history_text = ""
    for i, h in enumerate(history, 1):
        history_text += f"{i}. User Question: {h['user_question']}\n   Question: {h['question']}\n"
    return history_text.strip()

def prepare_chat_messages(user_question, question, guru_variables, context_vals, history=None):
    from core.prompts import prompt_template, binge_mini_prompt
    """Prepare messages for the chat completion API."""
    user_message = f"User Question: {user_question}\nQuestion: {question}"
    
    if history:
        question_history = format_question_history(history)
        last_answer = history[-1]['answer']
        binge_mini_prompt = binge_mini_prompt.format(
            question_history=question_history,
            answer=last_answer
        )
    else:
        binge_mini_prompt = ""
    
    # Insert binge_mini_prompt into the main prompt
    final_prompt = prompt_template.format(
        binge_mini_prompt=binge_mini_prompt if history else "",
        **guru_variables,
        **context_vals
    )
    
    messages = [
        {'role': 'system', 'content': final_prompt},
        {'role': 'user', 'content': user_message}
    ]
    
    return messages


def ask_question_with_stream(
    milvus_client, 
    collection_name, 
    question, 
    guru_type, 
    user_intent, 
    answer_length, 
    user_question, 
    parent_question, 
    source,
    enhanced_question,
    user=None,
    github_comments: list | None = None):
    from core.prompts import github_context_template
    from core.github.app_handler import GithubAppHandler

    start_total = time.perf_counter()
    times = {
        'total': 0,
        'get_contexts': {},
        'get_question_history': 0,
        'prepare_chat_messages': 0,
        'chatgpt_completion': 0
    }

    default_settings = get_default_settings()
    start_get_contexts = time.perf_counter()
    context_vals, links, context_distances, reranked_scores, trust_score, processed_ctx_relevances, ctx_rel_usage, get_contexts_times = get_contexts(milvus_client, collection_name, question, guru_type, user_question, enhanced_question)
    times['get_contexts'] = get_contexts_times
    times['get_contexts']['total'] = time.perf_counter() - start_get_contexts

    github_context = ""
    if github_comments:
        comment_contexts = GithubAppHandler().format_comments_for_prompt(github_comments)
        github_context = github_context_template.format(github_comments=comment_contexts)

    if not reranked_scores:
        OutOfContextQuestion.objects.create(
            question=question, 
            guru_type=get_guru_type_object(guru_type), 
            user_question=user_question, 
            rerank_threshold=default_settings.rerank_threshold, 
            trust_score_threshold=default_settings.trust_score_threshold, 
            processed_ctx_relevances=processed_ctx_relevances, 
            source=source,
            enhanced_question=enhanced_question
        )

        times['total'] = time.perf_counter() - start_total
        return None, None, None, None, None, None, None, None, None, times

    simplified_github_details = get_github_details_if_applicable(guru_type)

    guru_variables = get_guru_type_prompt_map(guru_type)
    guru_variables['streaming_type']='streaming'
    guru_variables['date'] = datetime.now().strftime("%Y-%m-%d")
    guru_variables['user_intent'] = user_intent
    guru_variables['answer_length'] = answer_length
    guru_variables['github_details_if_applicable'] = simplified_github_details
    guru_variables['github_context'] = github_context

    start_history = time.perf_counter()
    history = get_question_history(parent_question)
    times['get_question_history'] = time.perf_counter() - start_history

    start_prepare_messages = time.perf_counter()
    messages = prepare_chat_messages(user_question, question, guru_variables, context_vals, history)
    times['prepare_chat_messages'] = time.perf_counter() - start_prepare_messages
    
    used_prompt = messages[0]['content']

    start_chatgpt = time.perf_counter()
    response = get_openai_client().chat.completions.create(
        model=settings.GPT_MODEL,
        temperature=0,
        messages=messages,
        stream=True,
        stream_options={"include_usage": True},
    )
    times['chatgpt_completion'] = time.perf_counter() - start_chatgpt
    times['total'] = time.perf_counter() - start_total

    if settings.LOG_STREAM_TIMES:
        logger.info(f'Times: {times}')

    return response, used_prompt, links, context_vals, context_distances, reranked_scores, trust_score, processed_ctx_relevances, ctx_rel_usage, times

def get_summary(question, guru_type, short_answer=False, github_comments: list | None = None):
    times = {
        'total': 0,
        'prompt_prep': 0,
        'response_await': 0
    }
    start_total = time.perf_counter()
    start_prompt_prep = time.perf_counter()
<<<<<<< HEAD
    from core.prompts import summary_template, summary_short_answer_addition, summary_addition
=======
    from core.prompts import summary_template, summary_prompt_widget_addition, summary_prompt_non_widget_addition, github_context_template
    from core.github.app_handler import GithubAppHandler
>>>>>>> 0aad333b
    context_variables = get_guru_type_prompt_map(guru_type)
    context_variables['date'] = datetime.now().strftime("%Y-%m-%d")
    default_settings = get_default_settings()
    if short_answer:
        # Slack only
        summary_addition = summary_short_answer_addition.format(widget_answer_max_length=default_settings.widget_answer_max_length)
    else:
        summary_addition = summary_addition

    github_context = ""
    if github_comments:
        comment_contexts = GithubAppHandler().format_comments_for_prompt(github_comments)
        github_context = github_context_template.format(github_comments=comment_contexts)

    prompt = summary_template.format(
        **context_variables, 
<<<<<<< HEAD
        summary_addition=summary_addition
=======
        summary_prompt_widget_addition=summary_prompt_widget_addition, 
        summary_prompt_non_widget_addition=summary_prompt_non_widget_addition,
        github_context=github_context
>>>>>>> 0aad333b
    )

    if guru_type.lower() not in question.lower():
        guru_type_obj = get_guru_type_object(guru_type)
        question = f"{guru_type_obj.name} - {question}"

    times['prompt_prep'] = time.perf_counter() - start_prompt_prep

    start_response_await = time.perf_counter()
    try:
        response = get_openai_client().beta.chat.completions.parse(
            model=settings.GPT_MODEL,
            temperature=0,
            messages=[
                {
                    'role': 'system',
                    'content': prompt
                },
                {
                    'role': 'user',
                    'content': question
                }
            ],
            response_format=GptSummary
        )
        times['response_await'] = time.perf_counter() - start_response_await
    except Exception as e:
        logger.error(f'Error while getting summary: {question}. Exception: {e}', exc_info=True)
        times['total'] = time.perf_counter() - start_total
        return None, times

    times['total'] = time.perf_counter() - start_total
    return response, times


def get_question_summary(question: str, guru_type: str, binge: Binge, short_answer: bool = False, github_comments: list | None = None):
    times = {
        'total': 0,
    }
    start_total = time.perf_counter()

    response, get_summary_times = get_summary(question, guru_type, short_answer, github_comments)
    times['get_summary'] = get_summary_times

    start_parse_summary_response = time.perf_counter()
    parsed_response = parse_summary_response(question, response)
    times['parse_summary_response'] = time.perf_counter() - start_parse_summary_response

    if binge:
        parsed_response['question_slug'] = f'{parsed_response["question_slug"]}-{uuid.uuid4()}'
    times['total'] = time.perf_counter() - start_total

    return parsed_response, times


def ask_if_english(question):
    response = get_openai_client().chat.completions.create(
        model=settings.GPT_MODEL_MINI,
        temperature=0,
        messages=[
            {
                'role': 'system',
                'content': "Is this question in English?. Return this json: {'question': 'question', 'is_english': True/False}"
            },
            {
                'role': 'user',
                'content': question
            }
        ],
        response_format={'type': 'json_object'}
    )

    try:
        answer = response.choices[0].message.content
        answer = json.loads(answer)
    except Exception as e:
        logger.error(f'Error while getting the answer from the response: {e}. Response: {response.choices[0].message.content}', exc_info=True)
        answer = {
            'question': question,
            'is_english': False
        }

    if "is_english" not in answer:
        answer["is_english"] = False

    return answer['is_english'], get_llm_usage_from_response(response, settings.GPT_MODEL_MINI)
            

def stream_question_answer(
        question, 
        guru_type, 
        user_intent, 
        answer_length, 
        user_question, 
        source,
        enhanced_question,
        parent_question=None,
        user=None,
        github_comments: list | None = None
    ):
    guru_type_obj = get_guru_type_object(guru_type)
    collection_name = guru_type_obj.milvus_collection_name
    milvus_client = get_milvus_client()

    response, prompt, links, context_vals, context_distances, reranked_scores, trust_score, processed_ctx_relevances, ctx_rel_usage, times = ask_question_with_stream(
        milvus_client, 
        collection_name, 
        question, 
        guru_type, 
        user_intent, 
        answer_length, 
        user_question, 
        parent_question,
        source,
        enhanced_question,
        user,
        github_comments
    )
    if not response:
        return None, None, None, None, None, None, None, None, None, times

    return response, prompt, links, context_vals, context_distances, reranked_scores, trust_score, processed_ctx_relevances, ctx_rel_usage, times

def validate_guru_type(guru_type, only_active=True):
    if guru_type not in get_guru_type_names(only_active=only_active):
        raise exceptions.InvalidRequestError({'msg': 'Guru type is invalid.'})


class SeoFriendlyTitleAnswer(BaseModel):
    seo_frienly_title: str

def get_more_seo_friendly_title(title):
    # Obsolete
    from core.prompts import seo_friendly_title_template
    prompt = seo_friendly_title_template.format(question=title)

    response = get_openai_client().beta.chat.completions.parse(
        model=settings.GPT_MODEL_MINI,
        temperature=0,
        messages=[
            {
                'role': 'system',
                'content': prompt
            },
            {
                'role': 'user',
                'content': title
            }
        ],
        response_format=SeoFriendlyTitleAnswer
    )
    
    try:
        seoFriendlyTitleAnswer = response.choices[0].message.parsed
    except Exception as e:
        logger.error(f'Error while getting the answer from the response: {e}. Response: {response.choices[0].message.parsed}', exc_info=True)
        return  ""

    return seoFriendlyTitleAnswer.seo_frienly_title


def embed_text(text):
    # Get default embedding model from Settings
    model_choice = Settings.get_default_embedding_model()
    return embed_text_with_model(text, model_choice)

def embed_texts(texts):
    # Get default embedding model from Settings
    model_choice = Settings.get_default_embedding_model()
    return embed_texts_with_model(texts, model_choice)


def rerank_texts(query, texts):
    # Using BAAI/bge-reranker-large model for reranking
    # This model's input size is limited to 512 tokens and batch size limited to 32
    # We will try to rerank the results in batches
    max_limits = [1300, 1200, 1000, 800, 500, 100]
    url = settings.RERANK_API_URL
    headers = {"Content-Type": "application/json"}
    if settings.RERANK_API_KEY:
        headers["Authorization"] = f"Bearer {settings.RERANK_API_KEY}"

    BATCH_SIZE = 32
    all_results = []
    
    # Process texts in batches of 32
    for batch_start in range(0, len(texts), BATCH_SIZE):
        batch_end = min(batch_start + BATCH_SIZE, len(texts))
        batch_texts = texts[batch_start:batch_end]
        batch_results = None
        
        # Try with original query first
        for limit in max_limits:
            truncated_texts = [text[:limit] for text in batch_texts]
            data = json.dumps({"query": query, "texts": truncated_texts})
            
            try:
                response = requests.post(url, headers=headers, data=data, timeout=30)
            except Exception as e:
                logger.error(f'Reranking: Error while reranking the batch {batch_start}-{batch_end}: {[text[:100] for text in batch_texts]}. Response: {e}. Url: {url}')
                continue  # Try with a smaller limit instead of returning None immediately
            
            if response.status_code == 200:
                batch_results = response.json()
                break
            
            if response.reason == "Payload Too Large" and response.status_code == 413:
                # '{"error":"Input validation error: `inputs` must have less than 512 tokens. Given: 565","error_type":"Validation"}'
                logger.warning(f'Reranking: Text is too long for limit {limit}. Trying again with new limit. Question: {query}')
                continue
        
        # If all limits failed with original query, try with shorter query
        if batch_results is None and len(query) > 200:
            short_query = query[:200]
            logger.warning(f'Reranking: Trying with shortened query for batch {batch_start}-{batch_end}. Original length: {len(query)}, new length: 200')
            
            for limit in max_limits:
                truncated_texts = [text[:limit] for text in batch_texts]
                data = json.dumps({"query": short_query, "texts": truncated_texts})
                
                try:
                    response = requests.post(url, headers=headers, data=data, timeout=30)
                except Exception as e:
                    logger.error(f'Reranking: Error while reranking with shortened query: {e}. Url: {url}')
                    continue
                
                if response.status_code == 200:
                    batch_results = response.json()
                    break
                
                if response.reason == "Payload Too Large" and response.status_code == 413:
                    logger.warning(f'Reranking: Text is too long for limit {limit} with shortened query. Trying again with new limit.')
                    continue
        
        if batch_results is None:
            logger.error(f'Reranking: Tried all the limits for batch {batch_start}-{batch_end}. Error while reranking the batch: {[text[:100] for text in batch_texts]}. Response: {response.text if "response" in locals() else "No response"}. Url: {url}')
            return None
        
        # Adjust indices to be relative to the full list
        for result in batch_results:
            result['index'] += batch_start
        
        all_results.extend(batch_results)
    
    # Sort results by score to maintain the same behavior as before
    all_results.sort(key=lambda x: x['score'], reverse=True)
    return all_results


def get_most_similar_questions(slug, text, guru_type, column, top_k=10, sitemap_constraint=False):

    if settings.ENV == 'selfhosted':
        return []
    
    if column not in ['title', 'description', 'content']:
        raise ValueError(f'Invalid column: {column}')
    
    embedding = embed_text(text)
    if not embedding:
        return []

    closest = search_for_closest(settings.MILVUS_QUESTIONS_COLLECTION_NAME, embedding, guru_type, top_k=top_k, column=column, sitemap_constraint=sitemap_constraint)

    processed = []
    for element in closest:
        entity = element['entity']
        entity['distance'] = element['distance']
        entity['id'] = element['id']
        processed.append(entity)

    for i, similar_question in enumerate(processed):
        if similar_question['slug'] == slug:
            processed.pop(i)
            break

    return processed


def with_redis_lock(redis_client, lock_key_func, timeout):
    class Locked(Exception):
        pass

    def decorator(func):
        @functools.wraps(func)
        def wrapper(*args, **kwargs):
            logger.debug(f'Args: {args}. Kwargs: {kwargs}')
            try:
                # Handle both guru_type_slug and is_github parameters
                is_github = kwargs.get('is_github')
                if 'guru_type_slug' in kwargs:
                    if is_github is not None:
                        lock_key = lock_key_func(kwargs['guru_type_slug'], is_github)
                    else:
                        lock_key = lock_key_func(kwargs['guru_type_slug'])
                elif 'guru_type' in kwargs:
                    if is_github is not None:
                        lock_key = lock_key_func(kwargs['guru_type'].slug, is_github)
                    else:
                        lock_key = lock_key_func(kwargs['guru_type'].slug)
                elif type(lock_key_func) == str:
                    lock_key = lock_key_func
                else:
                    raise ValueError("Missing required guru_type_slug or guru_type parameter")
                
            except Exception as e:
                logger.error(f"Error generating lock key: {str(e)}", exc_info=True)
                raise e
                
            try:
                pipe = redis_client.pipeline()
                pipe.watch(lock_key)
                locked = pipe.get(lock_key)
                if locked == 'true':
                    raise Locked()
                pipe.multi()
                pipe.set(lock_key, 'true', ex=timeout)
                pipe.execute()

                try:
                    start_time = datetime.now(UTC)
                    result = func(*args, **kwargs)
                except Exception as e2:
                    raise e2
                finally:
                    if datetime.now(UTC) - start_time > timedelta(seconds=timeout):
                        logging.warn(f'The function {func.__name__} took longer than {timeout} seconds to execute.')
                    else:
                        redis_client.delete(lock_key)
                    
                return result

            except Locked:
                logging.warn(f'Could not acquire lock {lock_key}.')
                
            except Exception as e:
                logging.error(f'Failed to execute the function {func.__name__} due to {traceback.format_exc()}.')
                
        return wrapper
    return decorator

    
def format_references(references):
    processed_references = []
    for reference in references:
        reference['question'] = html.unescape(reference['question'])
        processed_references.append(reference)
    return processed_references


def generate_og_image(question):
    from PIL import Image, ImageDraw, ImageFont
    from core.gcp import OG_IMAGES_GCP
    # generates and saves og image to gcp bucket
    # keeps url in question model
    template_filename = f'images/{question.guru_type}_og_image.jpg'
    font_filename = 'fonts/Inter-VariableFont_opsz,wght.ttf'

    template_path = os.path.join(settings.STATICFILES_DIRS[0], 'backend', template_filename)
    font_path = os.path.join(settings.STATICFILES_DIRS[0], 'backend', font_filename)

    if not os.path.exists(template_path):
        # check if question guru type is custom
        if question.guru_type.custom and question.guru_type.ogimage_url != '':
            template_path = os.path.join(settings.STATICFILES_DIRS[0], 'backend', template_filename)
            # go fetch the image and save under template_path            
            response = requests.get(question.guru_type.ogimage_url, timeout=30)
            if response.status_code == 200:
                with open(template_path, 'wb') as f:
                    f.write(response.content)
        else:
            template_path = os.path.join(settings.STATICFILES_DIRS[0], 'backend', 'images', '0_default_og_image.jpg')

    output_path = os.path.join(settings.MEDIA_ROOT, f'{question.id}.jpg') 

    os.makedirs(settings.MEDIA_ROOT, exist_ok=True)

    template = Image.open(template_path)
    
    # Convert the image to RGB mode
    template = template.convert('RGB')
    
    guru_width_at_right = 228 * 2
    logger.debug(f'Image size: {template.size}, Width: {template.width}, Height: {template.height}')
    og_width, og_height = template.width - guru_width_at_right, template.height
    
    font = 50
    if len(question.question) > 150:
        font = 40
    title_font = ImageFont.truetype(font_path, 2*font) 

    draw = ImageDraw.Draw(template)

    padding_to_guru_type_at_right = 2 * 40
    gurubase_logo_height_at_bottom = 2 * 40.5

    title_height = calculate_text_height(draw, question.question, title_font, og_width, padding_to_guru_type_at_right)
    
    # padding from up and left
    start_y = (og_height - gurubase_logo_height_at_bottom - title_height) // 2
    logger.debug(f'Start y: {start_y}, Title height: {title_height}, Guru logo height at bottom: {gurubase_logo_height_at_bottom}')
    start_x = 40 * 2
    next_y = draw_text(draw, start_x, start_y, question.question, title_font, og_width, padding_to_guru_type_at_right,(0, 0, 0))

    # Before saving, ensure the image is in RGB mode
    template = template.convert('RGB')
    template.save(output_path, 'JPEG')

    folder = settings.ENV
    gcpTargetPath = f'./{folder}/{question.guru_type}/{question.slug}-{question.id}.jpg'
    logger.debug(f'gcp target path: {gcpTargetPath}')
    url, success = OG_IMAGES_GCP.upload_image(open(output_path, 'rb'), gcpTargetPath)

    if not success:
        return f'Failed to upload og image for {question.id}', False
    
    publicly_accessible_persistent_url = url.split('?', 1)[0]
    logger.debug(f'gcp url for {question.id} : {publicly_accessible_persistent_url}')
    question.og_image_url = publicly_accessible_persistent_url
    question.save()

    # clean output_path
    os.remove(output_path)
    return question.og_image_url, True

def calculate_text_height(draw, text, font, max_width, padding):
    """
    Calculate the height needed for a block of text.
    """
    y = 0
    limit = max_width - 2 * padding
    line = ""
    for word in text.split():
        line += word + " "
        l = draw.textlength(line, font=font)
        if l > limit:
            y += font.size
            line = word + " "
    logger.debug(f'Calculated text height: {y}')
    return y + font.size


def draw_line(draw, x, y, line, font, color):
    """
    Draw a line of text at a specific position.
    """
    if line == "":
        return y
    logger.debug(f'Drawing line: {line}, x: {x}, y: {y}')
    draw.text((x, y), line.strip(), font=font, fill=color)
    return y + font.size

def draw_text(draw, x, y, text, font, max_width, padding, color):
    """
    Draw text onto an image.
    """
    line = ""
    for word in text.split():
        if is_line_too_long(line, word, draw, font, max_width, padding):
            y = draw_line(draw, x + padding, y, line, font, color)
            line = ""
        line += word + " "
    return draw_line(draw, x + padding, y, line, font, color)

def is_line_too_long(line, word, draw, font, max_width, padding):
    """
    Check if adding a word to a line makes it too long.
    """
    return draw.textlength(line + word, font=font) > max_width - 3 * padding

# generate a jwt with 1 minute expiration
def generate_jwt():
    encoded = jwt.encode(
        {
            "iss": "guru-backend",
            "aud": "nextjs-client",
            "exp": datetime.utcnow() + timedelta(seconds=settings.JWT_EXPIRATION_SECONDS)
        },
        settings.SECRET_KEY,
        algorithm="HS256"
    )
    return encoded

# check given jwt's validity, it checks expiry, issuer and audience automatically
# of course jwt must be signed with corresponding private key, that's the whole point.
def decode_jwt(encoded_jwt):
    try:
        jwt.decode(
            encoded_jwt,
            settings.SECRET_KEY,
            issuer="guru-backend",
            audience=["nextjs-client"],
            algorithms=["HS256"]
        )
        return True
    except Exception as e:
        return False


def get_website_icon(domain):
    try:
        # Check if the favicon is already in the database
        favicon = Favicon.objects.filter(domain=domain).first()
        if favicon:
            return favicon.url

        # First, try to get favicon.ico
        favicon_url = f"https://{domain}/favicon.ico"
        response = requests.head(favicon_url, timeout=5)
        if response.status_code == 200:
            # Save the favicon to the database
            Favicon.objects.create(domain=domain, favicon_url=favicon_url, valid=True)
            return favicon_url

        # If favicon.ico doesn't exist, try to parse the HTM
        url = f"https://{domain}"
        response = requests.get(url, timeout=5)
        soup = BeautifulSoup(response.text, 'html.parser')
        
        # Look for link tags with rel="icon" or rel="shortcut icon"
        icon_link = soup.find('link', rel=lambda x: x and x.lower() in ['icon', 'shortcut icon'])
        if icon_link and icon_link.get('href'):
            favicon_url = urljoin(url, icon_link['href'])
            # Save the favicon to the database
            Favicon.objects.create(domain=domain, favicon_url=favicon_url, valid=True)
            return favicon_url

    except Exception as e:
        logger.error(f"Error fetching icon for {domain}: {str(e)}", exc_info=True)
    
    # Icon validity check failed
    favicon = Favicon.objects.create(domain=domain, favicon_url=favicon_url, valid=False)
    return favicon.url


def get_links(content):
    # Get everything in the format (link_name)[url]
    links = re.findall(r'\[[^\]]+\]\([^)]+\)', content)
    return links


def validate_image(image):
    if not image:
        return 'No image provided', None
    split = image.name.rsplit('.', 1)
    if len(split) != 2 or split[1] not in ['jpg', 'png', 'jpeg', 'svg']:
        return 'Invalid image extension', None
    return None, split


def upload_image_to_storage(image, name_without_extension, extension):
    from io import BytesIO

    # Open and process image
    img = Image.open(image)
    
    # Create 100x100 white background
    background = Image.new('RGBA', (100, 100), (255, 255, 255, 255))
    
    # Calculate resize dimensions while maintaining aspect ratio
    ratio = min(100 / img.width, 100 / img.height)
    new_size = (int(img.width * ratio), int(img.height * ratio))
    img = img.resize(new_size, Image.Resampling.LANCZOS)
    
    # Calculate position to center image
    pos = ((100 - new_size[0]) // 2, (100 - new_size[1]) // 2)
    
    # Paste resized image onto white background
    background.paste(img, pos, img if img.mode == 'RGBA' else None)
    
    # Convert to bytes
    img_byte_arr = BytesIO()
    background.save(img_byte_arr, format='PNG')
    img_byte_arr.seek(0)

    random_key = uuid.uuid4().hex[:30]
    expected_path = f'{settings.ENV}/guru_type_images/{name_without_extension}-{random_key}.png'
    if settings.ENV == 'selfhosted':
        from core.gcp import DATA_SOURCES_FILESYSTEM
        path, success = DATA_SOURCES_FILESYSTEM.upload_file(img_byte_arr, expected_path)
    else:
        from core.gcp import DATA_SOURCES_GCP
        path, success = DATA_SOURCES_GCP.upload_file(img_byte_arr, expected_path)
    if not success:
        return 'Error uploading image', None
    if settings.ENV == 'selfhosted':
        return None, os.path.join(settings.MEDIA_ROOT, expected_path)
    return None, f'https://storage.googleapis.com/{settings.GS_DATA_SOURCES_BUCKET_NAME}/{expected_path}'


def rgb_to_hex(rgb):
    return '#{:02x}{:02x}{:02x}'.format(rgb[0], rgb[1], rgb[2])

def get_dominant_color(image_url):
    if settings.ENV == 'selfhosted':
        img = Image.open(image_url)
        img_bytes = BytesIO()
        img.save(img_bytes, format=img.format)
        img_bytes.seek(0)
        color_thief = ColorThief(img_bytes)
    else:
        response = requests.get(image_url, timeout=30)
        img = BytesIO(response.content)
        color_thief = ColorThief(img)
    
    # Get the dominant color
    dominant_color = color_thief.get_color(quality=1)
    
    # Check if the dominant color has enough contrast with white
    if not has_sufficient_contrast(dominant_color):
        # Try to get a color palette
        palette = color_thief.get_palette(color_count=5)
        
        # Find the first color in the palette that has sufficient contrast
        for color in palette:
            if has_sufficient_contrast(color):
                return rgb_to_hex(color)
        
        # If all colors in the palette have insufficient contrast, use a soft red
        return '#FF6B6B'  # Soft red color
    
    return rgb_to_hex(dominant_color)

def has_sufficient_contrast(rgb_color):
    # Calculate relative luminance
    r, g, b = [x / 255.0 for x in rgb_color]
    r = adjust_color(r)
    g = adjust_color(g)
    b = adjust_color(b)
    luminance = 0.2126 * r + 0.7152 * g + 0.0722 * b
    
    # Calculate contrast ratio with white (luminance of white is 1)
    contrast_ratio = (luminance + 0.05) / (1 + 0.05)
    
    # Return True if the contrast ratio is sufficient (e.g., greater than 3:1)
    return contrast_ratio <= 1/2  # This is equivalent to the inverse being >= 3

def adjust_color(color):
    if color <= 0.03928:
        return color / 12.92
    else:
        return ((color + 0.055) / 1.055) ** 2.4

def lighten_color(hex_color):
    # Convert hex to RGB
    rgb = tuple(int(hex_color.lstrip('#')[i:i+2], 16) for i in (0, 2, 4))
    
    # Lighten the color by blending with white
    lightened_rgb = tuple(int(c + (255 - c) * 0.9) for c in rgb)
    
    # Convert to 6-digit hex and return
    return '#{:02x}{:02x}{:02x}'.format(*lightened_rgb)

def create_guru_type_object(slug, name, intro_text, domain_knowledge, icon_url, stackoverflow_tag, stackoverflow_source, github_repos, maintainer=None):
    base_color = get_dominant_color(icon_url)
    light_color = lighten_color(base_color)
    colors = {"base_color": base_color, "light_color": light_color}
    ogimage_url = ''
    active = True

    guru_type = GuruType.objects.create(
        slug=slug,
        name=name,
        intro_text=intro_text,
        domain_knowledge=domain_knowledge,
        colors=colors,
        icon_url=icon_url,
        ogimage_url=ogimage_url,
        stackoverflow_tag=stackoverflow_tag,
        stackoverflow_source=stackoverflow_source,
        github_repos=github_repos,
        active=active
    )
    if maintainer:
        guru_type.maintainers.add(maintainer)
    return guru_type

def finalize_data_source_summarizations(data_source, max_length=settings.SUMMARIZATION_MAX_LENGTH):
    """
    Finalizes the data source summarizations by merging and summarizing the content of the summarizations.

    Args:
        data_source: The data source object to finalize the summarizations for.
        max_length: The maximum length of the merged content.
    """

    if data_source.final_summarization_created:
        logger.warning(f"Data source {data_source.id} final summarization already created")
        return

    if Summarization.objects.filter(
        is_data_source_summarization=True,
        data_source_ref=data_source,
        is_root=True
    ).exists():
        # If root summarization exists, it means the data source summarizations are already finalized
        logger.warning(f"Data source {data_source.id} final summarization already created. Setting it as so.")
        data_source.final_summarization_created = True
        data_source.save()
        return
    
    unprocessed_summarizations = Summarization.objects.filter(
        is_data_source_summarization=True,
        data_source_ref=data_source,
        processed=False,
        is_root=False
    )
    
    current_content = ""
    current_summarizations = []

    content_metadata = [data_source.get_metadata()]
    
    for summarization in unprocessed_summarizations:
        if len(current_content) + len(summarization.result_content) > max_length:
            if not current_content:
                logger.error(f"The content max limit is smaller than the size of a single summarization for data source {data_source.id} and summarization {summarization.id}")
                return
            try:
                merged_content = current_content.strip()
                merged_content = f'\n<METADATA>{content_metadata}</METADATA>\n\n{merged_content}'
                summarized, model_name, usages, summary_suitable, reasoning = summarize_text(merged_content, data_source.guru_type)
                new_summarization = Summarization.objects.create(
                    guru_type=data_source.guru_type,
                    is_data_source_summarization=True,
                    content_metadata=content_metadata,
                    data_source_ref=data_source,
                    source_content=merged_content,
                    result_content=summarized,
                    is_root=False,
                    processed=False,
                    initial=False,
                    model=model_name,
                    usages=usages,
                    summary_suitable=summary_suitable,
                    reasoning=reasoning
                )
                new_summarization.summarization_refs.set(current_summarizations)
                Summarization.objects.filter(id__in=[s.id for s in current_summarizations]).update(processed=True)
                
                current_content = summarization.result_content
                current_summarizations = [summarization]
            except Exception as e:
                logger.error(f"Error while summarizing content: {str(e)}")
                return
        else:
            current_content += " " + summarization.result_content
            current_summarizations.append(summarization)
    
    # Process any remaining content
    if current_content:
        try:
            is_root = len(unprocessed_summarizations) == len(current_summarizations)
            merged_content = current_content.strip()
            merged_content = f'\n<METADATA>{content_metadata}</METADATA>\n\n{merged_content}'
            summarized, model_name, usages, summary_suitable, reasoning = summarize_text(merged_content, data_source.guru_type)
            new_summarization = Summarization.objects.create(
                guru_type=data_source.guru_type,
                is_data_source_summarization=True,
                content_metadata=content_metadata,
                data_source_ref=data_source,
                source_content=merged_content,
                result_content=summarized,
                is_root=is_root,
                processed=False,
                model=model_name,
                usages=usages,
                summary_suitable=summary_suitable,
                reasoning=reasoning
            )
            new_summarization.summarization_refs.set(current_summarizations)
            Summarization.objects.filter(id__in=[s.id for s in current_summarizations]).update(processed=True)

            if is_root:
                data_source.final_summarization_created = True
                data_source.save()
        except Exception as e:
            logger.error(f"Error while summarizing remaining content: {str(e)}")
            return

    # logger.info(f"Successfully merged and summarized content for a layer of the data source {data_source.id}")


def create_guru_type_summarization(guru_type, max_length=settings.SUMMARIZATION_MAX_LENGTH):
    """
    Gets a guru type, and then fetches a list of final data source summaries belonging to that guru type.
    It then merges them until a single summarization is created.
    A batch is introduced to prevent memory issues.

    Args:
        guru_type: The guru type object to merge summarizations for.
        max_length: The maximum length of the merged content.
    """

    # Finished data source summarizations
    data_source_summarizations = Summarization.objects.filter(
        guru_type=guru_type,
        is_data_source_summarization=True,
        processed=False,
        is_root=True
    )[:settings.TASK_FETCH_LIMIT] # Batch to prevent memory issues
    
    # Intermediate merged summarizations
    intermediate_summarizations = Summarization.objects.filter(
        guru_type=guru_type,
        is_data_source_summarization=False,
        processed=False
    )[:settings.TASK_FETCH_LIMIT] # Batch to prevent memory issues

    summarizations = list(data_source_summarizations) + list(intermediate_summarizations)
    
    if len(summarizations) < 2:
        # logger.info(f"No summarizations to merge for guru type {guru_type.slug}")
        return

    logger.info(f"Merging {len(summarizations)} summarizations for guru type {guru_type.slug}")
    # Check if a final summarization for the whole guru type already exists
    final_summarization = Summarization.objects.filter(
        guru_type=guru_type,
        is_data_source_summarization=False,
        is_root=True
    ).first()

    if final_summarization:
        # Set it as not root 
        final_summarization.is_root = False
        final_summarization.save()
    
    current_content = ""
    current_summarizations = []
    current_content_metadata = []
    
    for summarization in summarizations:
        if len(current_content) + len(summarization.result_content) > max_length:
            if not current_content:
                logger.error(f"The content max limit is smaller than the size of a single summarization for summarization {summarization.id}")
                return
            try:
                merged_content = current_content.strip()
                summarized, model_name, usages, summary_suitable, reasoning = summarize_text(text=merged_content, guru_type=guru_type)
                new_summarization = Summarization.objects.create(
                    guru_type=guru_type,
                    is_data_source_summarization=False,
                    source_content=merged_content,
                    result_content=summarized,
                    content_metadata=current_content_metadata,
                    is_root=False,
                    processed=False,
                    initial=False,
                    model=model_name,
                    usages=usages,
                    summary_suitable=summary_suitable,
                    reasoning=reasoning
                )
                new_summarization.summarization_refs.set(current_summarizations)
                Summarization.objects.filter(id__in=[s.id for s in current_summarizations]).update(processed=True)
                
                current_content = f'\n<METADATA>{summarization.content_metadata}</METADATA>\n\n{summarization.result_content}'
                current_summarizations = [summarization]
                current_content_metadata = summarization.content_metadata or []
            except Exception as e:
                logger.error(f"Error while summarizing content: {str(e)}")
                return
        else:
            current_content += f"\n<METADATA>{summarization.content_metadata}</METADATA>\n\n{summarization.result_content}"
            current_summarizations.append(summarization)
            if summarization.content_metadata:
                current_content_metadata.extend(summarization.content_metadata)
    
    # Process any remaining content
    if current_content:
        try:
            is_root = len(summarizations) == len(current_summarizations)
            merged_content = current_content.strip()
            summarized, model_name, usages, summary_suitable, reasoning = summarize_text(text=merged_content, guru_type=guru_type)
            new_summarization = Summarization.objects.create(
                guru_type=guru_type,
                is_data_source_summarization=False,
                source_content=merged_content,
                result_content=summarized,
                content_metadata=current_content_metadata,
                is_root=is_root,
                processed=False,
                model=model_name,
                usages=usages,
                summary_suitable=summary_suitable,
                reasoning=reasoning
            )
            new_summarization.summarization_refs.set(current_summarizations)
            Summarization.objects.filter(id__in=[s.id for s in current_summarizations]).update(processed=True)
        except Exception as e:
            logger.error(f"Error while summarizing remaining content: {str(e)}")
            return
            


def get_default_settings():
    try:
        settings, created = Settings.objects.get_or_create(id=1)
    except Exception as exc:
        logger.error(f'Error getting default settings: {exc}', exc_info=True)
        raise exc
    return settings


def simulate_summary_and_answer(question, guru_type, check_existence, save, source):
    """
    Simulate the summary and answer endpoints to get the answer and the usages of the tokens.
    
    Args:
        question (str): The question to simulate the summary and answer for.
        guru_type (GuruType): The guru type to simulate the summary and answer for.
        check_existence (bool): Whether to check if the question exists.
        save (bool): Whether to save the question and answer.
        source (Question.Source): The source of the question. Only used if save is True.
    
    Returns:
        tuple: A tuple containing the answer, an error message (None if no error), and the usages of the tokens.
    """

    usages = {
        'prompt_tokens': 0,
        'completion_tokens': 0,
    }
    
    # Did not use the actual endpoints but used the helpers used themselves
    # This is done to:
    # 1- Conditionally avoid question existence checks while summarizing and answering the question
    # 2- Be able to get the usages of the tokens
    
    # Conditionally check if the question exists
    # First without slug
    if check_existence:
        existing_question = search_question(
            None, 
            guru_type, 
            None, 
            None, 
            question
        )
        if existing_question:
            logger.warning(f"Question {question} already exists for guru type {guru_type.slug}")
            return existing_question.content, None, usages, None

    summary_data, _ = get_question_summary(question, guru_type.slug, None, short_answer=False)
    # Then with slug
    if check_existence:
        existing_question = search_question(
            None, 
            guru_type, 
            None, 
            summary_data['question_slug'], 
            question
        )
        if existing_question:
            logger.warning(f"Question {question} already exists for guru type {guru_type.slug}")
            return existing_question.content, None, usages, None
    
    if 'valid_question' not in summary_data or not summary_data['valid_question']:
        return None, "Invalid question", usages, None

    summary_prompt_tokens = summary_data.get('prompt_tokens', 0)
    summary_completion_tokens = summary_data.get('completion_tokens', 0)
    summary_cached_prompt_tokens = summary_data.get('cached_prompt_tokens', 0)
    user_intent = summary_data.get('user_intent', '')
    answer_length = summary_data.get('answer_length', '')
    user_question = summary_data['user_question']
    question_slug = summary_data['question_slug']
    description = summary_data['description']
    enhanced_question = summary_data.get('enhanced_question', [])

    response, prompt, links, context_vals, context_distances, reranked_scores, trust_score, processed_ctx_relevances, ctx_rel_usage, times = stream_question_answer(
        question, 
        guru_type.slug, 
        user_intent, 
        answer_length, 
        user_question,
        source,
        enhanced_question
    )

    total_response = []
    chunks = []
    latency_start = time.time()
    if not response:
        logger.error(f"No response from the LLM for question {question} and guru type {guru_type.slug}.")
        return None, "No response from the LLM", usages, None

    for chunk in response:
        chunks.append(chunk)
        try:
            if len(chunk.choices) == 0:
                # Last chunk
                pass
            else:
                data = chunk.choices[0].delta.content
                if data is None:
                    continue
                total_response.append(data)
        except Exception as e:
            logger.error(f'Error while streaming the response: {e}', exc_info=True)
            break

    if chunk is None:
        log_error_with_stack('No chunk is given to calculate the tokens. Will find the last one.')
        # Get last non-null chunk
        for c in reversed(chunks):
            if c is not None:
                chunk = c
                break

    latency_sec = time.time() - latency_start

    answer = ''.join(total_response)

    prompt_tokens, completion_tokens, cached_prompt_tokens = get_tokens_from_openai_response(chunk)
    prompt_tokens += summary_prompt_tokens
    completion_tokens += summary_completion_tokens
    cached_prompt_tokens += summary_cached_prompt_tokens

    usages['completion_tokens'] = completion_tokens
    usages['prompt_tokens'] = prompt_tokens
    usages['cached_prompt_tokens'] = cached_prompt_tokens
    question_obj = None

    llm_usages = {}
    llm_usages['summary'] = {
        'prompt_tokens': summary_prompt_tokens,
        'completion_tokens': summary_completion_tokens,
        'cached_prompt_tokens': summary_cached_prompt_tokens,
        'cost_dollars': get_llm_usage(settings.GPT_MODEL, summary_prompt_tokens, summary_completion_tokens, summary_cached_prompt_tokens),
        'model': settings.GPT_MODEL
    }

    llm_usages['answer'] = {
        'prompt_tokens': prompt_tokens,
        'completion_tokens': completion_tokens,
        'cached_prompt_tokens': cached_prompt_tokens,
        'cost_dollars': get_llm_usage(settings.GPT_MODEL, prompt_tokens, completion_tokens, cached_prompt_tokens),
        'model': settings.GPT_MODEL
    }

    llm_usages['context_relevance'] = ctx_rel_usage

    if save:
        cost_dollars = get_llm_usage(settings.GPT_MODEL, prompt_tokens, completion_tokens, cached_prompt_tokens)
        existing_question = Question.objects.filter(slug=question_slug, guru_type=guru_type).first()
        if not existing_question:
            existing_question = Question.objects.filter(question=question, guru_type=guru_type).first()
        if existing_question:
            question_obj = existing_question
            question_obj.question = question
            question_obj.user_question = user_question
            question_obj.content = answer
            question_obj.description = description
            question_obj.change_count += 1
            question_obj.completion_tokens = completion_tokens
            question_obj.prompt_tokens = prompt_tokens
            question_obj.cached_prompt_tokens = cached_prompt_tokens
            question_obj.cost_dollars = cost_dollars
            question_obj.latency_sec = latency_sec
            question_obj.source = source
            question_obj.prompt = prompt
            question_obj.references = links
            question_obj.context_distances = context_distances
            question_obj.reranked_scores = reranked_scores
            question_obj.trust_score = trust_score
            question_obj.processed_ctx_relevances = processed_ctx_relevances
            question_obj.times = times
            question_obj.enhanced_question = enhanced_question
            question_obj.save()
        else:
            question_obj = Question(
                slug=question_slug,
                question=question,
                user_question=user_question,
                content=answer,
                description=description,
                guru_type=guru_type,
                completion_tokens=completion_tokens,
                prompt_tokens=prompt_tokens,
                cached_prompt_tokens=cached_prompt_tokens,
                cost_dollars=cost_dollars,
                latency_sec=latency_sec,
                source=source,
                prompt=prompt,
                references=links,
                context_distances=context_distances,
                reranked_scores=reranked_scores,
                trust_score=trust_score,
                processed_ctx_relevances=processed_ctx_relevances,
                llm_usages=llm_usages,
                times=times,
                enhanced_question=enhanced_question
            )
            question_obj.save()

    return answer, None, usages, question_obj

    
def split_text(text, max_length, min_length, overlap, separators=None):
    def merge_small_chunks(chunks, min_size=1000):
        merged_chunks = []
        current_chunk = ""

        for chunk in chunks:
            current_chunk += chunk
            if len(current_chunk) >= min_size:
                merged_chunks.append(current_chunk)
                current_chunk = ""
        
        if current_chunk:  # Add any remaining content
            if merged_chunks:
                merged_chunks[-1] += current_chunk  # Append to the last chunk if it exists
            else:
                merged_chunks.append(current_chunk)  # Create a new chunk if it's the only content

        return merged_chunks
    
    if separators is None:
        splitter = RecursiveCharacterTextSplitter(
            chunk_size=max_length,
            chunk_overlap=overlap,
        )
    else:
        splitter = RecursiveCharacterTextSplitter(
            chunk_size=max_length,
            chunk_overlap=overlap,
            separators=separators
        )

    chunks = splitter.split_text(text)
    merged_chunks = merge_small_chunks(chunks, min_length)

    return merged_chunks

def map_extension_to_language(extension: str):
    map = {
        'cpp': Language.CPP,
        'h': Language.CPP,
        'hpp': Language.CPP,
        'go': Language.GO,
        'java': Language.JAVA,
        'kt': Language.KOTLIN,
        'js': Language.JS,
        'jsx': Language.JS,
        'ts': Language.TS,
        'tsx': Language.TS,
        'php': Language.PHP,
        'proto': Language.PROTO,
        'py': Language.PYTHON,
        'rst': Language.RST,
        'rb': Language.RUBY,
        'rs': Language.RUST,
        'scala': Language.SCALA,
        'swift': Language.SWIFT,
        'md': Language.MARKDOWN,
        'tex': Language.LATEX,
        'html': Language.HTML,
        'htm': Language.HTML,
        'sol': Language.SOL,
        'cs': Language.CSHARP,
        'cob': Language.COBOL,
        'cbl': Language.COBOL,
        'c': Language.C,
        'h': Language.C,
        'lua': Language.LUA,
        'pl': Language.PERL,
        'pm': Language.PERL,
        'hs': Language.HASKELL,
        'lhs': Language.HASKELL,
        'ex': Language.ELIXIR,
        'exs': Language.ELIXIR,
        'ps1': Language.POWERSHELL,
        'psm1': Language.POWERSHELL,
        'psd1': Language.POWERSHELL,
    }
    if extension in map:
        return map[extension]
    return None

def split_code(code: str, max_length: int, min_length: int, overlap: int, language: Language):
    splitter = RecursiveCharacterTextSplitter.from_language(
        language=language, 
        chunk_size=max_length, 
        chunk_overlap=overlap
    )
    chunks = splitter.split_text(code)
    return chunks

    
def get_question_history(question):
    history = []
    if question is None:
        return history

    while question.parent:
        history.append({
            'prompt': question.prompt,
            'question': question.question,
            'user_question': question.user_question,
            'answer': question.content,
        })
        question = question.parent

    history.append({
        'prompt': question.prompt,
        'question': question.question,
        'user_question': question.user_question,
        'answer': question.content,
    })

    history.reverse()
    return history


def get_tokens_from_openai_response(response):
    if response is None:
        log_error_with_stack('No response is given to calculate the tokens.')
        return 0, 0, 0
    
    try:
        return response.usage.prompt_tokens, response.usage.completion_tokens, response.usage.prompt_tokens_details.cached_tokens
    except Exception as e:
        log_error_with_stack(f'Error while getting the tokens from the response {e}.')
        return 0, 0, 0


def get_llm_usage(model_name, prompt_tokens, completion_tokens, cached_tokens=None):
    settings = get_default_settings()
    pricing = settings.pricings.get(model_name, {})
    if not pricing:
        logger.error(f"No pricing found for model {model_name}")
        return 0, 0, 0, 0

    if 'completion' in pricing:
        completion_cost = pricing.get('completion', 0) * completion_tokens
    else:
        logger.error(f"No completion cost found for model {model_name}")
        completion_cost = 0

    if cached_tokens is not None:
        if 'cached_prompt' in pricing:
            cached_prompt_cost = pricing.get('cached_prompt', 0) * cached_tokens
        else:
            if model_name.startswith('gpt'):
                logger.error(f"No cached prompt cost found for model {model_name}")
            cached_prompt_cost = 0
        
        prompt_tokens -= cached_tokens
    else:
        cached_prompt_cost = 0
        
    if 'prompt' in pricing:
        prompt_cost = pricing.get('prompt', 0) * prompt_tokens
    else:
        logger.error(f"No prompt cost found for model {model_name}")
        prompt_cost = 0
        
    total_cost = prompt_cost + completion_cost + cached_prompt_cost

    return total_cost

    
def get_question_depth(question):
    depth = 1
    
    if not question:
        return 0
    
    while question.parent:
        depth += 1
        question = question.parent
        
    return depth

    
    
def get_summary_generation_model():
    model = settings.SUMMARY_GENERATION_MODEL
    if model == 'gpt-4o-2024-08-06':
        return LLM_MODEL.OPENAI, 'gpt-4o-2024-08-06'
    elif model == 'gemini-1.5-flash-002':
        return LLM_MODEL.GEMINI, 'gemini-1.5-flash-002'
    else:
        raise ValueError(f"Invalid summary generation model: {model}")

def get_summary_question_generation_model():
    model = settings.SUMMARY_QUESTION_GENERATION_MODEL
    if model == 'gpt-4o-mini-2024-07-18':
        return LLM_MODEL.OPENAI, 'gpt-4o-mini-2024-07-18'
    elif model == 'gemini-1.5-flash-002':
        return LLM_MODEL.GEMINI, 'gemini-1.5-flash-002'
    else:
        raise ValueError(f"Invalid summary question generation model: {model}")

def summarize_text(text, guru_type):
    llm_model, model_name = get_summary_generation_model()
    if llm_model == LLM_MODEL.OPENAI:
        summary_response, usages = get_openai_requester().summarize_text(text, guru_type, model_name=model_name)
    elif llm_model == LLM_MODEL.GEMINI:
        summary_response, usages = GeminiRequester(model_name).summarize_text(text, guru_type)
        
    cleaned_summarization = re.sub(r'<METADATA>.*?</METADATA>', '', summary_response['summary'])
    return cleaned_summarization, model_name, usages, summary_response['summary_suitable'], summary_response['reasoning']

def generate_questions_from_summary(summary, guru_type):
    llm_model, model_name = get_summary_question_generation_model()
    if llm_model == LLM_MODEL.OPENAI:
        questions, usages = get_openai_requester().generate_questions_from_summary(summary, guru_type, model_name=model_name)
    elif llm_model == LLM_MODEL.GEMINI:
        questions, usages = GeminiRequester(model_name).generate_questions_from_summary(summary, guru_type)
        
    return questions, model_name, usages

def get_llm_usage_from_response(response, model):
    usages = {
        'prompt_tokens': 0,
        'completion_tokens': 0,
        'cached_prompt_tokens': 0,
        'cost_dollars': 0,
        'price_eval_success': True,
        'model': model
    }
    
    # OpenAI
    if model == 'gpt-4o-2024-08-06':
        prompt_tokens = response.usage.prompt_tokens
        completion_tokens = response.usage.completion_tokens
        cached_prompt_tokens = response.usage.prompt_tokens_details.cached_tokens
    elif model == 'gpt-4o-mini-2024-07-18':
        prompt_tokens = response.usage.prompt_tokens
        completion_tokens = response.usage.completion_tokens
        cached_prompt_tokens = response.usage.prompt_tokens_details.cached_tokens
    # Gemini
    elif model == 'gemini-1.5-flash-002':
        prompt_tokens = response.usage_metadata.prompt_token_count
        completion_tokens = response.usage_metadata.candidates_token_count
        cached_prompt_tokens = 0
    else:
        usages['price_eval_success'] = False
        return usages

    cost_dollars = get_llm_usage(model, prompt_tokens, completion_tokens, cached_prompt_tokens)
    usages['prompt_tokens'] = prompt_tokens
    usages['completion_tokens'] = completion_tokens
    usages['cost_dollars'] = cost_dollars
    usages['cached_prompt_tokens'] = cached_prompt_tokens
    return usages

    
def guru_type_has_enough_generated_questions(guru_type):
    total_generated = sum(
        len(gen.questions) 
        for gen in SummaryQuestionGeneration.objects.filter(guru_type=guru_type)
    )
    return total_generated >= settings.GENERATED_QUESTION_PER_GURU_LIMIT, total_generated


def get_root_summarization_of_guru_type(guru_type_slug):
    return Summarization.objects.filter(guru_type__slug=guru_type_slug, is_data_source_summarization=False, is_root=True).last()


def get_all_root_summarizations():
    return Summarization.objects.filter(is_data_source_summarization=False, is_root=True)

# Add this function after get_root_summarization_of_guru_type
def get_github_url_from_data_source(guru_type_slug):
    """
    Get the first GitHub URL from a guru type's data sources.
    
    Args:
        guru_type_slug: The slug of the guru type to search data sources for.
        
    Returns:
        str: The GitHub URL if found, None otherwise.
    """
    data_sources = DataSource.objects.filter(guru_type__slug=guru_type_slug, url__contains='github.com')
    if not data_sources.exists():
        logger.info(f'No github data source found for {guru_type_slug}')
        return None
    return data_sources[0].url

def check_binge_auth(binge, user):
    if not binge:
        return True
    if settings.ENV == 'selfhosted':
        return True
    if user and user.is_authenticated and user.is_admin:
        return True
    
    # Allow access to SLACK, DISCORD, and GITHUB questions for everyone
    root_question = binge.root_question
    if root_question and root_question.source in [Question.Source.SLACK.value, Question.Source.DISCORD.value, Question.Source.GITHUB.value]:
        return True

    if not root_question:
        # Slack and Discord questions are being asked currently. Allow.
        return True
        
    # For other sources, check ownership
    if not user:
        return False

    # Allow if user is a maintainer
    if user in binge.guru_type.maintainers.all():
        return True

    return binge.owner == user

def search_question(
    user, 
    guru_type_object, 
    binge, 
    slug=None, 
    question=None, 
    will_check_binge_auth=True, 
    include_api=False, 
    only_widget=False, 
    allow_maintainer_access=False # Allows maintainer access to all questions
    ): 
    def get_source_conditions(user):
        """Helper function to get source conditions based on user"""
        if user is None:
            # For anonymous users
            # API requests are not allowed
            # Widget requests are allowed
            # SLACK, DISCORD, and GITHUB questions are allowed
            if only_widget:
                return Q(source__in=[Question.Source.WIDGET_QUESTION.value])
            else:
                return ~Q(source__in=[Question.Source.API.value, Question.Source.WIDGET_QUESTION.value])
        else:
            # For authenticated users:
            # API requests are allowed
            # Widget requests are not possible
            # Include non-API/WIDGET questions OR user's own API/WIDGET questions
            if user.is_admin:
                return Q()
            elif allow_maintainer_access and user in guru_type_object.maintainers.all():
                return Q()
            else:
                if include_api:
                    return (
                        ~Q(source__in=[Question.Source.API.value, Question.Source.WIDGET_QUESTION.value]) |
                        Q(source__in=[Question.Source.API.value], user=user) |
                        Q(source__in=[Question.Source.SLACK.value, Question.Source.DISCORD.value, Question.Source.GITHUB.value])
                    )
                else:
                    return ~Q(source__in=[Question.Source.API.value, Question.Source.WIDGET_QUESTION.value])

    def search_question_by_slug(slug, guru_type_object, binge, source_conditions):
        if not slug:
            return None
        try:
            query = Question.objects.filter(source_conditions)
            if binge:
                return query.get(slug=slug, guru_type=guru_type_object, binge=binge)
            else:
                return query.get(slug=slug, guru_type=guru_type_object, binge=None)
        except Question.DoesNotExist:
            return None

    def search_question_by_question(question, guru_type_object, binge, source_conditions):
        if not question:
            return None
        try:
            question_lower = question.lower()
            query = Question.objects.annotate(
                question_lower=Lower('question'),
                user_question_lower=Lower('user_question')
            ).filter(
                source_conditions,
                Q(question_lower=question_lower) | Q(user_question_lower=question_lower),
                guru_type=guru_type_object
            )

            if binge:
                questions = query.filter(binge=binge)
            else:
                questions = query.filter(binge=None)

            questions = questions.order_by('-date_updated')
            
            if questions:
                return questions.first()
            raise Question.DoesNotExist
        except Question.DoesNotExist:
            return None

    if user and user.is_anonymous:
        user = None

    if will_check_binge_auth and binge and not check_binge_auth(binge, user):
        raise Exception('User does not have access to this binge')

    assert slug or question, 'Either slug or question must be provided'

    source_conditions = get_source_conditions(user)
    return search_question_by_slug(slug, guru_type_object, binge, source_conditions) or search_question_by_question(question, guru_type_object, binge, source_conditions)

def send_question_request_for_cloudflare_cache(question):
    try:
        res = requests.get(f"{settings.BASE_URL}/g/{question.guru_type.slug}/{question.slug}", timeout=10)
        res.raise_for_status()
    except requests.exceptions.RequestException as e:
        logger.error(f"Failed to send request for Cloudflare cache for question {question.slug}: {str(e)}", exc_info=True)

def send_guru_type_request_for_cloudflare_cache(guru_type):
    try:
        res = requests.get(f"{settings.BASE_URL}/g/{guru_type.slug}", timeout=10)
        res.raise_for_status()
    except requests.exceptions.RequestException as e:
        logger.error(f"Failed to send request for Cloudflare cache for guru type {guru_type.slug}: {str(e)}", exc_info=True)

def prepare_contexts_for_context_relevance(contexts):
    formatted_contexts = []
    
    for idx, context in enumerate(contexts):
        if 'question' in context:
            metadata = {
                "type": context['question']['entity']['metadata']['type'],
                "link": context['question']['entity']['metadata']['link'],
                "title": context['question']['entity']['metadata']['question']
            }
            
            formatted_text = context['question']['entity']['text']
            if 'accepted_answer' in context and context['accepted_answer']:
                formatted_text += f"\n\nAccepted Answer:\n{context['accepted_answer']['entity']['text']}"
            for other_answer in context['other_answers']:
                formatted_text += f"\n\nAnswer:\n{other_answer['entity']['text']}"
                
            
            formatted_contexts.append(f'<{context["prefix"]} context id="{idx+1}">\nContext {idx+1} Metadata:\n{metadata}\n\nContext {idx+1} Text:\n{formatted_text}\n</{context["prefix"]} context>\n\n--------\n\n')
        else:
            metadata = {
                "type": context["entity"]["metadata"]["type"],
                "link": context["entity"]["metadata"]["link"],
                "title": context["entity"]["metadata"]["title"]
            }
            formatted_contexts.append(f'<{context["prefix"]} context id="{idx+1}">\nContext {idx+1} Metadata:\n{metadata}\n\nContext {idx+1} Text:\n{context["entity"]["text"]}\n</{context["prefix"]} context>\n\n--------\n\n')

    return formatted_contexts

def log_error_with_stack(error_message):
    logger.error(f'{error_message}\nLast 4 functions: \n%s', '\n'.join(traceback.format_stack()[-4:]))

def clean_data_source_urls(urls):
    cleaned_urls = []
    for u in urls:
        # remove carriage return `\r` and newline `\n`
        url = u.replace('\r', '').replace('\n', '').strip()
        cleaned_urls.append(url)
    return cleaned_urls

def is_question_dirty(question: Question):
    """
    Check if the question is dirty by checking if the guru type is dirty (new data sources added or updated) or if a question reference has been deleted.

    Args:
        question: Question object
        
    Returns:
        bool: True if the question is dirty, False otherwise
    """
    
    def is_guru_dirty(guru_type: GuruType, question: Question):
        from django.db import models
        # Either new data sources are added or existing ones are updated AFTER the question is last answered
        
        # Get all data sources for the guru type
        data_sources = DataSource.objects.filter(guru_type=guru_type, status=DataSource.Status.SUCCESS)
        
        # If no data sources, guru is not dirty
        if not data_sources.exists():
            return False
            
        # Get the latest reindex date from data sources
        latest_reindex = data_sources.aggregate(latest=models.Max('last_reindex_date'))['latest']
        latest_created_date = data_sources.aggregate(latest=models.Max('date_created'))['latest']
        
        # If question was answered before the latest reindex or latest created date, it's dirty
        if (latest_reindex and question.date_updated < latest_reindex) or question.date_updated < latest_created_date:
            return True
            
        return False

    def is_question_reference_deleted(guru_type: GuruType, question: Question):
        data_source_references = []
        for reference in question.references:
            # Skip stackoverflow questions
            if reference['link'].startswith('https://stackoverflow.com'):
                continue
            data_source_references.append(reference['link'])
            
        # Compare reference['link'] with DataSource.url
        # First check DataSource urls
        data_sources = DataSource.objects.filter(url__in=data_source_references, guru_type=guru_type)
        found_urls = set(data_sources.values_list('url', flat=True))
        
        # Check remaining urls in GithubFile
        remaining_urls = set(data_source_references) - found_urls
        if remaining_urls:
            github_files = GithubFile.objects.filter(link__in=remaining_urls, data_source__guru_type=guru_type)
            found_urls.update(github_files.values_list('link', flat=True))

        # If any urls not found in either model, question is dirty
        if len(data_source_references) != len(found_urls):
            return True
        return False

    if question.binge:
        # Do not re-answer questions in binge
        return False

    return is_guru_dirty(question.guru_type, question) or is_question_reference_deleted(question.guru_type, question)

def handle_failed_root_reanswer(question_slug: str, guru_type_slug: str, user_question: str, question: str):
    """
    1- Notify the guru type maintainer
    2- Remove from sitemap (if it is on sitemap)
    
    Args:
        question_slug: Slug of the question
        guru_type_slug: Slug of the guru type
        user_question: User question
        question: Question
        
    Returns:
        None
    """
        
    # Check if question exists in db
    question_obj = Question.objects.filter(slug=question_slug, guru_type__slug=guru_type_slug, binge=None)
    if not question_obj.exists():
        return

    question_obj = question_obj.first()

    # Notify the guru type maintainer
    def_settings = get_default_settings()

    # Remove from sitemap (if it is on sitemap)
    if question_obj.add_to_sitemap:
        question_obj.add_to_sitemap = False
        question_obj.sitemap_reason = f"Re-answer failed due to lack of context with threshold {def_settings.trust_score_threshold}"
        question_obj.sitemap_date = None
        question_obj.save()

    if question_obj.default_question:
        question_obj.default_question = False
        question_obj.save()


@dataclass
class APIAskResponse:
    """Response object for widget_ask function containing all possible return values"""
    content: Optional[Union[str, Generator]]  # Either direct content or stream generator
    error: Optional[str]                      # Error message if any
    question_obj: Optional[Question]                 # Question model instance if exists
    is_existing: bool                         # Whether this is an existing question
    question: Optional[str]                   # Question text

    @classmethod
    def from_existing(cls, question_obj: Question) -> 'APIAskResponse':
        """Create response for existing question"""
        return cls(
            content=question_obj.content,
            error=None,
            question_obj=question_obj,
            is_existing=True,
            question=question_obj.question
        )

    @classmethod
    def from_stream(cls, stream_generator: Generator, question: str) -> 'APIAskResponse':
        """Create response for new streaming question"""
        return cls(
            content=stream_generator,
            error=None,
            question_obj=None,
            is_existing=False,
            question=question
        )

    @classmethod
    def from_error(cls, error_msg: str) -> 'APIAskResponse':
        """Create response for error case"""
        return cls(
            content=None,
            error=error_msg,
            question_obj=None,
            is_existing=False,
            question=None
        )

class APIType:
    API = 'API'
    WIDGET = 'WIDGET'
    DISCORD = 'DISCORD'
    SLACK = 'SLACK'
    GITHUB = 'GITHUB'

    @classmethod
    def is_api_type(cls, api_type: str) -> bool:
        return api_type in [cls.API, cls.DISCORD, cls.SLACK, cls.GITHUB]

    @classmethod
    def get_question_source(cls, api_type: str) -> str:
        return {
            cls.WIDGET: Question.Source.WIDGET_QUESTION.value,
            cls.API: Question.Source.API.value,
            cls.DISCORD: Question.Source.DISCORD.value,
            cls.SLACK: Question.Source.SLACK.value,
            cls.GITHUB: Question.Source.GITHUB.value,
        }[api_type]

def api_ask(question: str, 
            guru_type: GuruType, 
            binge: Binge | None, 
            parent: Question | None, 
            fetch_existing: bool, 
            api_type: APIType, 
            user: User | None,
            github_comments: list | None = None) -> APIAskResponse:
    """
    API ask endpoint.
    It either returns the existing answer or streams the new one
    
    Args:
        question (str): The question to simulate the summary and answer for.
        guru_type (GuruType): The guru type to simulate the summary and answer for.
        binge (Binge): The binge to simulate the summary and answer for.
        parent (Question): The parent question.
        fetch_existing (bool): Whether to fetch the existing question data.
        api_type (APIType): The type of API call (WIDGET, API, DISCORD, SLACK, GITHUB).
        user (User): The user making the request.
        github_comments (list): The comments for the GitHub issue.

    Returns:
        APIAskResponse: A dataclass containing all response information
    """

    is_api = APIType.is_api_type(api_type)

<<<<<<< HEAD
    if api_type == APIType.SLACK:
=======
    if is_widget or api_type in [APIType.DISCORD, APIType.SLACK, APIType.API, APIType.GITHUB]:
>>>>>>> 0aad333b
        short_answer = True
    else:
        short_answer = False

    include_api = is_api
    only_widget = api_type == APIType.WIDGET

    question_source = APIType.get_question_source(api_type)

    # Search the question with only the question text (this will return the last question with the same text)
    if fetch_existing:
        existing_question = search_question(
            user, 
            guru_type, 
            binge, 
            None, 
            question,
            will_check_binge_auth=False,
            include_api=include_api,
            only_widget=only_widget
        )
        if existing_question:
            logger.info(f"Found existing question with slug for {question} in guru type {guru_type.slug}")
            return APIAskResponse.from_existing(existing_question)

<<<<<<< HEAD
    summary_data, summary_times = get_question_summary(question, guru_type.slug, binge, short_answer=short_answer)
=======
    summary_data, summary_times = get_question_summary(question, guru_type.slug, binge, short_answer=is_widget, github_comments=github_comments)
>>>>>>> 0aad333b
    
    if 'valid_question' not in summary_data or not summary_data['valid_question']:
        return APIAskResponse.from_error(f"This question is not related to {guru_type.name}.")

    # Prepare summary data
    summary_prompt_tokens = summary_data.get('prompt_tokens', 0)
    summary_completion_tokens = summary_data.get('completion_tokens', 0)
    summary_cached_prompt_tokens = summary_data.get('cached_prompt_tokens', 0)
    user_intent = summary_data.get('user_intent', '')
    answer_length = summary_data.get('answer_length', '')
    enhanced_question = summary_data.get('enhanced_question', [])
    default_settings = get_default_settings()

    if short_answer and answer_length > default_settings.widget_answer_max_length:
        # Double check just in case
        answer_length = default_settings.widget_answer_max_length
    
    user_question = summary_data['user_question']
    question_slug = summary_data['question_slug']
    description = summary_data['description']
    question = summary_data['question']

    question_slug += f'-{uuid.uuid4()}'

    try:
        # Get streaming response
        response, prompt, links, context_vals, context_distances, reranked_scores, trust_score, processed_ctx_relevances, ctx_rel_usage, before_stream_times = stream_question_answer(
            question, 
            guru_type.slug, 
            user_intent, 
            answer_length, 
            user_question,
            question_source,
            enhanced_question,
            parent,
            user,
            github_comments
        )

        if not response:
            logger.error(f"No response from the LLM for question {question} and guru type {guru_type.slug}.")
            return APIAskResponse.from_error(f"{guru_type.name} Guru doesn't have enough data as a source to generate a reliable answer for this question.")

        times = {}
        times['before_stream'] = before_stream_times
        times['summary'] = summary_times

        stream_generator = stream_and_save(
            user_question=user_question,
            question=question,
            guru_type=guru_type.slug,
            question_slug=question_slug,
            description=description,
            response=response,
            prompt=prompt,
            links=links,
            summary_completion_tokens=summary_completion_tokens,
            summary_prompt_tokens=summary_prompt_tokens,
            summary_cached_tokens=summary_cached_prompt_tokens,
            context_vals=context_vals,
            context_distances=context_distances,
            reranked_scores=reranked_scores,
            trust_score=trust_score,
            processed_ctx_relevances=processed_ctx_relevances,
            ctx_rel_usage=ctx_rel_usage,
            enhanced_question=enhanced_question,
            times=times,
            source=question_source,
            parent=parent,
            binge=binge,
            user=user,
        )
    except Exception as e:
        logger.error(f"Error in api_ask: {str(e)}", exc_info=True)
        return APIAskResponse.from_error(f"There was an error in the stream. We are investigating the issue. Please try again later.")
    
    return APIAskResponse.from_stream(stream_generator, question)

def format_trust_score(trust_score: float) -> str:
    return int(trust_score * 100) if trust_score is not None else None

def format_date_updated(date_updated: datetime) -> str:
    return date_updated.strftime('%-d %B %Y') if date_updated else None

def format_references(references: list, api: bool = False) -> list:
    from core.gcp import replace_media_root_with_base_url
    processed_references = []
    for reference in references:
        if 'question' in reference and 'link' in reference:
            processed_reference = reference.copy()
        else:
            processed_reference = {'question': '', 'link': reference}
        
        if 'stackoverflow.com' in processed_reference['link']:
            processed_reference['icon'] = "https://cdn.jsdelivr.net/gh/devicons/devicon/icons/stackoverflow/stackoverflow-original.svg"
        elif 'youtube.com' in processed_reference['link']:
            processed_reference['icon'] = "https://s3.eu-central-1.amazonaws.com/anteon-strapi-cms-wuby8hpna3bdecoduzfibtrucp5x/youtube_dfa3f7b5b9.svg"
        elif processed_reference['link'].endswith('.pdf'):
            processed_reference['icon'] = settings.PDF_ICON_URL
        else:
            domain = urlparse(processed_reference['link']).netloc
            processed_reference['icon'] = get_website_icon(domain)

        processed_reference['question'] = html.unescape(processed_reference['question'])

        if api and 'question' in processed_reference:
            processed_reference['title'] = processed_reference['question']
            del processed_reference['question']

        processed_references.append(processed_reference)

    # Find all pdf files in references
    pdf_files = [reference['link'] for reference in processed_references if reference['link'].endswith('.pdf')]
    pdf_data_sources = DataSource.objects.filter(url__in=pdf_files)
    for pdf_data_source in pdf_data_sources:
        if pdf_data_source.private:
            for reference in processed_references:
                if reference['link'] == pdf_data_source.url:
                    # del reference['link']
                    reference['link'] = None
        else:
            if settings.ENV == 'selfhosted':
                for reference in processed_references:
                    if reference['link'] == pdf_data_source.url:
                        reference['link'] = replace_media_root_with_base_url(reference['link'])
                    


    return processed_references

def validate_binge_follow_up(parent_question: Question, binge: Binge | None, user: User | None):
    if not binge:
        return (True, None)

    history_depth = get_question_depth(parent_question) if parent_question else 0
    if history_depth + 1 > settings.FOLLOW_UP_QUESTION_LIMIT:
        logger.error(f'User {user.id} is trying to ask a follow up question after reaching the maximum number of follow-up questions ({settings.FOLLOW_UP_QUESTION_LIMIT})')
        return (False, f"You have reached the maximum number of follow-up questions ({settings.FOLLOW_UP_QUESTION_LIMIT})")

    last_binge_time = binge.last_used if binge else None
    # If more than 5 minutes have passed, reject the request
    if last_binge_time and (datetime.now(UTC) - last_binge_time).total_seconds() > settings.FOLLOW_UP_QUESTION_TIME_LIMIT_SECONDS:
        logger.error(f'User {user.id} is trying to ask a follow up question after {settings.FOLLOW_UP_QUESTION_TIME_LIMIT_SECONDS} seconds have passed since using the binge {binge.id}')
        return (False, f"You can't ask follow up questions after {settings.FOLLOW_UP_QUESTION_TIME_LIMIT_SECONDS} seconds have passed since using the binge.")

    return (True, None)


def create_binge_helper(guru_type: GuruType, user: User | None, root_question: Question):
    # Create binge with empty root question initially
    binge = Binge.objects.create(
        guru_type=guru_type,
        root_question=None,
        owner=user,
    )

    # Duplicate the root question by copying all fields
    root_question.pk = None  # This will create a new object on save
    root_question.binge = binge
    root_question.change_count = 0
    root_question.date_updated = datetime.now(UTC)
    root_question.date_created = datetime.now(UTC)
    root_question.add_to_sitemap = False
    root_question.sitemap_reason = "Binge root question"
    root_question.sitemap_date = None
    root_question.cost_dollars = 0
    root_question.completion_tokens = 0
    root_question.prompt_tokens = 0
    root_question.cached_prompt_tokens = 0
    root_question.latency_sec = 0
    root_question.llm_eval = False
    root_question.similarity_written_to_milvus = False
    root_question.parent = None
    root_question.user = user
    root_question.save()

    # Update binge with duplicated question as root
    binge.root_question = root_question
    binge.save()

    return binge

def create_fresh_binge(guru_type: GuruType, user: User | None):
    """
    Creates a new binge without requiring a root question.
    Args:
        guru_type: GuruType instance
        user: User instance or None
    Returns:
        Binge instance
    """
    binge = Binge.objects.create(
        guru_type=guru_type,
        owner=user
    )
    return binge

def prepare_prompt_for_context_relevance(cot: bool, guru_variables: dict, contexts: list) -> str:
    from core.prompts import (context_relevance_prompt, 
        context_relevance_cot_expected_output, 
        context_relevance_cot_output_format, 
        context_relevance_without_cot_expected_output, 
        context_relevance_without_cot_output_format,
        context_relevance_code_cot_expected_output,
        context_relevance_code_without_cot_expected_output,
        text_example_template,
        code_example_template)

    # Check if we have code or text contexts
    has_code = False
    has_text = False
    for context in contexts:
        if context['prefix'] == 'Code':
            has_code = True
        elif context['prefix'] == 'Text':
            has_text = True

    if cot:
        output_format = context_relevance_cot_output_format
        if has_code and not has_text:
            # Only code contexts
            example_template = f"Here is an example:\n\n{code_example_template}\n\nEXPECTED OUTPUT:\n{context_relevance_code_cot_expected_output}"
        elif has_text and not has_code:
            # Only text contexts
            example_template = f"Here is an example:\n\n{text_example_template}\n\nEXPECTED OUTPUT:\n{context_relevance_cot_expected_output}"
        else:
            # Both code and text contexts or neither
            example_template = f"Here is an example:\n\n{text_example_template}\n\nEXPECTED OUTPUT:\n{context_relevance_cot_expected_output}\n\nHere is another example with code contexts:\n\n{code_example_template}\n\nEXPECTED OUTPUT:\n\n{context_relevance_code_cot_expected_output}"
    else:
        output_format = context_relevance_without_cot_output_format
        if has_code and not has_text:
            # Only code contexts
            example_template = f"Here is an example:\n\n{code_example_template}\n\nEXPECTED OUTPUT:\n{context_relevance_code_without_cot_expected_output}"
        elif has_text and not has_code:
            # Only text contexts
            example_template = f"Here is an example:\n\n{text_example_template}\n\nEXPECTED OUTPUT:\n{context_relevance_without_cot_expected_output}"
        else:
            # Both code and text contexts or neither
            example_template = f"Here is an example:\n\n{text_example_template}\n\nEXPECTED OUTPUT:\n{context_relevance_without_cot_expected_output}\n\nHere is another example with code contexts:\n\n{code_example_template}\n\nEXPECTED OUTPUT:\n\n{context_relevance_code_without_cot_expected_output}"

    prompt = context_relevance_prompt.format(**guru_variables, example_with_output=example_template, output_format=output_format)
    return prompt

def string_to_boolean(value: str) -> bool:
    return value.lower() in ['true']

def format_github_repo_error(error: str, user_error: str = None) -> str:
    """Format GitHub repository error messages for user display.
    
    Args:
        error: The raw error message string
        user_error: Optional user-friendly error message
        
    Returns:
        A user-friendly formatted error message
    """
    # Return user_error if it exists
    if user_error:
        return user_error
        
    # Check if it's our custom error message format
    if "Technical details:" in error:
        # Return just the user-friendly part
        return error.split("Technical details:")[0].strip()
        
    # Handle specific error cases
    if error.startswith('No repository exists at this URL'):
        return error
    elif error.startswith('The codebase'):
        return error
    elif 'not found' in error.lower():
        return 'No repository exists at this URL.'
    else:
        return 'Something went wrong. The team has been notified about the issue. You can also contact us on Discord.'

def encode_guru_slug(guru_slug: str) -> str:
    return Signer(key=settings.SECRET_KEY).sign(guru_slug)

def decode_guru_slug(encoded_guru_slug: str) -> str:
    try:
        signer = Signer(key=settings.SECRET_KEY)
        decoded_slug = signer.unsign(encoded_guru_slug)
        return decoded_slug
    except BadSignature:
        # Handle invalid signature
        logger.error(f"Invalid signature for encoded guru slug: {encoded_guru_slug}")
        return None


def custom_exception_handler_throttled(exc, context):
    response = exception_handler(exc, context)
    
    if isinstance(exc, Throttled):
        custom_response_data = {
            'msg': 'Request was throttled. Expected available in %d seconds.' % exc.wait
        }
        response.data = custom_response_data
        
    return response

def get_embedder_and_model(model_choice):
    """
    Returns a tuple of (embedder_instance, model_name) based on the model choice.
    
    Args:
        model_choice: The embedding model choice from GuruType.EmbeddingModel
        
    Returns:
        tuple: (embedder_instance, model_name)
    """
    model_map = {
        GuruType.EmbeddingModel.IN_HOUSE: (None, "in-house"),  # No embedder instance needed for in-house
        GuruType.EmbeddingModel.GEMINI_EMBEDDING_001: (GeminiEmbedder(), "embedding-001"),
        GuruType.EmbeddingModel.GEMINI_TEXT_EMBEDDING_004: (GeminiEmbedder(), "text-embedding-004"),
        GuruType.EmbeddingModel.OPENAI_TEXT_EMBEDDING_3_SMALL: (OpenAIRequester(), "text-embedding-3-small"),
        GuruType.EmbeddingModel.OPENAI_TEXT_EMBEDDING_3_LARGE: (OpenAIRequester(), "text-embedding-3-large"),
        GuruType.EmbeddingModel.OPENAI_TEXT_EMBEDDING_ADA_002: (OpenAIRequester(), "text-embedding-ada-002"),
    }
    # Default to in-house if model_choice is not found
    return model_map.get(model_choice, (None, "in-house"))

def get_embedding_model_config(model_choice):
    """
    Returns a tuple of (collection_name, dimension) based on the GuruType.EmbeddingModel choice.
    
    Args:
        model_choice: The embedding model choice from GuruType.EmbeddingModel
        
    Returns:
        tuple: (collection_name, dimension)
        
    Example:
        >>> get_embedding_model_config(GuruType.EmbeddingModel.OPENAI_TEXT_EMBEDDING_ADA_002)
        ('github_repo_code_openai_ada_002', 1536)
    """
    # Get default settings
    try:
        settings_obj = get_default_settings()
        if settings_obj.embedding_model_configs and model_choice in settings_obj.embedding_model_configs:
            config = settings_obj.embedding_model_configs[model_choice]
            return config['collection_name'], config['dimension']
    except Exception as e:
        logger.warning(f"Failed to get embedding model config from settings: {e}")
    
    # Fallback to default configurations if not found in settings
    model_configs = {
        GuruType.EmbeddingModel.IN_HOUSE: {
            'collection_name': 'github_repo_code', # Default in cloud
            'dimension': 1024
        },
        GuruType.EmbeddingModel.GEMINI_EMBEDDING_001: {
            'collection_name': 'github_repo_code_gemini_embedding_001',
            'dimension': 768
        },
        GuruType.EmbeddingModel.GEMINI_TEXT_EMBEDDING_004: {
            'collection_name': 'github_repo_code_gemini_text_embedding_004',
            'dimension': 768
        },
        GuruType.EmbeddingModel.OPENAI_TEXT_EMBEDDING_3_SMALL: {
            'collection_name': 'github_repo_code' if settings.ENV == 'selfhosted' else 'github_repo_code_openai_text_embedding_3_small',  # Default in selfhosted
            'dimension': 1536
        },
        GuruType.EmbeddingModel.OPENAI_TEXT_EMBEDDING_3_LARGE: {
            'collection_name': 'github_repo_code_openai_text_embedding_3_large',
            'dimension': 3072
        },
        GuruType.EmbeddingModel.OPENAI_TEXT_EMBEDDING_ADA_002: {
            'collection_name': 'github_repo_code_openai_ada_002',
            'dimension': 1536
        }
    }
    
    # Store configurations in settings if not already stored
    try:
        settings_obj = get_default_settings()
        if not settings_obj.embedding_model_configs:
            settings_obj.embedding_model_configs = model_configs
            settings_obj.save()
    except Exception as e:
        logger.warning(f"Failed to store embedding model configs in settings: {e}")
    
    # Default to in-house if model_choice is not found
    default_config = {
        'collection_name': 'github_repo_code',
        'dimension': 1024
    }
    
    config = model_configs.get(model_choice, default_config)
    return config['collection_name'], config['dimension']

def embed_texts_with_model(texts, model_choice, batch_size=32):
    """
    Embeds texts using the specified model choice
    """
    embedder, model_name = get_embedder_and_model(model_choice)
    embeddings = []
    
    for i in range(0, len(texts), batch_size):
        batch = texts[i:i+batch_size]
        if model_name == "in-house":
            url = settings.EMBED_API_URL
            headers = {"Content-Type": "application/json"}
            if settings.EMBED_API_KEY:
                headers["Authorization"] = f"Bearer {settings.EMBED_API_KEY}"
            response = requests.post(url, headers=headers, data=json.dumps({"inputs": texts[i:i+batch_size]}), timeout=30)
            
            if response.status_code == 200:
                embeddings.extend(response.json())
            else:
                logger.error(f'Error while embedding the batch: {texts[i:i+batch_size]}. Response: {response.text}. Url: {url}')
                raise Exception(f'Error while embedding the batch. Response: {response.text}. Url: {url}')
        else:
            if isinstance(embedder, OpenAIRequester):
                embeddings.extend(embedder.embed_texts(batch, model_name=model_name))
            else:  # GeminiEmbedder
                embeddings.extend(embedder.embed_texts(batch))
    
    return embeddings

def embed_text_with_model(text, model_choice):
    """
    Embeds a single text using the specified model choice with caching
    """
    if text is None or text == '':
        logger.error(f'Empty or None text passed to embed_text_with_model')
        return None
    
    # Generate cache key using hash of text and model choice
    cache_key = f"embedding:{hashlib.sha256(f'{text}:{model_choice}'.encode()).hexdigest()}"
    
    # Try to get from cache
    try:
        cache = caches['alternate']
        cached_embedding = cache.get(cache_key)
        if cached_embedding:
            return pickle.loads(cached_embedding)
    except Exception as e:
        logger.error(f'Error while getting the embedding from the cache: {e}. Cache key: {cache_key}. Text: {text}')
    
    # Generate embedding if not in cache
    embedder, model_name = get_embedder_and_model(model_choice)
    
    if model_name == "in-house":
        url = settings.EMBED_API_URL
        headers = {"Content-Type": "application/json"}
        if settings.EMBED_API_KEY:
            headers["Authorization"] = f"Bearer {settings.EMBED_API_KEY}"
        response = requests.post(url, headers=headers, data=json.dumps({"inputs": [text]}), timeout=30)
        
        if response.status_code == 200:
            embedding = response.json()[0]
        else:
            logger.error(f'Error while embedding the text: {text}. Response: {response.text}. Url: {url}')
            raise Exception(f'Error while embedding the text. Response: {response.text}. Url: {url}')
    else:
        if isinstance(embedder, OpenAIRequester):
            embedding = embedder.embed_text(text, model_name=model_name)
        else:  # GeminiEmbedder
            embedding = embedder.embed_texts(text)[0]

    if embedding:
        try:
            # Cache the embedding (8 weeks expiration)
            cache.set(cache_key, pickle.dumps(embedding), timeout=60*60*24*7*8)
        except Exception as e:
            logger.error(f'Error while caching the embedding: {e}. Cache key: {cache_key}. Text: {text}')
        
    return embedding

def get_default_embedding_dimensions():
    """
    Returns the default embedding dimensions for the default embedding model
    """
    model_choice = Settings.get_default_embedding_model()
    return get_embedding_model_config(model_choice)[1]<|MERGE_RESOLUTION|>--- conflicted
+++ resolved
@@ -1290,12 +1290,8 @@
     }
     start_total = time.perf_counter()
     start_prompt_prep = time.perf_counter()
-<<<<<<< HEAD
-    from core.prompts import summary_template, summary_short_answer_addition, summary_addition
-=======
-    from core.prompts import summary_template, summary_prompt_widget_addition, summary_prompt_non_widget_addition, github_context_template
+    from core.prompts import summary_template, summary_short_answer_addition, summary_addition, github_context_template
     from core.github.app_handler import GithubAppHandler
->>>>>>> 0aad333b
     context_variables = get_guru_type_prompt_map(guru_type)
     context_variables['date'] = datetime.now().strftime("%Y-%m-%d")
     default_settings = get_default_settings()
@@ -1312,13 +1308,8 @@
 
     prompt = summary_template.format(
         **context_variables, 
-<<<<<<< HEAD
-        summary_addition=summary_addition
-=======
-        summary_prompt_widget_addition=summary_prompt_widget_addition, 
-        summary_prompt_non_widget_addition=summary_prompt_non_widget_addition,
+        summary_addition=summary_addition,
         github_context=github_context
->>>>>>> 0aad333b
     )
 
     if guru_type.lower() not in question.lower():
@@ -3063,11 +3054,7 @@
 
     is_api = APIType.is_api_type(api_type)
 
-<<<<<<< HEAD
     if api_type == APIType.SLACK:
-=======
-    if is_widget or api_type in [APIType.DISCORD, APIType.SLACK, APIType.API, APIType.GITHUB]:
->>>>>>> 0aad333b
         short_answer = True
     else:
         short_answer = False
@@ -3093,11 +3080,7 @@
             logger.info(f"Found existing question with slug for {question} in guru type {guru_type.slug}")
             return APIAskResponse.from_existing(existing_question)
 
-<<<<<<< HEAD
-    summary_data, summary_times = get_question_summary(question, guru_type.slug, binge, short_answer=short_answer)
-=======
-    summary_data, summary_times = get_question_summary(question, guru_type.slug, binge, short_answer=is_widget, github_comments=github_comments)
->>>>>>> 0aad333b
+    summary_data, summary_times = get_question_summary(question, guru_type.slug, binge, short_answer=short_answer, github_comments=github_comments)
     
     if 'valid_question' not in summary_data or not summary_data['valid_question']:
         return APIAskResponse.from_error(f"This question is not related to {guru_type.name}.")
