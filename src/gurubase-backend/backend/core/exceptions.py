--- conflicted
+++ resolved
@@ -72,10 +72,6 @@
     """Exception raised for validation errors."""
     pass
 
-<<<<<<< HEAD
-class IntegrityError(Exception):
-    """Exception raised for integrity errors."""
-=======
 class ZendeskError(Exception):
     """Exception raised for Zendesk errors."""
     pass
@@ -90,5 +86,9 @@
 
 class ZendeskInvalidSubdomainError(ZendeskError):
     """Exception raised for Zendesk invalid subdomain errors."""
->>>>>>> 67ce8aa0
+    pass
+
+
+class IntegrityError(Exception):
+    """Exception raised for integrity errors."""
     pass