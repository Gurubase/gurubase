--- conflicted
+++ resolved
@@ -509,11 +509,7 @@
 
         return non_processed_count == 0 and non_written_count == 0
 
-<<<<<<< HEAD
-    def check_datasource_limits(self, user, file=None, website_urls_count=0, youtube_urls_count=0, jira_urls_count=0, zendesk_urls_count=0, confluence_urls_count=0, github_repos_count=0):
-=======
-    def check_datasource_limits(self, user, pdf_files=[], excel_files=[], website_urls_count=0, youtube_urls_count=0, github_urls_count=0, jira_urls_count=0, zendesk_urls_count=0, confluence_urls_count=0):
->>>>>>> 70e6c6c8
+    def check_datasource_limits(self, user, pdf_files=[], excel_files=[], website_urls_count=0, youtube_urls_count=0, jira_urls_count=0, zendesk_urls_count=0, confluence_urls_count=0, github_repos_count=0):
         """
         Checks if adding a new datasource would exceed the limits for this guru type.
         Returns (bool, str) tuple - (is_allowed, error_message)
@@ -562,20 +558,17 @@
             guru_type=self,
             type=DataSource.Type.PDF
         )
-<<<<<<< HEAD
 
         github_repo_count = DataSource.objects.filter(
             guru_type=self,
             type=DataSource.Type.GITHUB_REPO
         ).count()
 
-=======
         excel_sources = DataSource.objects.filter(
             guru_type=self,
             type=DataSource.Type.EXCEL
         )
         
->>>>>>> 70e6c6c8
         total_pdf_mb = 0
         for source in pdf_sources:
             if source.file:
