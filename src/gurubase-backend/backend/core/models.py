import secrets
from django.db import transaction
import traceback
import logging
import os
import uuid
from django.conf import settings
from django.db import models
from django.db.models import Index
from datetime import datetime
from django.core.exceptions import ValidationError
from urllib.parse import urlparse
from django.core.validators import URLValidator, MaxValueValidator

from accounts.models import User

logger = logging.getLogger(__name__)


def get_datasource_upload_path(instance, filename):
    """
    Generate dynamic upload path for DataSource files.
    Path format: data_sources/<guru_type_slug>/<filename>
    """
    guru_type_slug = instance.guru_type.slug.lower()
    return f'data_sources/{guru_type_slug}/{filename}'


class Question(models.Model):
    class Source(models.TextChoices):
        USER = "USER"
        RAW_QUESTION = "RAW_QUESTION"
        REDDIT = "REDDIT"
        SUMMARY_QUESTION = "SUMMARY QUESTION"
        WIDGET_QUESTION = "WIDGET QUESTION"
        API = "API"
        DISCORD = "DISCORD"
        SLACK = "SLACK"
        GITHUB = "GITHUB"

    slug = models.SlugField(max_length=1500)
    question = models.TextField()
    old_question = models.TextField(default='', blank=True, null=True)  # For tracking changes
    user_question = models.TextField(default='', blank=True, null=True)
    og_image_url = models.URLField(max_length=2000, default='', blank=True, null=True)
    content = models.TextField()
    is_helpful = models.BooleanField(null=True, blank=True)
    description = models.TextField()
    change_count = models.IntegerField(default=0)
    date_created = models.DateTimeField(auto_now_add=True)
    date_updated = models.DateTimeField(auto_now=True)
    add_to_sitemap = models.BooleanField(default=False)
    sitemap_reason = models.TextField(default='', blank=True, null=True)
    sitemap_date = models.DateTimeField(null=True, blank=True)

    similar_questions = models.JSONField(default=dict, blank=True, null=False)
    context_distances = models.JSONField(default=list, blank=True, null=False)
    reranked_scores = models.JSONField(default=list, blank=True, null=False)

    default_question = models.BooleanField(default=False)

    guru_type = models.ForeignKey(
        "GuruType", on_delete=models.SET_NULL, null=True, blank=True
    )

    cost_dollars = models.FloatField(default=0, blank=True, null=True)
    completion_tokens = models.PositiveIntegerField(default=0, blank=True, null=True)
    prompt_tokens = models.PositiveIntegerField(default=0, blank=True, null=True)
    cached_prompt_tokens = models.PositiveIntegerField(
        default=0, blank=True, null=True)  # Already included in prompt_tokens
    latency_sec = models.FloatField(default=0, blank=True, null=True)
    source = models.CharField(
        max_length=50,
        choices=[(tag.value, tag.value) for tag in Source],
        default=Source.USER.value,
    )
    references = models.JSONField(default=dict, blank=True, null=True)
    prompt = models.TextField(default="", blank=True, null=True)

    english = models.BooleanField(default=True)
    title_processed = models.BooleanField(default=False)
    llm_eval = models.BooleanField(default=False)
    similarity_written_to_milvus = models.BooleanField(default=False)
    parent = models.ForeignKey("self", on_delete=models.SET_NULL, null=True, blank=True, related_name="parent_question")
    follow_up_questions = models.JSONField(default=list, blank=True, null=False)
    binge = models.ForeignKey("Binge", on_delete=models.SET_NULL, null=True, blank=True, default=None)
    cache_request_count = models.IntegerField(default=0)
    # Avg context relevance of the contexts passing the minimum threshold. Between 0 and 1.
    trust_score = models.FloatField(default=0, blank=True, null=True)
    processed_ctx_relevances = models.JSONField(default=dict, blank=True, null=False)
    llm_usages = models.JSONField(default=dict, blank=True, null=False)
    user = models.ForeignKey(User, on_delete=models.SET_NULL, null=True, blank=True)
    times = models.JSONField(default=dict, blank=True, null=False)
    enhanced_question = models.TextField(default='', blank=True, null=True)

    @property
    def frontend_url(self):
        """Returns the frontend URL for this question."""
        from core.utils import get_base_url
        if not self.guru_type:
            return ""
            
        if self.binge:
            root_slug = self.binge.root_question.slug if self.binge.root_question else self.slug
            return f"{get_base_url()}/g/{self.guru_type.slug}/{root_slug}/binge/{self.binge.id}?question_slug={self.slug}"
        
        return f"{get_base_url()}/g/{self.guru_type.slug}/{self.slug}"

    def __str__(self):
        return f"{self.id} - {self.slug}"

    def save(self, *args, **kwargs):
        # Validate source
        if not self.source or self.source not in [tag.value for tag in self.Source]:
            self.source = self.Source.USER.value

        if not self.binge:
            # Check uniqueness for non-binge questions
            existing_by_slug = Question.objects.filter(
                slug=self.slug,
                guru_type=self.guru_type,
                binge__isnull=True
            ).exclude(pk=self.pk).exists()

            if existing_by_slug:
                raise ValidationError("A question with this slug and guru type already exists")
        else:
            # Check uniqueness for binge questions
            existing_binge = Question.objects.filter(
                binge=self.binge,
                slug=self.slug,
                guru_type=self.guru_type
            ).exclude(pk=self.pk).exists()

            if existing_binge:
                raise ValidationError("A question with this slug and guru type already exists in this binge")

        total_cost_dollars = 0
        for prices in self.llm_usages.values():
            total_cost_dollars += prices['cost_dollars']
        self.cost_dollars = total_cost_dollars

        if not self.user_question:
            self.user_question = self.question

        if self.llm_eval and self.binge:
            raise ValidationError("LLM eval is not allowed for binge questions")

        super().save(*args, **kwargs)

    class Meta:
        indexes = [
            Index(fields=["add_to_sitemap"]),
            Index(fields=["guru_type"]),
            Index(fields=["date_created"]),
            Index(fields=["source"]),
            Index(fields=["guru_type", "date_created"]),
            Index(fields=["guru_type", "source"]),
        ]

    @property
    def total_tokens(self):
        return self.prompt_tokens + self.completion_tokens

    def is_on_sitemap(self):
        from core.utils import get_default_settings, get_most_similar_questions
        add_to_sitemap = True
        sitemap_reason = None

        if self.parent:
            add_to_sitemap = False
            sitemap_reason = "Is a follow up question"
            return add_to_sitemap, sitemap_reason

        # If not belonging to a custom guru, return False
        # if not self.guru_type.custom:
        #     add_to_sitemap = False
        #     sitemap_reason = "Not belonging to a custom guru"
        #     return add_to_sitemap, sitemap_reason

        if self.source not in [Question.Source.SUMMARY_QUESTION.value, Question.Source.RAW_QUESTION.value]:
            add_to_sitemap = False
            sitemap_reason = "Not a summary or raw question"
            return add_to_sitemap, sitemap_reason

        if not self.english:
            add_to_sitemap = False
            sitemap_reason = "Not English"
            return add_to_sitemap, sitemap_reason

        default_settings = get_default_settings()
        reranked_scores = self.reranked_scores
        avg_score = sum(map(lambda x: x['score'], reranked_scores)) / len(reranked_scores) if reranked_scores else 0

        if avg_score < default_settings.rerank_threshold:
            add_to_sitemap = False
            sitemap_reason = f"Rerank avg score too low: {avg_score} < {default_settings.rerank_threshold}"
            return add_to_sitemap, sitemap_reason

        # If there is another question with the same title, do not add to sitemap
        questions_with_same_title = Question.objects.filter(
            question=self.question, add_to_sitemap=True).exclude(id=self.id)
        if questions_with_same_title.exists():
            add_to_sitemap = False
            sitemap_reason = f"Same title with ID: {questions_with_same_title.first().id}"
            logger.info(
                f"Question {self.id} has another question with the same title. Not adding to sitemap.", exc_info=True)
            return add_to_sitemap, sitemap_reason

        # Get the closest first question
        similar_questions = get_most_similar_questions(
            self.slug, self.content, self.guru_type.slug, column='content', top_k=1, sitemap_constraint=True)
        if len(similar_questions) == 0:
            add_to_sitemap = True
        else:
            distance = similar_questions[0]['distance']
            if distance > settings.VECTOR_DISTANCE_THRESHOLD:
                add_to_sitemap = True
            else:
                add_to_sitemap = False
                # DO NOT CHANGE THE REASON TEXT. It's used in the signal: delete_question_similarities
                sitemap_reason = f"Similar to question ID: ({similar_questions[0]['id']}) - ({similar_questions[0]['title']}) with content distance: {distance}"

        # Check also Context Relevance score to check if the threshold is greater than 0.5
        if self.trust_score < settings.SITEMAP_ADD_CONTEXT_RELEVANCE_THRESHOLD:
            add_to_sitemap = False
            sitemap_reason = f"Trust score is low: {self.trust_score} < {settings.SITEMAP_ADD_CONTEXT_RELEVANCE_THRESHOLD}"

        return add_to_sitemap, sitemap_reason


class RawQuestion(models.Model):
    question = models.TextField()
    category = models.TextField(default='')
    guru_type = models.ForeignKey("GuruType", on_delete=models.SET_NULL, null=True, blank=True)
    raw_question_generation = models.ForeignKey(
        "RawQuestionGeneration", on_delete=models.SET_NULL, null=True, blank=True)
    date_created = models.DateTimeField(auto_now_add=True)
    date_updated = models.DateTimeField(auto_now=True)
    processed = models.BooleanField(default=False)

    def __str__(self):
        return str(self.id)


class RawQuestionGeneration(models.Model):

    guru_type = models.ForeignKey(
        "GuruType", on_delete=models.SET_NULL, null=True, blank=True
    )
    sort = models.TextField(null=False, blank=False)
    page_num = models.IntegerField(null=False, blank=False)
    page_size = models.IntegerField(null=False, blank=False)
    generate_count = models.IntegerField(null=False, blank=False)
    model = models.TextField(null=False, blank=False)
    cost_dollars = models.FloatField(default=0, blank=True, null=True)
    prompts = models.JSONField(default=list, blank=True, null=False)

    date_created = models.DateTimeField(auto_now_add=True)
    date_updated = models.DateTimeField(auto_now=True)

    def __str__(self):
        return str(self.id)


class ContentPageStatistics(models.Model):
    question = models.OneToOneField(
        Question, on_delete=models.CASCADE, related_name="statistics"
    )
    view_count = models.PositiveIntegerField(default=0)
    upvotes = models.PositiveIntegerField(default=0)
    downvotes = models.PositiveIntegerField(default=0)

    def __str__(self):
        return f"Statistics for {self.question.slug}"


class QuestionValidityCheckPricing(models.Model):
    slug = models.SlugField(max_length=1500)
    cost_dollars = models.FloatField(default=0, blank=True, null=True)
    completion_tokens = models.PositiveIntegerField(default=0, blank=True, null=True)
    prompt_tokens = models.PositiveIntegerField(default=0, blank=True, null=True)
    cached_prompt_tokens = models.PositiveIntegerField(
        default=0, blank=True, null=True)  # Already included in prompt_tokens

    def __str__(self):
        return str(self.id)

    @property
    def total_tokens(self):
        return self.prompt_tokens + self.completion_tokens


class GuruType(models.Model):
    class EmbeddingModel(models.TextChoices):
        IN_HOUSE = "IN_HOUSE", "In-house embedding model"
        GEMINI_EMBEDDING_001 = "GEMINI_EMBEDDING_001", "Gemini - embedding-001"
        GEMINI_TEXT_EMBEDDING_004 = "GEMINI_TEXT_EMBEDDING_004", "Gemini - text-embedding-004"
        OPENAI_TEXT_EMBEDDING_3_SMALL = "OPENAI_TEXT_EMBEDDING_3_SMALL", "OpenAI - text-embedding-3-small"
        OPENAI_TEXT_EMBEDDING_3_LARGE = "OPENAI_TEXT_EMBEDDING_3_LARGE", "OpenAI - text-embedding-3-large"
        OPENAI_TEXT_EMBEDDING_ADA_002 = "OPENAI_TEXT_EMBEDDING_ADA_002", "OpenAI - text-embedding-ada-002"

    class Language(models.TextChoices):
        ENGLISH = "ENGLISH", "English"
        TURKISH = "TURKISH", "Turkish"
        
    # Language code mapping
    LANGUAGE_CODES = {
        'ENGLISH': 'en',
        'TURKISH': 'tr',
    }
    
    # Get language code helper method
    def get_language_code(self):
        """Returns the ISO language code for the selected language"""
        return self.LANGUAGE_CODES.get(self.language, 'en')

    slug = models.CharField(max_length=50, unique=True)
    name = models.CharField(max_length=50, blank=True, null=True)
    maintainers = models.ManyToManyField(User, blank=True, related_name='maintained_guru_types')
    stackoverflow_tag = models.CharField(max_length=100, blank=True, null=True)
    github_repos = models.JSONField(default=list, blank=True)
    github_details = models.JSONField(default=dict, blank=True, null=False)
    github_details_updated_date = models.DateTimeField(null=True, blank=True)
    colors = models.JSONField(default=dict, blank=True, null=False)
    icon_url = models.CharField(max_length=2000, default="", blank=True, null=True)
    ogimage_url = models.URLField(max_length=2000, default="", blank=True, null=True)  # question
    ogimage_base_url = models.URLField(max_length=2000, default="", blank=True, null=True)
    stackoverflow_source = models.BooleanField(default=True)  # Set this to false for custom guru types
    active = models.BooleanField(default=False)
    intro_text = models.TextField(default='', blank=True, null=True)
    custom = models.BooleanField(default=True)
    milvus_collection_name = models.CharField(max_length=100, blank=True, null=True)
    typesense_collection_name = models.CharField(max_length=100, blank=True, null=True)
    domain_knowledge = models.TextField(default='', blank=True, null=True)
    custom_instruction_prompt = models.TextField(default='', blank=True, null=True)
    custom_follow_up_prompt = models.TextField(default='', blank=True, null=True)
    has_sitemap_added_questions = models.BooleanField(default=False)
    index_repo = models.BooleanField(default=True)
    # GitHub repository limits
    github_repo_count_limit = models.IntegerField(default=1)
    github_file_count_limit_per_repo_soft = models.IntegerField(default=1000)  # Warning threshold
    github_file_count_limit_per_repo_hard = models.IntegerField(default=1500)  # Absolute maximum
    github_repo_size_limit_mb = models.IntegerField(default=100)
    # Data source limits
    website_count_limit = models.IntegerField(default=1500)
    youtube_count_limit = models.IntegerField(default=100)
    pdf_size_limit_mb = models.IntegerField(default=100)
    jira_count_limit = models.IntegerField(default=100)
    zendesk_count_limit = models.IntegerField(default=100)
    confluence_count_limit = models.IntegerField(default=100)

    text_embedding_model = models.CharField(
        max_length=100,
        choices=EmbeddingModel.choices,
        default=None,  # Will be set in save()
        null=True,
        blank=True
    )
    code_embedding_model = models.CharField(
        max_length=100,
        choices=EmbeddingModel.choices,
        default=None,  # Will be set in save()
        null=True,
        blank=True
    )
    send_notification = models.BooleanField(default=False)
<<<<<<< HEAD
    private = models.BooleanField(default=False)
=======
    language = models.CharField(
        max_length=100,
        choices=Language.choices,
        default=Language.ENGLISH
    )
>>>>>>> 00df95b7

    date_created = models.DateTimeField(auto_now_add=True)
    date_updated = models.DateTimeField(auto_now=True)

    def __str__(self):
        return self.slug

    def save(self, *args, **kwargs):
        from core.utils import validate_slug
        from core.guru_types import generate_milvus_collection_name, generate_typesense_collection_name

        # Set default embedding models if not set
        if not self.text_embedding_model:
            self.text_embedding_model = Settings.get_default_embedding_model()
        if not self.code_embedding_model:
            self.code_embedding_model = Settings.get_default_embedding_model()

        if 'domain_knowledge' not in self.prompt_map:
            raise ValidationError({'msg': 'Domain knowledge field is required'})

        domain_knowledge = self.prompt_map['domain_knowledge']
        if len(domain_knowledge) > 200:
            raise ValidationError({'msg': f'Domain knowledge must be 200 characters or less. Got: {domain_knowledge}'})

        if not self.id:  # If it is a new object
            if not self.slug:
                self.slug = validate_slug(self.name)

            self.milvus_collection_name = generate_milvus_collection_name(self.slug)
            self.typesense_collection_name = generate_typesense_collection_name(self.slug)

        if ' ' in self.slug:
            raise ValidationError({'msg': 'Guru type name must not contain spaces'})

        if self.slug == '':
            raise ValidationError({'msg': 'Guru type name cannot be empty'})

        unique_github_repos = set(self.github_repos)

        if settings.ENV != 'selfhosted' and len(unique_github_repos) > self.github_repo_count_limit:
            raise ValidationError({'msg': f'You have reached the maximum number ({self.github_repo_count_limit}) of GitHub repositories for this guru type.'})

        if settings.ENV == 'selfhosted':
            if self.text_embedding_model == GuruType.EmbeddingModel.IN_HOUSE:
                raise ValidationError({'msg': 'In-house embedding model is not allowed in selfhosted environment.'})
            if self.code_embedding_model == GuruType.EmbeddingModel.IN_HOUSE:
                raise ValidationError({'msg': 'In-house embedding model is not allowed in selfhosted environment.'})

        self.github_repos = list(unique_github_repos)

        super().save(*args, **kwargs)

    def generate_widget_id(self, domain_url):
        """
        Generates a new widget ID for this guru type and domain.
        If an active key exists for the domain, raises ValidationError.
        Validates that the domain URL is properly formatted.
        
        Supports the following domain URL formats:
        - Standard URLs: 'https://example.com', 'http://subdomain.example.com'
        - Wildcard patterns:
          - '*': Match any domain (universal wildcard)
          - 'http://localhost:*': Match localhost with any port
          - 'https://*.example.com': Match any subdomain of example.com
        
        Examples:
        - '*' → Allow from any domain
        - 'http://localhost:*' → Allow from localhost with any port (localhost:3000, localhost:8080, etc.)
        - 'https://*.example.com' → Allow from any subdomain of example.com (app.example.com, api.example.com, etc.)
        - 'https://example.com' → Allow only from exact domain example.com
        """
        if domain_url:
            # Normalize domain_url
            domain_url = domain_url.rstrip('/')

            # Check if this is a wildcard pattern
            is_wildcard = '*' in domain_url
            
            # For non-wildcard URLs, perform standard validation
            if not is_wildcard:
                # Standard URL validation
                url_validator = URLValidator()
                try:
                    url_validator(domain_url)
                except ValidationError:
                    raise ValidationError({'msg': 'Invalid URL format'})

                # Additional domain validation
                parsed_url = urlparse(domain_url)
                if not parsed_url.netloc:
                    raise ValidationError({'msg': 'Invalid domain URL'})

                # Ensure URL has valid scheme
                if parsed_url.scheme not in ['http', 'https']:
                    raise ValidationError({'msg': 'URL must start with http:// or https://'})

        # Check for existing widget for this domain/guru type combination
        existing_key = WidgetId.objects.filter(
            guru_type=self,
            domain_url=domain_url,
        ).first()

        if existing_key:
            raise ValidationError({'msg': 'This domain url already has a widget ID'})

        # Generate new key
        key = secrets.token_urlsafe(32)
        WidgetId.objects.create(
            guru_type=self,
            key=key,
            domain_url=domain_url,
            is_wildcard=is_wildcard if domain_url else False
        )
        return key

    @property
    def prompt_map(self):
        return {
            "guru_type": self.name,
            "domain_knowledge": self.domain_knowledge,
            "custom_instruction_prompt": self.custom_instruction_prompt,
            "custom_follow_up_prompt": self.custom_follow_up_prompt,
            "language": self.language
        }

    @property
    def ready(self):
        # Check if all its data sources are processed
        non_processed_count = DataSource.objects.filter(guru_type=self, status=DataSource.Status.NOT_PROCESSED).count()
        non_written_count = DataSource.objects.filter(
            guru_type=self, status=DataSource.Status.SUCCESS, in_milvus=False).count()

        return non_processed_count == 0 and non_written_count == 0

    def check_datasource_limits(self, user, file=None, website_urls_count=0, youtube_urls_count=0, github_urls_count=0, jira_urls_count=0, zendesk_urls_count=0, confluence_urls_count=0):
        """
        Checks if adding a new datasource would exceed the limits for this guru type.
        Returns (bool, str) tuple - (is_allowed, error_message)
        """
        if settings.ENV != 'selfhosted':
            # Check if user is maintainer
            if not self.maintainers.filter(id=user.id).exists():
                if user.is_admin:
                    # If user is admin, only check the limits
                    pass
                else:
                    return False, "You don't have permission to add data sources to this guru type"
        
        if settings.ENV == 'selfhosted':
            # Selfhosted users bypass all limits
            return True, None

        # Get current counts
        website_count = DataSource.objects.filter(
            guru_type=self,
            type=DataSource.Type.WEBSITE
        ).count()

        youtube_count = DataSource.objects.filter(
            guru_type=self,
            type=DataSource.Type.YOUTUBE
        ).count()

        github_count = DataSource.objects.filter(
            guru_type=self,
            type=DataSource.Type.GITHUB_REPO
        ).count()

        jira_count = DataSource.objects.filter(
            guru_type=self,
            type=DataSource.Type.JIRA
        ).count()

        zendesk_count = DataSource.objects.filter(
            guru_type=self,
            type=DataSource.Type.ZENDESK
        ).count()
        
        confluence_count = DataSource.objects.filter(
            guru_type=self,
            type=DataSource.Type.CONFLUENCE
        ).count()

        # Get total PDF size in MB
        pdf_sources = DataSource.objects.filter(
            guru_type=self,
            type=DataSource.Type.PDF
        )
        total_pdf_mb = 0
        for source in pdf_sources:
            if source.file:
                total_pdf_mb += source.file.size / (1024 * 1024)  # Convert bytes to MB

        # Check website limit
        if (website_count + website_urls_count) > self.website_count_limit:
            return False, f"Website limit ({self.website_count_limit}) reached"

        # Check YouTube limit
        if (youtube_count + youtube_urls_count) > self.youtube_count_limit:
            return False, f"YouTube video limit ({self.youtube_count_limit}) reached"

        # Check GitHub repo limit
        if (github_count + github_urls_count) > self.github_repo_count_limit:
            return False, f"GitHub repository limit ({self.github_repo_count_limit}) reached"

        # Check Jira issue limit
        if (jira_count + jira_urls_count) > self.jira_count_limit:
            return False, f"Jira issue limit ({self.jira_count_limit}) reached"

        # Check Zendesk ticket limit
        if (zendesk_count + zendesk_urls_count) > self.zendesk_count_limit:
            return False, f"Zendesk ticket limit ({self.zendesk_count_limit}) reached"
        
        # Check Confluence page limit
        if (confluence_count + confluence_urls_count) > self.confluence_count_limit:
            return False, f"Confluence page limit ({self.confluence_count_limit}) reached"

        # Check PDF size limit if file provided
        if file:
            file_size_mb = file.size / (1024 * 1024)
            if total_pdf_mb + file_size_mb > self.pdf_size_limit_mb:
                return False, f"Total PDF size limit ({self.pdf_size_limit_mb}MB) would be exceeded"

        return True, None


class LLMEval(models.Model):
    question = models.ForeignKey(Question, on_delete=models.CASCADE, related_name='llm_evals')
    model = models.TextField()
    version = models.IntegerField(default=1)
    # relevance = models.FloatField(default=0, blank=True, null=True)
    # relevance_cot = models.TextField(default='', blank=True, null=True)

    # sentiment = models.FloatField(default=0, blank=True, null=True)
    # sentiment_cot = models.TextField(default='', blank=True, null=True)

    # conciseness = models.FloatField(default=0, blank=True, null=True)
    # conciseness_cot = models.TextField(default='', blank=True, null=True)

    # correctness = models.FloatField(default=0, blank=True, null=True)
    # correctness_cot = models.TextField(default='', blank=True, null=True)

    # coherence = models.FloatField(default=0, blank=True, null=True)
    # coherence_cot = models.TextField(default='', blank=True, null=True)

    context_relevance = models.FloatField(default=0, blank=True, null=True)
    context_relevance_cot = models.TextField(default='', blank=True, null=True)
    context_relevance_prompt = models.TextField(default='', blank=True, null=True)
    context_relevance_user_prompt = models.TextField(default='', blank=True, null=True)

    groundedness = models.FloatField(default=0, blank=True, null=True)
    groundedness_cot = models.TextField(default='', blank=True, null=True)
    groundedness_prompt = models.TextField(default='', blank=True, null=True)

    answer_relevance = models.FloatField(default=0, blank=True, null=True)
    answer_relevance_cot = models.TextField(default='', blank=True, null=True)
    answer_relevance_prompt = models.TextField(default='', blank=True, null=True)
    answer = models.TextField(default='', blank=True, null=True)

    reranked_scores = models.JSONField(default=list, blank=True, null=False)

    cost_dollars = models.FloatField(default=0, blank=True, null=True)
    prompt_tokens = models.PositiveIntegerField(default=0, blank=True, null=True)
    completion_tokens = models.PositiveIntegerField(default=0, blank=True, null=True)
    cached_prompt_tokens = models.PositiveIntegerField(
        default=0, blank=True, null=True)  # Already included in prompt_tokens
    prompt = models.TextField(default='', blank=True, null=True)
    contexts = models.JSONField(default=list, blank=True, null=False)
    settings = models.JSONField(default=dict, blank=True, null=False)
    date_created = models.DateTimeField(auto_now_add=True)
    date_updated = models.DateTimeField(auto_now=True)

    processed_ctx_relevances = models.JSONField(default=dict, blank=True, null=False)

    def __str__(self):
        return f"{self.id}"

    @property
    def total_tokens(self):
        return self.prompt_tokens + self.completion_tokens


class DataSource(models.Model):
    class Type(models.TextChoices):
        PDF = "PDF"
        WEBSITE = "WEBSITE"
        YOUTUBE = "YOUTUBE"
        GITHUB_REPO = "GITHUB_REPO"
        JIRA = "JIRA"
        ZENDESK = "ZENDESK"
        CONFLUENCE = "CONFLUENCE"

    class Status(models.TextChoices):
        NOT_PROCESSED = "NOT_PROCESSED"
        SUCCESS = "SUCCESS"
        FAIL = "FAIL"

    type = models.CharField(
        max_length=50,
        choices=[(tag.value, tag.value) for tag in Type],
        default=Type.PDF.value,
    )
    url = models.URLField(max_length=2000, null=True, blank=True)  # If website or youtube
    guru_type = models.ForeignKey(
        GuruType, on_delete=models.CASCADE, null=True, blank=True
    )
    title = models.TextField(null=True, blank=True)
    file = models.FileField(
        upload_to=get_datasource_upload_path,
        blank=True,
        null=True
    )
    content = models.TextField(null=True, blank=True)
    in_milvus = models.BooleanField(default=False)
    doc_ids = models.JSONField(
        default=list, blank=True, null=True
    )  # If written to milvus
    status = models.CharField(
        max_length=50,
        choices=[(tag.value, tag.value) for tag in Status],
        default=Status.NOT_PROCESSED.value,
    )
    error = models.TextField(default='', blank=True, null=False)
    user_error = models.TextField(default='', blank=True, null=False)
    content_rewritten = models.BooleanField(default=False)
    original_content = models.TextField(null=True, blank=True)

    date_created = models.DateTimeField(auto_now_add=True)
    date_updated = models.DateTimeField(auto_now=True)
    initial_summarizations_created = models.BooleanField(default=False)
    final_summarization_created = models.BooleanField(default=False)

    default_branch = models.CharField(max_length=100, null=True, blank=True)  # Only used for Github Repos

    private = models.BooleanField(default=False)

    last_reindex_date = models.DateTimeField(auto_now_add=True, null=True, blank=True)
    reindex_count = models.IntegerField(default=0)

    scrape_tool = models.CharField(max_length=100, null=True, blank=True)
    last_successful_index_date = models.DateTimeField(null=True, blank=True)
    github_glob_include = models.BooleanField(default=True)
    github_glob_pattern = models.CharField(max_length=100, null=True, blank=True)

    class Meta:
        unique_together = ["url", "guru_type"]

    def __str__(self):
        return f"{self.id} - {self.title}"

    def get_file_path(self):
        # Only used once while writing, after that, it is written to url
        guru_type = self.guru_type.slug.lower()
        file_name = os.path.basename(self.file.name)
        name, ext = os.path.splitext(file_name)
        random_key = uuid.uuid4().hex[:30]
        if self.guru_type.custom:
            return f'./{settings.ENV}/custom_gurus/{guru_type}/{name}-{random_key}{ext}'
        return f'./{settings.ENV}/default_gurus/{guru_type}/{name}-{random_key}{ext}'

    def get_file_path_local(self):
        return os.path.join(settings.MEDIA_ROOT, 'data_sources', self.guru_type.slug, self.file.name)

    def get_url_prefix(self):
        return f'https://storage.googleapis.com/{settings.GS_DATA_SOURCES_BUCKET_NAME}'

    def get_metadata(self):
        if self.type == DataSource.Type.PDF:
            return {
                'title': self.title,
            }
        return {
            'link': self.url,
            'title': self.title,
        }

    def save(self, *args, **kwargs):
        # If it is already created
        if self.id:
            super().save(*args, **kwargs)
            return

        # Check for existence. Return if it exists
        if self.type == DataSource.Type.PDF:
            self.title = self.file.name.split('/')[-1]
            existing_data_source = DataSource.objects.filter(
                type=self.type,
                guru_type=self.guru_type,
                title=self.title).first()
        else:
            existing_data_source = DataSource.objects.filter(
                type=self.type,
                guru_type=self.guru_type,
                url=self.url).first()

        if existing_data_source:
            raise DataSourceExists({'id': existing_data_source.id, 'title': existing_data_source.title})

        if self.type == DataSource.Type.PDF:
            if self.file:
                if settings.STORAGE_TYPE == 'gcloud':
                    from core.gcp import DATA_SOURCES_GCP
                    expected_path = self.get_file_path()
                    path, success = DATA_SOURCES_GCP.upload_file(self.file, expected_path)
                    if not success:
                        raise Exception("Failed to upload file")
                    self.url = f'{self.get_url_prefix()}/{expected_path.lstrip("./")}'
                else:
                    self.url = self.get_file_path_local()
            else:
                raise Exception("File is required")
        else:
            # Check if url format is valid
            if not self.url.startswith(('http://', 'https://')):
                raise ValidationError({'msg': 'Invalid URL format'})

        if self.type == DataSource.Type.GITHUB_REPO:
            if settings.ENV != 'selfhosted' and DataSource.objects.filter(type=self.type, guru_type=self.guru_type).count() > self.guru_type.github_repo_count_limit:
                raise ValidationError({'msg': f"You have reached the maximum number ({self.guru_type.github_repo_count_limit}) of GitHub repositories for this guru type."})

        super().save(*args, **kwargs)


    def write_to_milvus(self, overridden_model=None):
        # Model override is added to reinsert code context after changing the embedding model
        from core.utils import embed_texts_with_model, split_text, map_extension_to_language, split_code, get_embedding_model_config, get_default_settings
        from core.milvus_utils import insert_vectors
        from django.conf import settings

        if self.in_milvus:
            return

        if overridden_model:
            model = overridden_model
        else:
            if self.type == DataSource.Type.GITHUB_REPO:
                model = self.guru_type.code_embedding_model
            else:
                model = self.guru_type.text_embedding_model

        if self.type == DataSource.Type.GITHUB_REPO:
            collection_name, dimension = get_embedding_model_config(model)
        else:
            _, dimension = get_embedding_model_config(model)
            collection_name = self.guru_type.milvus_collection_name

        default_settings = get_default_settings()
        split_size = default_settings.split_size
        split_min_length = default_settings.split_min_length
        split_overlap = default_settings.split_overlap

        if self.type == DataSource.Type.GITHUB_REPO:
            github_files = GithubFile.objects.filter(data_source=self, in_milvus=False)
            logger.info(f"Writing {len(github_files)} GitHub files to Milvus. Repository: {self.url}")
            doc_ids = self.doc_ids
            
            # Process files in batches
            batch_size = settings.GITHUB_FILE_BATCH_SIZE
            for i in range(0, len(github_files), batch_size):
                batch = github_files[i:i + batch_size]
                logger.info(f"Processing batch {i//batch_size + 1} of {(len(github_files) + batch_size - 1)//batch_size}. Repository: {self.url}")
                
                # Prepare all texts and metadata for the batch
                all_texts = []
                all_metadata = []
                file_text_counts = []  # Keep track of how many text chunks each file has
                
                for file in batch:
                    # Split the content into chunks
                    extension = file.path.split('/')[-1].split('.')[-1]
                    language = map_extension_to_language(extension)
                    if language:
                        splitted = split_code(
                            file.content,
                            split_size,
                            split_min_length,
                            split_overlap,
                            language
                        )
                    else:
                        splitted = split_text(
                            file.content,
                            split_size,
                            split_min_length,
                            split_overlap,
                            separators=["\n\n", "\n", ".", "?", "!", " ", ""]
                        )
                    
                    metadata = {
                        "type": file.data_source.type,
                        "repo_link": file.repository_link,
                        "link": file.link,  # Now we can safely use file.link as it's been updated
                        "repo_title": file.repo_title,
                        "title": file.title,
                        "file_path": file.path
                    }
                    
                    # Add texts and metadata
                    all_texts.extend(splitted)
                    all_metadata.extend([metadata] * len(splitted))
                    file_text_counts.append(len(splitted))  # Store count of chunks for this file

                # Batch embed all texts using the configured model
                try:
                    embeddings = embed_texts_with_model(all_texts, model)
                except Exception as e:
                    logger.error(f"Error embedding texts in batch: {traceback.format_exc()}")
                    continue

                if embeddings is None:
                    logger.error("Embeddings is None for batch")
                    continue

                # Prepare documents for Milvus
                docs = []
                split_num = 0
                guru_slug = self.guru_type.slug
                
                for i, (text, metadata, embedding) in enumerate(zip(all_texts, all_metadata, embeddings)):
                    split_num += 1
                    docs.append({
                        "metadata": {**metadata, "split_num": split_num},
                        "text": text,
                        "vector": embedding,
                        "guru_slug": guru_slug,
                    })

                # Write batch to Milvus with the correct collection name and dimension
                try:
                    batch_ids = list(insert_vectors(collection_name, docs, code=True, dimension=dimension))
                    if len(batch_ids) != len(docs):
                        logger.error(f"Error writing batch to Milvus: {len(batch_ids)} != {len(docs)}")
                        continue
                    
                    # Distribute IDs back to files based on chunk counts and prepare for bulk update
                    start_idx = 0
                    files_to_update = []
                    for file, chunk_count in zip(batch, file_text_counts):
                        end_idx = start_idx + chunk_count
                        file_ids = batch_ids[start_idx:end_idx]
                        file.doc_ids = file_ids
                        file.in_milvus = True
                        files_to_update.append(file)
                        start_idx = end_idx
                        doc_ids.extend(file_ids)
                    
                    # Bulk update all files in this batch
                    GithubFile.objects.bulk_update(files_to_update, ['doc_ids', 'in_milvus'])
                    
                except Exception as e:
                    logger.error(f"Error writing batch to Milvus: {str(e)}")
                    continue

            self.doc_ids = doc_ids
        else:
            splitted = split_text(
                self.content,
                split_size,
                split_min_length,
                split_overlap,
                separators=["\n\n", "\n", ".", "?", "!", " ", ""]
            )

            type = self.type
            link = self.url
            title = self.title

            # Embed the texts using the configured model
            try:
                embeddings = embed_texts_with_model(splitted, model)
            except Exception as e:
                logger.error(f"Error embedding texts: {traceback.format_exc()}")
                self.status = DataSource.Status.FAIL
                self.save()
                raise e

            if embeddings is None:
                logger.error(f"Embeddings is None. {traceback.format_exc()}")
                raise Exception("Embeddings is None")

            # Prepare the metadata
            docs = []
            split_num = 0
            for i, split in enumerate(splitted):
                split_num += 1
                docs.append(
                    {
                        "metadata": {
                            "type": type,
                            "link": link,
                            "split_num": split_num,
                            "title": title,
                        },
                        "text": split,
                        "vector": embeddings[i],
                    }
                )

            # Write to milvus with the correct collection name and dimension
            ids = insert_vectors(collection_name, docs, dimension=dimension)
            # Update the model
            if self.doc_ids is None:
                self.doc_ids = []
            self.doc_ids += ids

        self.in_milvus = True
        self.save()

    def delete_from_milvus(self, overridden_model=None):
        from core.milvus_utils import delete_vectors
        from core.utils import get_embedding_model_config

        if not self.in_milvus:
            return

        if overridden_model:
            model = overridden_model
        else:
            if self.type == DataSource.Type.GITHUB_REPO:
                model = self.guru_type.code_embedding_model
            else:
                model = self.guru_type.text_embedding_model

        ids = self.doc_ids
        if self.type == DataSource.Type.GITHUB_REPO:
            collection_name, dimension = get_embedding_model_config(model, sync=False)
        else:
            collection_name = self.guru_type.milvus_collection_name
        delete_vectors(collection_name, ids)

        self.doc_ids = []
        self.in_milvus = False

        if self.type == DataSource.Type.GITHUB_REPO:
            GithubFile.objects.filter(data_source=self).update(in_milvus=False, doc_ids=[])

        self.save()

    def scrape_main_content(self):
        """
        Scrape the main content of the data source using Gemini to extract the main content from HTML.
        Updates Milvus immediately after processing.
        Skips if the content has already been rewritten or is not in a success status.
        """
        from core.requester import GeminiRequester
        gemini_requester = GeminiRequester(model_name=settings.LARGE_GEMINI_MODEL)

        try:
            # Skip if already rewritten or not in success status
            if self.content_rewritten or self.status != DataSource.Status.SUCCESS:
                logger.info(f"Skipping data source {self.id} - already rewritten or not in success status")
                return
                
            if not self.content:
                logger.warning(f"Data source {self.id} has no content to process")
                return
                
            # Store original content if not already stored
            if not self.original_content:
                self.original_content = self.content
            
            # Scrape main content using Gemini
            main_content = gemini_requester.scrape_main_content(self.content)
            
            # Update data source with new content
            self.content = main_content
            self.content_rewritten = True

            with transaction.atomic():
                # Save to database
                self.save()
                
                # Delete from Milvus
                self.delete_from_milvus()
                
                # Write to Milvus
                self.write_to_milvus()

            
        except Exception as e:
            logger.error(f"Error scraping main content for data source {self.id}: {str(e)}", exc_info=True)

    def create_initial_summarizations(self, max_length=settings.SUMMARIZATION_MAX_LENGTH, chunk_overlap=settings.SUMMARIZATION_OVERLAP_LENGTH):
        """
        Summarizes the content of the data source by using RecursiveCharacterTextSplitter and generating summaries.
        Continues from where it left off if there are existing summarizations.

        Args:
            max_length: The maximum length of the summarization chunks.
            chunk_overlap: The overlap length between the summarization chunks.
        """
        from core.requester import OpenAIRequester
        from core.utils import split_text, summarize_text

        if self.initial_summarizations_created:
            return

        content = self.content

        # Get the highest existing split_num
        last_split_num = Summarization.objects.filter(
            is_data_source_summarization=True,
            data_source_ref=self,
            initial=True
        ).order_by('-split_num').values_list('split_num', flat=True).first() or 0

        chunks = split_text(content, max_length, settings.SUMMARIZATION_MIN_LENGTH, chunk_overlap)

        content_metadata = [self.get_metadata()]

        # Summarize each chunk (if multiple) and combine them into a single summarization
        if len(chunks) > 1:
            for i, chunk in enumerate(chunks[last_split_num:], start=last_split_num + 1):
                chunk = f'\n<METADATA>{content_metadata}</METADATA>\n\n{chunk}'
                summarized, model_name, usages, summary_suitable, reasoning = summarize_text(chunk, self.guru_type)
                Summarization.objects.create(
                    is_data_source_summarization=True,
                    guru_type=self.guru_type,
                    content_metadata=content_metadata,
                    initial=True,
                    data_source_ref=self,
                    source_content=chunk,
                    result_content=summarized,
                    is_root=False,
                    processed=False,
                    split_num=i,
                    model=model_name,
                    usages=usages,
                    summary_suitable=summary_suitable,
                    reasoning=reasoning
                )
        elif last_split_num == 0 and len(chunks) == 1:  # Only create if it doesn't exist
            chunk = f'\n<METADATA>{content_metadata}</METADATA>\n\n{chunks[0]}'
            summarized, model_name, usages, summary_suitable, reasoning = summarize_text(chunk, self.guru_type)
            Summarization.objects.create(
                is_data_source_summarization=True,
                guru_type=self.guru_type,
                content_metadata=content_metadata,
                initial=True,
                data_source_ref=self,
                source_content=chunk,
                result_content=summarized,
                is_root=True,
                processed=False,
                split_num=1,
                model=model_name,
                usages=usages,
                summary_suitable=summary_suitable,
                reasoning=reasoning
            )
            self.final_summarization_created = True

        self.initial_summarizations_created = True
        self.save()

    def reindex(self):
        self.status = DataSource.Status.NOT_PROCESSED
        self.last_reindex_date = datetime.now()
        self.reindex_count += 1

        if self.type == DataSource.Type.GITHUB_REPO:
            self.content = ''

        self.save()
        self.delete_from_milvus()


class FeaturedDataSource(models.Model):
    guru_type = models.ForeignKey(GuruType, on_delete=models.CASCADE)
    type = models.CharField(max_length=50, choices=DataSource.Type.choices, default=DataSource.Type.PDF)
    title = models.TextField(null=False, blank=False)
    description = models.TextField(null=False, blank=False)
    icon_url = models.URLField(max_length=2000, null=False, blank=False)
    active = models.BooleanField(default=True)
    url = models.URLField(max_length=2000, null=True, blank=True)  # If website or youtube

    def __str__(self):
        return f"{self.title} - {self.type}"


class Favicon(models.Model):
    domain = models.CharField(max_length=255, unique=True)
    favicon_url = models.URLField(max_length=2000, null=True, blank=True)
    valid = models.BooleanField(default=False)

    def __str__(self):
        return f"{self.domain} - {self.favicon_url} - {self.valid}"

    @property
    def url(self):
        if self.valid:
            return self.favicon_url
        else:
            return settings.FAVICON_PLACEHOLDER_URL


class DataSourceExists(Exception):
    pass


class LinkReference(models.Model):
    question = models.ForeignKey(Question, on_delete=models.CASCADE)
    url = models.TextField()
    # url format is (link_name)[url]
    validity = models.ForeignKey('LinkValidity', on_delete=models.SET_NULL, null=True, blank=True)

    def __str__(self):
        return self.link

    @property
    def link(self):
        import re

        # Match markdown link format: [text](url)
        markdown_match = re.match(r'\[([^\]]+)\]\(([^)]+)\)', self.url)
        if markdown_match:
            return markdown_match.group(2)

        # If not markdown format, return the full URL
        return self.url.strip()


class LinkValidity(models.Model):
    link = models.TextField()
    valid = models.BooleanField(default=False)
    response_code = models.IntegerField(default=0)

    def __str__(self):
        if self.id:
            return f"{self.link} - {self.valid}"
        return f"{self.link}"


class OutOfContextQuestion(models.Model):
    question = models.TextField()
    user_question = models.TextField()
    rerank_threshold = models.FloatField(default=0.0)
    trust_score_threshold = models.FloatField(default=0.0)
    guru_type = models.ForeignKey(GuruType, on_delete=models.CASCADE)
    date_created = models.DateTimeField(auto_now_add=True)
    source = models.CharField(
        max_length=50,
        choices=[(tag.value, tag.value) for tag in Question.Source],
        default=Question.Source.USER.value,
    )
    processed_ctx_relevances = models.JSONField(default=dict, blank=True, null=False)
    enhanced_question = models.TextField(default='', blank=True, null=True)

    def __str__(self):
        return self.question

    class Meta:
        indexes = [
            models.Index(fields=["guru_type", "date_created"]),
            models.Index(fields=["source"]),
        ]

    def save(self, *args, **kwargs):
        if not self.user_question:
            self.user_question = self.question

        super().save(*args, **kwargs)

class Settings(models.Model):
    class ScrapeType(models.TextChoices):
        CRAWL4AI = "CRAWL4AI", "Crawl4AI"
        FIRECRAWL = "FIRECRAWL", "Firecrawl"

    class DefaultEmbeddingModel(models.TextChoices):
        CLOUD = "IN_HOUSE", "In-house embedding model"
        SELFHOSTED = "OPENAI_TEXT_EMBEDDING_3_SMALL", "OpenAI - text-embedding-3-small"

    class AIProvider(models.TextChoices):
        OPENAI = "OPENAI", "OpenAI"
        OLLAMA = "OLLAMA", "Ollama"

    rerank_threshold = models.FloatField(default=0.01)
    rerank_threshold_llm_eval = models.FloatField(default=0.01)
    trust_score_threshold = models.FloatField(default=0.0)
    pricings = models.JSONField(default=dict)
    widget_answer_max_length = models.IntegerField(default=150)
    openai_api_key = models.CharField(max_length=500, null=True, blank=True)
    is_openai_key_valid = models.BooleanField(default=False)
    firecrawl_api_key = models.CharField(max_length=500, null=True, blank=True)
    is_firecrawl_key_valid = models.BooleanField(default=False)
    youtube_api_key = models.CharField(max_length=500, null=True, blank=True)
    is_youtube_key_valid = models.BooleanField(default=False)
    scrape_type = models.CharField(
        max_length=50,
        choices=ScrapeType.choices,
        default=ScrapeType.CRAWL4AI,
    )
    embedding_model_configs = models.JSONField(default=dict, blank=True, null=True)
    default_embedding_model = models.CharField(
        max_length=100,
        choices=DefaultEmbeddingModel.choices,
        default=None,
        null=True,
        blank=True
    )

    ai_model_provider = models.CharField(
        max_length=100,
        choices=AIProvider.choices,
        default=AIProvider.OPENAI,
    )
    ollama_url = models.URLField(max_length=2000, null=True, blank=True)
    is_ollama_url_valid = models.BooleanField(default=False)
    ollama_embedding_model = models.CharField(max_length=100, null=True, blank=True)
    ollama_embedding_model_dimension = models.IntegerField(default=0)
    last_valid_embedding_model = models.CharField(max_length=100, null=True, blank=True)
    last_valid_embedding_model_dimension = models.IntegerField(default=0)
    is_ollama_embedding_model_valid = models.BooleanField(default=False)
    ollama_base_model = models.CharField(max_length=100, null=True, blank=True)
    is_ollama_base_model_valid = models.BooleanField(default=False)
    gurubase_url = models.TextField(null=True, blank=True, default='http://localhost:8029')

    code_file_extensions = models.JSONField(default=list, blank=True, null=True)  # Used for github repos
    package_manifest_files = models.JSONField(default=list, blank=True, null=True)  # Used for github repos

    # Splitting configuration
    split_size = models.IntegerField(default=2000)
    split_overlap = models.IntegerField(default=300)
    split_min_length = models.IntegerField(default=500)

    rerank = models.BooleanField(default=True)

    @classmethod
    def get_default_embedding_model(cls):
        """
        Returns the default embedding model based on the environment.
        For cloud environments, returns IN_HOUSE.
        For selfhosted environments, returns OPENAI_TEXT_EMBEDDING_3_SMALL.
        """
        try:
            settings_obj = cls.objects.first()
            if settings_obj:
                return settings_obj.default_embedding_model
        except Exception:
            pass
        
        # Fallback to environment-based default if no settings object exists
        return cls.DefaultEmbeddingModel.CLOUD if settings.ENV != 'selfhosted' else cls.DefaultEmbeddingModel.SELFHOSTED

    def validate_gurubase_url(self):
        """
        Validates the gurubase_url field.
        """
        from django.core.validators import URLValidator
        from django.core.exceptions import ValidationError
        
        # Validate URL format
        url_validator = URLValidator()
        try:
            url_validator(self.gurubase_url)
            
            # Check that URL has http or https protocol
            if not (self.gurubase_url.startswith('http://') or self.gurubase_url.startswith('https://')):
                return False
                
            return True
        except ValidationError:
            return False

    def validate_ollama_settings(self):
        """
        Validates Ollama settings and updates validation status fields.
        Returns:
            tuple: (is_valid: bool, errors: dict)
        """
        from core.exceptions import IntegrityError
        if self.ai_model_provider != self.AIProvider.OLLAMA:
            return True

        if not settings.ENV == 'selfhosted':
            raise IntegrityError('Ollama is not enabled for this environment')

        if not settings.BETA_FEAT_ON:
            raise IntegrityError('Ollama is not enabled for this environment')

        # Validate required fields
        if not self.ollama_url:
            self.is_ollama_url_valid = False
            self.is_ollama_embedding_model_valid = False
            self.is_ollama_base_model_valid = False
            return False
        
        if not self.ollama_embedding_model:
            self.is_ollama_embedding_model_valid = False
            return False
        
        if not self.ollama_base_model:
            self.is_ollama_base_model_valid = False
            return False
        
        # Check server health
        try:
            from core.requester import OllamaRequester
            requester = OllamaRequester(self.ollama_url)
            is_healthy, models, error = requester.check_ollama_health()
            
            if not is_healthy:
                self.is_ollama_url_valid = False
                self.is_ollama_embedding_model_valid = False
                self.is_ollama_base_model_valid = False
                return False
            
            self.is_ollama_url_valid = True
            
            # Validate models exist
            if self.ollama_embedding_model and self.ollama_embedding_model not in models:
                self.is_ollama_embedding_model_valid = False
            elif self.ollama_embedding_model:
                self.is_ollama_embedding_model_valid = True
            
            if self.ollama_base_model and self.ollama_base_model not in models:
                self.is_ollama_base_model_valid = False
            elif self.ollama_base_model:
                self.is_ollama_base_model_valid = True
            
            # Determine embedding dimension

            if self.ollama_embedding_model:
                is_valid, response = requester.embed_text('test', self.ollama_embedding_model)
                if is_valid:
                    self.ollama_embedding_model_dimension = len(response['embedding'])
                    self.last_valid_embedding_model = self.ollama_embedding_model
                    self.last_valid_embedding_model_dimension = self.ollama_embedding_model_dimension
                else:
                    self.is_ollama_embedding_model_valid = False
            
        except Exception as e:
            self.is_ollama_url_valid = False
            self.is_ollama_embedding_model_valid = False
            self.is_ollama_base_model_valid = False
            return False

    def validate_openai_settings(self):
        """
        Validates OpenAI API key and updates validation status.
        Returns:
            tuple: (is_valid: bool, errors: dict)
        """
        if not self.openai_api_key:
            self.is_openai_key_valid = False
            return True
            
        try:
            from openai import OpenAI
            from django.conf import settings
            client = OpenAI(api_key=self.openai_api_key, timeout=10)
            client.models.list()
            self.is_openai_key_valid = True
            # Use settings for embedding model and dimension
            self.last_valid_embedding_model = settings.SELFHOSTED_DEFAULT_EMBEDDING
            self.last_valid_embedding_model_dimension = settings.SELFHOSTED_DEFAULT_EMBEDDING_DIMENSION
            return True
        except Exception as e:
            self.is_openai_key_valid = False
            return False

    def validate_firecrawl_settings(self):
        """
        Validates Firecrawl API key and updates validation status.
        Returns:
            tuple: (is_valid: bool, errors: dict)
        """
        if not self.firecrawl_api_key:
            self.is_firecrawl_key_valid = False
            return True
            
        if self.scrape_type != self.ScrapeType.FIRECRAWL:
            self.is_firecrawl_key_valid = False
            return True
            
        try:
            import requests
            url = "https://api.firecrawl.dev/v1/team/credit-usage"
            headers = {"Authorization": f"Bearer {self.firecrawl_api_key}"}
            response = requests.get(url, headers=headers, timeout=10)
            self.is_firecrawl_key_valid = response.status_code == 200
            if not self.is_firecrawl_key_valid:
                return False
        except Exception as e:
            self.is_firecrawl_key_valid = False
            return False

    def validate_youtube_settings(self):
        """
        Validates YouTube API key and updates validation status.
        Returns:
            tuple: (is_valid: bool, errors: dict)
        """
        if not self.youtube_api_key:
            self.is_youtube_key_valid = False
            return True
            
        try:
            from core.requester import YouTubeRequester
            requester = YouTubeRequester(self.youtube_api_key)
            requester.get_most_popular_video()
            self.is_youtube_key_valid = True
            return True
        except Exception as e:
            logger.error(f'Error validating YouTube API key: {e}')
            self.is_youtube_key_valid = False
            return False

    def save(self, *args, **kwargs):
        # Set default embedding model based on environment if not set
        if not self.default_embedding_model:
            self.default_embedding_model = self.DefaultEmbeddingModel.CLOUD if settings.ENV != 'selfhosted' else self.DefaultEmbeddingModel.SELFHOSTED

        if self.ollama_base_model and ':' not in self.ollama_base_model:
            self.ollama_base_model = f'{self.ollama_base_model}:latest'

        if self.ollama_embedding_model and ':' not in self.ollama_embedding_model:
            self.ollama_embedding_model = f'{self.ollama_embedding_model}:latest'

        # Validate Ollama settings if provider is Ollama
        if self.ai_model_provider == self.AIProvider.OLLAMA:
            self.validate_ollama_settings()
        else:
            # Only validate OpenAI if not using Ollama
            self.validate_openai_settings()
        
        # Validate other API keys
        self.validate_firecrawl_settings()
        self.validate_youtube_settings()
        

        super().save(*args, **kwargs)

    def __str__(self):
        return f"Settings ID: {self.id}"


class LLMEvalResult(models.Model):
    guru_type = models.ForeignKey(GuruType, on_delete=models.CASCADE)
    version = models.IntegerField()
    model = models.TextField()

    context_relevance_avg = models.FloatField()
    context_relevance_median = models.FloatField()
    context_relevance_std = models.FloatField()

    groundedness_avg = models.FloatField()
    groundedness_median = models.FloatField()
    groundedness_std = models.FloatField()

    answer_relevance_avg = models.FloatField()
    answer_relevance_median = models.FloatField()
    answer_relevance_std = models.FloatField()

    total_questions = models.IntegerField()
    total_cost = models.FloatField()

    # Non-zero metrics
    context_relevance_non_zero_avg = models.FloatField(null=True, blank=True)
    context_relevance_non_zero_median = models.FloatField(null=True, blank=True)
    context_relevance_non_zero_std = models.FloatField(null=True, blank=True)
    context_relevance_non_zero_count = models.IntegerField(null=True, blank=True)

    groundedness_non_zero_avg = models.FloatField(null=True, blank=True)
    groundedness_non_zero_median = models.FloatField(null=True, blank=True)
    groundedness_non_zero_std = models.FloatField(null=True, blank=True)
    groundedness_non_zero_count = models.IntegerField(null=True, blank=True)

    answer_relevance_non_zero_avg = models.FloatField(null=True, blank=True)
    answer_relevance_non_zero_median = models.FloatField(null=True, blank=True)
    answer_relevance_non_zero_std = models.FloatField(null=True, blank=True)
    answer_relevance_non_zero_count = models.IntegerField(null=True, blank=True)

    plot_url = models.URLField(max_length=2000, null=True, blank=True)

    notes = models.TextField(default='', blank=True, null=True)
    settings = models.JSONField(default=dict, blank=True, null=True)

    date_created = models.DateTimeField(auto_now_add=True)

    class Meta:
        unique_together = ['guru_type', 'version', 'model']

    def __str__(self):
        return f"{self.guru_type.slug} - v{self.version} - {self.model}"

    def save(self, *args, **kwargs):
        if not self.plot_url:
            self.plot_url = self.generate_scatter_plot()
        super().save(*args, **kwargs)

    def generate_scatter_plot(self):
        import io
        from matplotlib import pyplot as plt
        import numpy as np
        from core.gcp import PLOTS_GCP

        # Fetch all LLMEval objects
        guru_type = self.guru_type
        version = self.version
        model = self.model

        llm_evals = LLMEval.objects.filter(question__guru_type=guru_type, version=version, model=model)

        # Prepare x (context_relevance), y (average reranked score), and question IDs
        x = []
        y = []
        question_ids = []

        for eval in llm_evals:
            # Add context relevance
            x.append(eval.context_relevance)

            # Calculate average reranked score, use 0 if reranked_scores is empty or None
            if eval.reranked_scores:
                avg_reranked_score = sum(map(lambda x: x['score'], eval.reranked_scores)) / len(eval.reranked_scores)
            else:
                avg_reranked_score = 0

            y.append(avg_reranked_score)
            question_ids.append(eval.question.id)

        # Convert to numpy arrays for plotting
        x = np.array(x)
        y = np.array(y)

        # Create scatter plot
        plt.figure(figsize=(12, 9))
        scatter = plt.scatter(x, y, alpha=0.5)
        plt.xlabel('Context Relevance')
        plt.ylabel('Average Reranked Score')
        plt.title('Context Relevance vs Average Reranked Score')

        # Add question IDs as annotations
        for i, txt in enumerate(question_ids):
            plt.annotate(txt, (x[i], y[i]), xytext=(5, 5), textcoords='offset points', fontsize=8)

        # Save the plot to a bytes buffer
        buffer = io.BytesIO()
        plt.savefig(buffer, format='png', dpi=300)
        plt.close()

        # Set the buffer's current position to the beginning
        buffer.seek(0)

        # Upload the image to GCP
        target_path = f'{settings.ENV}/plots/{model}/{guru_type.slug}/scatter_plot-{version}.png'
        _, success = PLOTS_GCP.upload_file(buffer, target_path)

        success_url = f'{PLOTS_GCP.get_url_prefix()}/{target_path.lstrip("./")}'

        if success:
            return success_url
        else:
            logger.error(f'Error uploading scatter plot to GCP: {success_url}')
            return None


class Summarization(models.Model):
    is_data_source_summarization = models.BooleanField(default=True)
    data_source_ref = models.ForeignKey(
        'DataSource', on_delete=models.CASCADE, null=True, blank=True
    )
    guru_type = models.ForeignKey(GuruType, on_delete=models.CASCADE, null=True,
                                  blank=True)  # Used for merging data source summarizations
    summarization_refs = models.ManyToManyField('self', symmetrical=False, blank=True)
    content_metadata = models.JSONField(default=list, blank=True, null=True)
    initial = models.BooleanField(default=False)
    source_content = models.TextField(null=True, blank=True)
    split_num = models.IntegerField(default=1)  # Only used for initial summarizations
    result_content = models.TextField(null=True, blank=True)    # summary
    is_root = models.BooleanField(default=False)
    processed = models.BooleanField(default=False)
    summary_suitable = models.BooleanField(default=False)
    reasoning = models.TextField(default='', blank=True, null=True)
    date_created = models.DateTimeField(auto_now_add=True)
    date_updated = models.DateTimeField(auto_now=True)
    # Used a foreign key instead of an id as this is not a performance critical system and we would prefer to have a more readable model
    question_generation_ref = models.ForeignKey(
        'SummaryQuestionGeneration', on_delete=models.SET_NULL, null=True, blank=True)
    model = models.TextField(default='gpt-4o-2024-08-06')
    usages = models.JSONField(default=dict, blank=True, null=True)

    def __str__(self):
        return f'{self.id}'


class SummaryQuestionGeneration(models.Model):
    summarization_ref = models.ForeignKey(Summarization, on_delete=models.SET_NULL, null=True, blank=True)
    guru_type = models.ForeignKey(GuruType, on_delete=models.CASCADE, null=True, blank=True)
    question = models.ForeignKey(Question, on_delete=models.SET_NULL, null=True, blank=True)
    summary_sufficient = models.BooleanField(default=False)
    questions = models.JSONField(default=list)
    date_created = models.DateTimeField(auto_now_add=True)
    processed = models.BooleanField(default=False)
    model = models.TextField(default='gpt-4o-2024-08-06')
    usages = models.JSONField(default=dict, blank=True, null=True)

    def __str__(self):
        return f'{self.id}'


class Binge(models.Model):
    id = models.UUIDField(primary_key=True, default=uuid.uuid4, editable=False)
    guru_type = models.ForeignKey(GuruType, on_delete=models.CASCADE)
    root_question = models.ForeignKey(Question, on_delete=models.CASCADE,
                                      related_name='binge_root_question', null=True, blank=True)
    owner = models.ForeignKey(User, on_delete=models.SET_NULL, null=True, blank=True)
    date_created = models.DateTimeField(auto_now_add=True)
    last_used = models.DateTimeField(auto_now=True)

    def __str__(self):
        return f"{self.id} - {self.guru_type.slug}"


class Thread(models.Model):
    thread_id = models.CharField(max_length=100)  # Discord thread ID
    binge = models.ForeignKey(Binge, on_delete=models.CASCADE)
    integration = models.ForeignKey('Integration', on_delete=models.CASCADE)
    date_created = models.DateTimeField(auto_now_add=True)
    date_updated = models.DateTimeField(auto_now=True)

    class Meta:
        unique_together = ['thread_id', 'integration']

    def __str__(self):
        return f"{self.thread_id} - {self.integration.guru_type.slug}"


class WidgetId(models.Model):
    guru_type = models.ForeignKey(GuruType, on_delete=models.CASCADE, related_name='widget_ids')
    key = models.CharField(max_length=100, unique=True)
    domain_url = models.URLField(max_length=2000)
    domain = models.URLField(max_length=2000)  # New field to store the base domain
    is_wildcard = models.BooleanField(default=False)  # Flag to indicate if this is a wildcard pattern
    date_created = models.DateTimeField(auto_now_add=True)
    date_updated = models.DateTimeField(auto_now=True)

    class Meta:
        verbose_name = 'Widget ID'
        verbose_name_plural = 'Widget IDs'
        unique_together = ['guru_type', 'domain_url']

    def __str__(self):
        return f"{self.guru_type.slug} - {self.domain_url}"

    def clean(self):
        if self.domain_url:
            # Remove trailing slashes and normalize domain
            self.domain_url = self.domain_url.rstrip('/')
            
            # Check if this is a wildcard pattern
            self.is_wildcard = '*' in self.domain_url
            
            # For non-wildcard URLs, extract and store the domain
            if not self.is_wildcard:
                parsed_url = urlparse(self.domain_url)
                self.domain = f"{parsed_url.scheme}://{parsed_url.netloc}"
            else:
                # For wildcard patterns, store the pattern as is
                self.domain = self.domain_url

        # Ensure domain is unique per guru type if specified
        if self.domain_url and WidgetId.objects.filter(
            guru_type=self.guru_type,
            domain_url=self.domain_url,
        ).exclude(id=self.id).exists():
            raise ValidationError('This domain is already registered for this guru type')

    def save(self, *args, **kwargs):
        self.clean()
        super().save(*args, **kwargs)

    @classmethod
    def validate_key(cls, widget_id):
        """
        Validates if a widget ID exists
        Returns the WidgetId object if valid, None otherwise.
        """
        try:
            return cls.objects.get(key=widget_id)
        except cls.DoesNotExist:
            return None
            
    @classmethod
    def domain_matches_pattern(cls, domain, pattern):
        """
        Check if a domain matches a wildcard pattern.
        
        Supports patterns like:
        * - Match any domain
        http://localhost:* - Match localhost with any port
        https://*.example.com - Match any subdomain of example.com
        *example.com - Match any domain ending with example.com
        example* - Match any domain starting with example
        *example* - Match any domain containing example
        
        Matching is case insensitive.
        """
        import re
        
        # Convert both domain and pattern to lowercase for case-insensitive matching
        if domain:
            domain = domain.lower()
        if pattern:
            pattern = pattern.lower()
        else:
            return False
            
        # Exact match
        if domain == pattern:
            return True
            
        # Universal wildcard
        if pattern == '*':
            return True
            
        # Convert wildcard pattern to regex pattern
        # Replace * with appropriate regex
        regex_pattern = pattern.replace('.', r'\.').replace('*', '.*')
        
        # Add start/end anchors if not already wildcarded
        if not pattern.startswith('*'):
            regex_pattern = '^' + regex_pattern
        if not pattern.endswith('*'):
            regex_pattern = regex_pattern + '$'
            
        # Try to match using regex
        try:
            return bool(re.match(regex_pattern, domain))
        except re.error:
            # If regex fails, fall back to simpler checks
            
            # Port wildcard (e.g., http://localhost:*)
            if pattern.endswith(':*'):
                base_pattern = pattern[:-2]  # Remove :* from the end
                return domain.startswith(base_pattern)
                
            # Subdomain wildcard (e.g., https://*.example.com)
            if '*.' in pattern:
                prefix, suffix = pattern.split('*.', 1)
                return domain.endswith(suffix) and domain.startswith(prefix)
                
            # Contains wildcard
            if '*' in pattern:
                parts = pattern.split('*')
                return all(part in domain for part in parts if part)
                
            return False


class GithubFile(models.Model):
    data_source = models.ForeignKey(
        DataSource,
        on_delete=models.CASCADE,
        related_name='github_files')

    path = models.CharField(max_length=2000)
    link = models.URLField(max_length=2000)
    content = models.TextField()
    size = models.PositiveIntegerField()
    in_milvus = models.BooleanField(default=False)
    doc_ids = models.JSONField(default=list, blank=True, null=True)
    date_created = models.DateTimeField(auto_now_add=True)
    date_updated = models.DateTimeField(auto_now=True)

    @property
    def repository_link(self):
        return self.data_source.url
    
    @property
    def repo_title(self):
        return self.data_source.title
    
    @property
    def title(self):
        return self.path.split('/')[-1]

    class Meta:
        unique_together = ['data_source', 'path']
        indexes = [
            models.Index(fields=['path']),
        ]

    def save(self, *args, **kwargs):
        self.link = f'{self.repository_link}/tree/{self.data_source.default_branch}/{self.path}'
        super().save(*args, **kwargs)

    def __str__(self):
        return f"{self.path}"

    def write_to_milvus(self):
        from core.utils import embed_texts_with_model, split_text, split_code, map_extension_to_language, get_embedding_model_config, get_default_settings
        from core.milvus_utils import insert_vectors

        if self.in_milvus:
            return

        # Fetch the global settings object
        default_settings = get_default_settings()
        split_size = default_settings.split_size
        split_min_length = default_settings.split_min_length
        split_overlap = default_settings.split_overlap

        # Split the content into chunks
        extension = self.path.split('/')[-1].split('.')[-1]
        language = map_extension_to_language(extension)
        if language:
            splitted = split_code(
                self.content,
                split_size,
                split_min_length,
                split_overlap,
                language
            )
        else:
            splitted = split_text(
                self.content,
                split_size,
                split_min_length,
                split_overlap,
                separators=["\n\n", "\n", ".", "?", "!", " ", ""]
            )

        # Prepare metadata
        if not self.link:
            self.link = f'{self.repository_link}/tree/{self.data_source.default_branch}/{self.path}'

        metadata = {
            "type": self.data_source.type,
            "repo_link": self.repository_link,
            "link": self.link,
            "repo_title": self.repo_title,
            "title": self.title,
            "file_path": self.path
        }

        # Get embedding model configuration
        collection_name, dimension = get_embedding_model_config(self.data_source.guru_type.code_embedding_model)

        # Embed the texts using the configured model
        try:
            embeddings = embed_texts_with_model(splitted, self.data_source.guru_type.code_embedding_model)
        except Exception as e:
            logger.error(f"Error embedding texts: {traceback.format_exc()}")
            raise e

        if embeddings is None:
            raise Exception("Embeddings is None")

        # Prepare documents for Milvus
        docs = []
        split_num = 0
        guru_slug = self.data_source.guru_type.slug
        for i, split in enumerate(splitted):
            split_num += 1
            docs.append({
                "metadata": {**metadata, "split_num": split_num},
                "text": split,
                "vector": embeddings[i],
                "guru_slug": guru_slug,
            })

        # Write to Milvus with the correct collection name and dimension
        ids = list(insert_vectors(collection_name, docs, code=True, dimension=dimension))
        
        # Update the model
        self.doc_ids = ids
        self.in_milvus = True
        self.save()

        logger.info(f"Wrote GitHub file {self.path} to Milvus")
        return ids

    def delete_from_milvus(self):
        from core.milvus_utils import delete_vectors
        from core.utils import get_embedding_model_config
        code_collection_name, code_dimension = get_embedding_model_config(self.data_source.guru_type.code_embedding_model)
        delete_vectors(code_collection_name, self.doc_ids)

        data_source = self.data_source

        # Check for invalid doc_ids
        invalid_doc_ids = [doc_id for doc_id in self.doc_ids if doc_id not in data_source.doc_ids]
        valid_doc_ids = [doc_id for doc_id in self.doc_ids if doc_id in data_source.doc_ids]

        if invalid_doc_ids:
            logger.error(f"Found doc_ids of github file {self.path} that don't exist in data_source: {invalid_doc_ids}. guru_type: {self.data_source.guru_type.slug}. Github link: {self.link}")

        if valid_doc_ids:
            for doc_id in valid_doc_ids:
                data_source.doc_ids.remove(doc_id)
            data_source.save()

        self.in_milvus = False
        self.doc_ids = []
        self.save()



class APIKey(models.Model):
    user = models.ForeignKey(User, on_delete=models.CASCADE)
    key = models.CharField(max_length=100, unique=True)
    integration = models.BooleanField(default=False)
    name = models.CharField(max_length=100, null=True, blank=True)
    date_created = models.DateTimeField(auto_now_add=True)
    date_updated = models.DateTimeField(auto_now=True)

    @classmethod
    def validate_key(cls, api_key):
        try:
            return cls.objects.get(key=api_key)
        except cls.DoesNotExist:
            return None


class Integration(models.Model):
    class Type(models.TextChoices):
        DISCORD = "DISCORD"
        SLACK = "SLACK"
        GITHUB = "GITHUB"
        JIRA = "JIRA"
        ZENDESK = "ZENDESK"
        CONFLUENCE = "CONFLUENCE"

    type = models.CharField(
        max_length=50,
        choices=[(tag.value, tag.value) for tag in Type],
        default=Type.DISCORD.value,
    )

    workspace_name = models.TextField(null=True, blank=True)
    external_id = models.TextField()
    guru_type = models.ForeignKey(GuruType, on_delete=models.CASCADE)
    code = models.TextField(null=True, blank=True)
    api_key = models.OneToOneField(APIKey, on_delete=models.SET_NULL, null=True, blank=True, related_name='integration_owner')
    access_token = models.TextField()
    refresh_token = models.TextField(null=True, blank=True)
    channels = models.JSONField(default=list, blank=True, null=False)
    github_private_key = models.TextField(null=True, blank=True)
    github_client_id = models.TextField(null=True, blank=True)
    github_secret = models.TextField(null=True, blank=True)
    github_bot_name = models.TextField(null=True, blank=True)
    github_html_url = models.TextField(null=True, blank=True)

    jira_api_key = models.TextField(null=True, blank=True)
    jira_user_email = models.TextField(null=True, blank=True)
    jira_domain = models.TextField(null=True, blank=True)

    confluence_api_token = models.TextField(null=True, blank=True)
    confluence_user_email = models.TextField(null=True, blank=True)
    confluence_domain = models.TextField(null=True, blank=True)

    zendesk_domain = models.TextField(null=True, blank=True)
    zendesk_api_token = models.TextField(null=True, blank=True)
    zendesk_user_email = models.TextField(null=True, blank=True)

    date_created = models.DateTimeField(auto_now_add=True)
    date_updated = models.DateTimeField(auto_now=True)

    def __str__(self):
        return f"{self.type} - {self.guru_type.name}"

    @property
    def masked_access_token(self):
        if settings.ENV == 'selfhosted':
            if self.access_token:
                return self.access_token[:10] + ('*' * len(self.access_token[10:]))
            else:
                return None
        return None

    @property
    def masked_github_client_id(self):
        if settings.ENV == 'selfhosted':
            if self.github_client_id:
                return self.github_client_id[:3] + ('*' * len(self.github_client_id[3:-3])) + self.github_client_id[-3:]
            else:
                return None
        return None

    @property
    def masked_github_secret(self):
        if settings.ENV == 'selfhosted':
            if self.github_secret:
                return self.github_secret[:3] + ('*' * len(self.github_secret[3:-3])) + self.github_secret[-3:]
            else:
                return None
        return None

    @property
    def masked_jira_api_key(self):
        if self.jira_api_key:
            return self.jira_api_key[:3] + ('*' * len(self.jira_api_key[3:-3])) + self.jira_api_key[-3:]
        else:
            return None
        
    @property
    def masked_zendesk_api_token(self):
        if self.zendesk_api_token:
            return self.zendesk_api_token[:3] + ('*' * len(self.zendesk_api_token[3:-3])) + self.zendesk_api_token[-3:]
        else:
            return None

    @property
    def masked_confluence_api_token(self):
        if self.confluence_api_token:
            return self.confluence_api_token[:3] + ('*' * len(self.confluence_api_token[3:-3])) + self.confluence_api_token[-3:]
        else:
            return None

    class Meta:
        unique_together = ['type', 'guru_type']


class CrawlState(models.Model):
    class Status(models.TextChoices):
        RUNNING = "RUNNING", "Running"
        COMPLETED = "COMPLETED", "Completed"
        STOPPED = "STOPPED", "Stopped"
        FAILED = "FAILED", "Failed"

    class Source(models.TextChoices):
        UI = "UI", "User Interface"
        API = "API", "API"

    url = models.URLField(max_length=2000)
    status = models.CharField(
        max_length=50,
        choices=Status.choices,
        default=Status.RUNNING,
    )
    source = models.CharField(
        max_length=30,
        choices=Source.choices,
        default=Source.API,
    )
    discovered_urls = models.JSONField(default=list)
    error_message = models.TextField(blank=True, null=True)
    start_time = models.DateTimeField(auto_now_add=True)
    end_time = models.DateTimeField(null=True, blank=True)
    last_polled_at = models.DateTimeField(auto_now_add=True)
    link_limit = models.IntegerField(default=1500)
    guru_type = models.ForeignKey(GuruType, on_delete=models.CASCADE, null=True, blank=True)
    user = models.ForeignKey(User, on_delete=models.CASCADE, null=True, blank=True) # null on selfhosted

    def __str__(self):
        return f"Crawl {self.id} - {self.url} ({self.status}) - {self.guru_type.name} - {self.user.email if self.user else 'selfhosted'}"


class GuruCreationForm(models.Model):

    name = models.CharField(max_length=100)
    email = models.EmailField()
    github_repo = models.URLField(max_length=2000)
    docs_url = models.URLField(max_length=2000)
    use_case = models.TextField(blank=True, null=True)
    notified = models.BooleanField(default=False)
    source = models.CharField(max_length=50)
    date_created = models.DateTimeField(auto_now_add=True)
    date_updated = models.DateTimeField(auto_now=True)

    def __str__(self):
        return f"{self.name} ({self.email})"

    class Meta:
        ordering = ['-date_created']<|MERGE_RESOLUTION|>--- conflicted
+++ resolved
@@ -365,15 +365,12 @@
         blank=True
     )
     send_notification = models.BooleanField(default=False)
-<<<<<<< HEAD
     private = models.BooleanField(default=False)
-=======
     language = models.CharField(
         max_length=100,
         choices=Language.choices,
         default=Language.ENGLISH
     )
->>>>>>> 00df95b7
 
     date_created = models.DateTimeField(auto_now_add=True)
     date_updated = models.DateTimeField(auto_now=True)
