--- conflicted
+++ resolved
@@ -472,11 +472,7 @@
 
         return non_processed_count == 0 and non_written_count == 0
 
-<<<<<<< HEAD
-    def check_datasource_limits(self, user, file=None, website_urls_count=0, youtube_urls_count=0, jira_urls_count=0, zendesk_urls_count=0, github_repos_count=0):
-=======
-    def check_datasource_limits(self, user, file=None, website_urls_count=0, youtube_urls_count=0, github_urls_count=0, jira_urls_count=0, zendesk_urls_count=0, confluence_urls_count=0):
->>>>>>> 7e09335b
+    def check_datasource_limits(self, user, file=None, website_urls_count=0, youtube_urls_count=0, jira_urls_count=0, zendesk_urls_count=0, confluence_urls_count=0, github_repos_count=0):
         """
         Checks if adding a new datasource would exceed the limits for this guru type.
         Returns (bool, str) tuple - (is_allowed, error_message)
