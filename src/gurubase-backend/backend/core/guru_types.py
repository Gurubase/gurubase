from core.serializers import GuruTypeInternalSerializer
from core.models import GuruType
from accounts.models import User
from core.exceptions import PermissionError, NotFoundError, GuruNotFoundError
from django.conf import settings
import logging
from django.db.models import Q

logger = logging.getLogger(__name__)

def generate_milvus_collection_name(name):
    name = name.replace(' ', '_').lower()
    name = name.replace('-', '_')
    
    return f'{name}_collection'

    
def generate_typesense_collection_name(name):
    name = name.replace(' ', '_').lower()
    name = name.replace('-', '_')
    return name


def get_guru_type_prompt_map(guru_type, only_active=True):
    try:
        if only_active:
            guru_type_obj = GuruType.objects.get(slug=guru_type, active=True)
        else:
            guru_type_obj = GuruType.objects.get(slug=guru_type)
    except GuruType.DoesNotExist:
        raise ValueError(f'Guru type {guru_type} does not exist')
    
    return guru_type_obj.prompt_map


def get_guru_type_names(only_active=True):
    if only_active:
        return [guru_type.slug for guru_type in GuruType.objects.filter(active=True)]
    return [guru_type.slug for guru_type in GuruType.objects.all()]


def get_guru_types(only_active=True, user=None):
    filters = Q()
    if only_active:
        filters &= Q(active=True)
    
<<<<<<< HEAD
    if user is None or user.is_anonymous:
=======
    if user is None:
>>>>>>> bdaaa7da
        filters &= Q(private=False)
    elif not user.is_admin:
        # For non-admin users, show public gurus OR gurus they maintain
        filters &= (Q(private=False) | Q(maintainers=user))
    
    guru_types = GuruType.objects.filter(filters).order_by('id')
    serializer = GuruTypeInternalSerializer(guru_types, many=True)
    return serializer.data


def get_guru_type_object(guru_type, only_active=True, user=None):
    filters = Q(slug=guru_type)
    if only_active:
        filters &= Q(active=True)
    
    if user is None or user.is_anonymous:
        filters &= Q(private=False)
    elif not user.is_admin:
        # For non-admin users, only allow access to public gurus or gurus they maintain
        filters &= (Q(private=False) | Q(maintainers=user))
    
    try:
        return GuruType.objects.get(filters)
    except GuruType.DoesNotExist:
        raise GuruNotFoundError({'msg': f'Guru type {guru_type} is not found'})

def get_guru_type_object_without_filters(guru_type):
    try:
        return GuruType.objects.get(slug=guru_type)
    except GuruType.DoesNotExist:
        raise GuruNotFoundError({'msg': f'Guru type {guru_type} is not found'})

def get_auth0_user(auth0_id):
    if settings.ENV == 'selfhosted':
        return None

    user = User.objects.filter(auth0_id=auth0_id).first()
    if not user:
        logger.warning(f'User with auth0_id {auth0_id} does not exist')
        raise PermissionError(f'User with auth0_id {auth0_id} does not exist')
    return user

def get_guru_type_object_by_maintainer(guru_type, request):
    if settings.ENV == 'selfhosted':
        return GuruType.objects.filter(slug=guru_type).first()

    user = get_auth0_user(request.auth0_id)
    if user.is_admin:
        guru_type_object = GuruType.objects.filter(slug=guru_type).first()
    else:
        guru_type_object = GuruType.objects.filter(slug=guru_type).first()
        if not guru_type_object:
            logger.warning(f'Guru type {guru_type} not found')
            raise NotFoundError(f'Guru type {guru_type} not found')
        if not guru_type_object.maintainers.filter(id=user.id).exists():
            logger.warning(f'User {request.auth0_id} is not a maintainer of guru type {guru_type}')
            raise PermissionError(f'User {request.auth0_id} is not a maintainer of guru type {guru_type}')

    if not guru_type_object:
        logger.warning(f'Guru type {guru_type} not found')
        raise NotFoundError(f'Guru type {guru_type} not found')
    return guru_type_object<|MERGE_RESOLUTION|>--- conflicted
+++ resolved
@@ -43,12 +43,7 @@
     filters = Q()
     if only_active:
         filters &= Q(active=True)
-    
-<<<<<<< HEAD
     if user is None or user.is_anonymous:
-=======
-    if user is None:
->>>>>>> bdaaa7da
         filters &= Q(private=False)
     elif not user.is_admin:
         # For non-admin users, show public gurus OR gurus they maintain
