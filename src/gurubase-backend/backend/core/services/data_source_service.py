from typing import List, Dict, Any
from django.core.files.uploadedfile import UploadedFile

<<<<<<< HEAD
from core.models import DataSource, GuruType, Integration
from core.data_sources import JiraStrategy, PDFStrategy, YouTubeStrategy, WebsiteStrategy, ZendeskStrategy, GitHubStrategy, ConfluenceStrategy
=======
from core.models import DataSource, GuruType
from core.data_sources import JiraStrategy, PDFStrategy, YouTubeStrategy, WebsiteStrategy, ZendeskStrategy, ConfluenceStrategy, ExcelStrategy
>>>>>>> 70e6c6c8
from core.utils import clean_data_source_urls
from core.tasks import data_source_retrieval
from integrations.models import Integration

class DataSourceService:
    """Service layer for data source CRUD operations"""
    
    def __init__(self, guru_type_object: GuruType, user):
        self.guru_type_object = guru_type_object
        self.user = user
        self.strategies = {
            'pdf': PDFStrategy(),
            'youtube': YouTubeStrategy(),
            'website': WebsiteStrategy(),
            'jira': JiraStrategy(),
            'zendesk': ZendeskStrategy(),
<<<<<<< HEAD
            'github': GitHubStrategy(),
            'confluence': ConfluenceStrategy()
=======
            'confluence': ConfluenceStrategy(),
            'excel': ExcelStrategy()
>>>>>>> 70e6c6c8
        }

    def validate_pdf_files(self, pdf_files: List[UploadedFile], pdf_privacies: List[bool]) -> None:
        """
        Validates PDF files and their privacy settings
        
        Args:
            pdf_files: List of uploaded PDF files
            pdf_privacies: List of privacy settings corresponding to each PDF file
            
        Raises:
            ValueError: If validation fails
        """
        if len(pdf_privacies) != len(pdf_files):
            raise ValueError('Number of privacy settings must match number of PDF files')
        
        is_allowed, error_msg = self.guru_type_object.check_datasource_limits(self.user, pdf_files=pdf_files)
        if not is_allowed:
            raise ValueError(error_msg)

    def validate_excel_files(self, excel_files: List[UploadedFile], excel_privacies: List[bool]) -> None:
        """
        Validates Excel files
        
        Args:
            excel_files: List of uploaded Excel files
            excel_privacies: List of privacy settings for Excel files
        Raises:
            ValueError: If validation fails
        """
        if len(excel_privacies) != len(excel_files):
            raise ValueError('Number of privacy settings must match number of Excel files')

        is_allowed, error_msg = self.guru_type_object.check_datasource_limits(self.user, excel_files=excel_files)
        if not is_allowed:
            raise ValueError(error_msg)            

    def validate_url_limits(self, youtube_urls=None, website_urls=None, jira_urls=None, zendesk_urls=None, confluence_urls=None) -> None:
        """
        Validates URL count limits for multiple URL types
        
        Args:
            youtube_urls: List of YouTube URLs to validate
            website_urls: List of website URLs to validate
            jira_urls: List of Jira URLs to validate
            zendesk_urls: List of Zendesk URLs to validate
            confluence_urls: List of Confluence URLs to validate
        Raises:
            ValueError: If validation fails
        """
        youtube_urls = youtube_urls or []
        website_urls = website_urls or []
        jira_urls = jira_urls or []
        zendesk_urls = zendesk_urls or []
        confluence_urls = confluence_urls or []
        if any([youtube_urls, website_urls, jira_urls, zendesk_urls, confluence_urls]):
            is_allowed, error_msg = self.guru_type_object.check_datasource_limits(
                self.user, 
                website_urls_count=len(website_urls),
                youtube_urls_count=len(youtube_urls),
                jira_urls_count=len(jira_urls),
                zendesk_urls_count=len(zendesk_urls),
                confluence_urls_count=len(confluence_urls)
            )
            if not is_allowed:
                raise ValueError(error_msg)

    def validate_integration(self, type: str) -> None:
        """
        Validates integration
        
        Args:
            type: Type of integration ('jira' or 'zendesk' or 'confluence')
            
        """
        if type == 'jira':
            jira_integration = Integration.objects.filter(guru_type=self.guru_type_object, type=Integration.Type.JIRA).first()
            if not jira_integration:
                raise ValueError('Jira integration not found')
        elif type == 'zendesk':
            zendesk_integration = Integration.objects.filter(guru_type=self.guru_type_object, type=Integration.Type.ZENDESK).first()
            if not zendesk_integration:
                raise ValueError('Zendesk integration not found')
        elif type == 'confluence':
            confluence_integration = Integration.objects.filter(guru_type=self.guru_type_object, type=Integration.Type.CONFLUENCE).first()
            if not confluence_integration:
                raise ValueError('Confluence integration not found')

    def validate_github_repos_limits(self, github_repos: List[Dict[str, Any]]) -> None:
        """
        Validates GitHub repos count limits for new repos only
        
        Args:
            github_repos: List of GitHub repos to validate - should only contain new repos
            
        Raises:
            ValueError: If validation fails
        """
        if github_repos:
            is_allowed, error_msg = self.guru_type_object.check_datasource_limits(
                self.user,
                github_repos_count=len(github_repos)
            )
            if not is_allowed:
                raise ValueError(error_msg)

    def identify_new_github_repos(self, github_repos: List[Dict[str, Any]]) -> List[Dict[str, Any]]:
        """
        Identify GitHub repos that don't exist in the system yet
        
        Args:
            github_repos: List of GitHub repo dictionaries
            
        Returns:
            List of GitHub repos that don't exist and need to be created
        """
        new_repos = []
        
        for repo in github_repos:
            repo_url = repo.get('url', '')
            
            # Check if this repo already exists in this guru type
            existing_repo = DataSource.objects.filter(
                guru_type=self.guru_type_object, 
                type=DataSource.Type.GITHUB_REPO,
                url=repo_url
            ).exists()
            
            if not existing_repo:
                # Add to list of new repos to create
                new_repos.append(repo)
                
        return new_repos
        
    def update_existing_github_repos(self, github_repos: List[Dict[str, Any]]) -> None:
        """
        Update glob patterns for existing GitHub repos
        
        Args:
            github_repos: List of GitHub repo dictionaries with 'url' and 'glob_patterns' fields
        """
        updated_repos = []
        for repo in github_repos:
            repo_url = repo.get('url', '')
            
            # Check if this repo already exists in this guru type
            existing_repo = DataSource.objects.filter(
                guru_type=self.guru_type_object, 
                type=DataSource.Type.GITHUB_REPO,
                url=repo_url
            ).first()
            
            if existing_repo:
                # Update glob patterns
                existing_repo.github_glob_pattern = repo['glob_pattern']
                existing_repo.github_glob_include = repo['include_glob']
                existing_repo.save()
                updated_repos.append(existing_repo)

        return updated_repos

    def process_github_repos(self, github_repos: List[Dict[str, Any]]) -> List[Dict[str, Any]]:
        """
        Process GitHub repos, updating existing ones and returning new ones to be created
        
        Args:
            github_repos: List of GitHub repo dictionaries with 'url' and 'glob_patterns' fields
            
        Returns:
            List of GitHub repos that need to be created (didn't exist before)
        """
        # Identify new repos
        new_repos = self.identify_new_github_repos(github_repos)
        
        # Update existing repos
        self.update_existing_github_repos(github_repos)
                
        return new_repos

    def create_data_sources(
        self, 
        pdf_files: List[UploadedFile], 
        pdf_privacies: List[bool], 
        youtube_urls: List[str], 
        website_urls: List[str],
        jira_urls: List[str],
        zendesk_urls: List[str],
<<<<<<< HEAD
        github_repos: List[Dict[str, Any]],
        confluence_urls: List[str] = None
=======
        confluence_urls: List[str] = None,
        excel_files: List[UploadedFile] = None,
        excel_privacies: List[bool] = None
>>>>>>> 70e6c6c8
    ) -> List[Dict[str, Any]]:
        """
        Creates data sources of different types
        
        Args:
            pdf_files: List of uploaded PDF files
            pdf_privacies: List of privacy settings for PDF files
            youtube_urls: List of YouTube URLs
            website_urls: List of website URLs
            jira_urls: List of Jira URLs
            zendesk_urls: List of Zendesk URLs
            github_repos: List of GitHub repos
            confluence_urls: List of Confluence URLs
            excel_files: List of uploaded Excel files
            excel_privacies: List of privacy settings for Excel files
        Returns:
            List of created data source results
        """
        results = []
        
        # Process PDF files
        for i, pdf_file in enumerate(pdf_files):
            results.append(self.strategies['pdf'].create(self.guru_type_object, pdf_file, pdf_privacies[i]))

        # Process YouTube URLs
        clean_youtube_urls = clean_data_source_urls(youtube_urls)
        for url in clean_youtube_urls:
            results.append(self.strategies['youtube'].create(self.guru_type_object, url))

        # Process website URLs
        clean_website_urls = clean_data_source_urls(website_urls)
        for url in clean_website_urls:
            results.append(self.strategies['website'].create(self.guru_type_object, url))

        # Process Jira URLs
        clean_jira_urls = clean_data_source_urls(jira_urls)
        for url in clean_jira_urls:
            results.append(self.strategies['jira'].create(self.guru_type_object, url))

        # Process Zendesk URLs
        clean_zendesk_urls = clean_data_source_urls(zendesk_urls)
        for url in clean_zendesk_urls:
            results.append(self.strategies['zendesk'].create(self.guru_type_object, url))
            
        # Process Confluence URLs
        if confluence_urls:
            clean_confluence_urls = clean_data_source_urls(confluence_urls)
            for url in clean_confluence_urls:
                results.append(self.strategies['confluence'].create(self.guru_type_object, url))

<<<<<<< HEAD
        # Process GitHub repos
        for repo in github_repos:
            results.append(self.strategies['github'].create(self.guru_type_object, repo))
=======
        # Process Excel files
        if excel_files:
            for i, excel_file in enumerate(excel_files):
                results.append(self.strategies['excel'].create(self.guru_type_object, excel_file, excel_privacies[i]))
>>>>>>> 70e6c6c8

        # Trigger background task
        data_source_retrieval.delay(guru_type_slug=self.guru_type_object.slug)
        
        return results

    def update_privacy_settings(self, data_sources: List[Dict[str, Any]]) -> None:
        """
        Updates privacy settings for data sources
        
        Args:
            data_sources: List of data source objects with privacy settings
            
        Raises:
            ValueError: If no data sources provided
        """
        if not data_sources:
            raise ValueError('No data sources provided')

        # Group data sources by private value
        private_ids = [ds['id'] for ds in data_sources if ds.get('private', False)]
        non_private_ids = [ds['id'] for ds in data_sources if not ds.get('private', False)]

        # Perform bulk updates
        if private_ids:
            data_sources = DataSource.objects.filter(
                id__in=private_ids,
                guru_type=self.guru_type_object,
                type=DataSource.Type.PDF
            )
            if len(data_sources) == 0:
                raise ValueError('No PDF data sources found to update')
            data_sources.update(private=True)

        if non_private_ids:
            data_sources = DataSource.objects.filter(
                id__in=non_private_ids,
                guru_type=self.guru_type_object,
                type=DataSource.Type.PDF
            )
            if len(data_sources) == 0:
                raise ValueError('No PDF data sources found to update')
            data_sources.update(private=False)

    def reindex_data_sources(self, datasource_ids: List[str]) -> None:
        """
        Reindexes specified data sources
        
        Args:
            datasource_ids: List of data source IDs to reindex
            
        Raises:
            ValueError: If no valid data sources found
        """
        if not datasource_ids:
            raise ValueError('No data sources provided')
        
        datasources = DataSource.objects.filter(id__in=datasource_ids, guru_type=self.guru_type_object)
        if not datasources:
            raise ValueError('No data sources found to reindex')
        
        for datasource in datasources:
            datasource.reindex()

        data_source_retrieval.delay(guru_type_slug=self.guru_type_object.slug)

    def delete_data_sources(self, datasource_ids: List[str]) -> None:
        """
        Deletes specified data sources
        
        Args:
            datasource_ids: List of data source IDs to delete
            
        Raises:
            ValueError: If no valid data sources found
        """
        if not datasource_ids:
            raise ValueError('No data sources provided')
        
        data_sources = DataSource.objects.filter(guru_type=self.guru_type_object, id__in=datasource_ids)
        if not data_sources:
            raise ValueError('No data sources found to delete')
        
        data_sources.delete() <|MERGE_RESOLUTION|>--- conflicted
+++ resolved
@@ -1,13 +1,8 @@
 from typing import List, Dict, Any
 from django.core.files.uploadedfile import UploadedFile
 
-<<<<<<< HEAD
-from core.models import DataSource, GuruType, Integration
-from core.data_sources import JiraStrategy, PDFStrategy, YouTubeStrategy, WebsiteStrategy, ZendeskStrategy, GitHubStrategy, ConfluenceStrategy
-=======
 from core.models import DataSource, GuruType
-from core.data_sources import JiraStrategy, PDFStrategy, YouTubeStrategy, WebsiteStrategy, ZendeskStrategy, ConfluenceStrategy, ExcelStrategy
->>>>>>> 70e6c6c8
+from core.data_sources import JiraStrategy, PDFStrategy, YouTubeStrategy, WebsiteStrategy, ZendeskStrategy, GitHubStrategy, ConfluenceStrategy, ExcelStrategy
 from core.utils import clean_data_source_urls
 from core.tasks import data_source_retrieval
 from integrations.models import Integration
@@ -24,13 +19,9 @@
             'website': WebsiteStrategy(),
             'jira': JiraStrategy(),
             'zendesk': ZendeskStrategy(),
-<<<<<<< HEAD
             'github': GitHubStrategy(),
-            'confluence': ConfluenceStrategy()
-=======
             'confluence': ConfluenceStrategy(),
             'excel': ExcelStrategy()
->>>>>>> 70e6c6c8
         }
 
     def validate_pdf_files(self, pdf_files: List[UploadedFile], pdf_privacies: List[bool]) -> None:
@@ -66,7 +57,8 @@
 
         is_allowed, error_msg = self.guru_type_object.check_datasource_limits(self.user, excel_files=excel_files)
         if not is_allowed:
-            raise ValueError(error_msg)            
+            raise ValueError(error_msg)                  
+          
 
     def validate_url_limits(self, youtube_urls=None, website_urls=None, jira_urls=None, zendesk_urls=None, confluence_urls=None) -> None:
         """
@@ -218,14 +210,10 @@
         website_urls: List[str],
         jira_urls: List[str],
         zendesk_urls: List[str],
-<<<<<<< HEAD
         github_repos: List[Dict[str, Any]],
-        confluence_urls: List[str] = None
-=======
         confluence_urls: List[str] = None,
         excel_files: List[UploadedFile] = None,
         excel_privacies: List[bool] = None
->>>>>>> 70e6c6c8
     ) -> List[Dict[str, Any]]:
         """
         Creates data sources of different types
@@ -276,16 +264,14 @@
             for url in clean_confluence_urls:
                 results.append(self.strategies['confluence'].create(self.guru_type_object, url))
 
-<<<<<<< HEAD
-        # Process GitHub repos
-        for repo in github_repos:
-            results.append(self.strategies['github'].create(self.guru_type_object, repo))
-=======
         # Process Excel files
         if excel_files:
             for i, excel_file in enumerate(excel_files):
                 results.append(self.strategies['excel'].create(self.guru_type_object, excel_file, excel_privacies[i]))
->>>>>>> 70e6c6c8
+
+        # Process GitHub repos
+        for repo in github_repos:
+            results.append(self.strategies['github'].create(self.guru_type_object, repo))
 
         # Trigger background task
         data_source_retrieval.delay(guru_type_slug=self.guru_type_object.slug)
