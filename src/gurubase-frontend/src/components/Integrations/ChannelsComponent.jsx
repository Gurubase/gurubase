"use client";

import { useState } from "react";
import { Button } from "@/components/ui/button";
import { Input } from "@/components/ui/input";
import {
  SendTestMessageIcon,
  SolarTrashBinTrashBold
} from "@/components/Icons";
import { cn } from "@/lib/utils";
import {
  getIntegrationChannels,
  saveIntegrationChannels,
  sendIntegrationTestMessage
} from "@/app/actions";
import LoadingSkeleton from "@/components/Content/LoadingSkeleton";
import { useEffect } from "react";
import {
  Command,
  CommandInput,
  CommandEmpty,
  CommandGroup,
  CommandItem
} from "@/components/ui/command";
import {
  Popover,
  PopoverContent,
  PopoverTrigger
} from "@/components/ui/popover";
import { CustomToast } from "@/components/CustomToast";
import {
  Select,
  SelectContent,
  SelectItem,
  SelectTrigger,
  SelectValue
} from "@/components/ui/select";
import { ChevronDownIcon } from "@radix-ui/react-icons";

const ChannelsComponent = ({
  guruData,
  type,
  integrationData,
  selfhosted,
  setInternalError
}) => {
  const [channels, setChannels] = useState([]);
  const [originalChannels, setOriginalChannels] = useState([]);
  const [channelsLoading, setChannelsLoading] = useState(true);
  const [hasChanges, setHasChanges] = useState(false);
  const [isSaving, setIsSaving] = useState(false);
  const [open, setOpen] = useState(false);
  const [directMessages, setDirectMessages] = useState(false);

  useEffect(() => {
    // Compare current repositories with initial repositories to determine if there are changes
    const channelsChanged = channels.some((channel) => {
      const originalChannel = originalChannels.find((c) => c.id === channel.id);
      return (
        !originalChannel ||
        channel.allowed !== originalChannel.allowed ||
        channel.mode !== originalChannel.mode
      );
    });

    setHasChanges(channelsChanged);
  }, [channels, originalChannels]);

  useEffect(() => {
    const fetchChannels = async () => {
      try {
        const channelsData = await getIntegrationChannels(
          guruData?.slug,
          type.toUpperCase()
        );
        if (channelsData?.error) {
          setInternalError(
            channelsData?.message ||
              (selfhosted
                ? "Failed to fetch channels. Please make sure your bot token is correct."
                : "Failed to fetch channels.")
          );
        } else {
<<<<<<< HEAD
          const channelsWithMode =
            channelsData?.channels?.map((channel) => ({
              ...channel,
              mode: channel.mode || "auto"
            })) || [];
          setChannels(channelsWithMode);
          setOriginalChannels(channelsWithMode);
=======
          setChannels(channelsData?.channels || []);
          setOriginalChannels(channelsData?.channels || []);
          setDirectMessages(channelsData?.allow_dm || false);
>>>>>>> 088a4ce7
          setInternalError(null);
        }
      } catch (err) {
        setInternalError(err.message);
      } finally {
        setChannelsLoading(false);
      }
    };

    if (channelsLoading) {
      fetchChannels();
    }
  }, [guruData?.slug, type, channelsLoading]);

  if (channelsLoading) {
    return (
      <div className="p-6 guru-xs:p-2">
        <LoadingSkeleton
          count={2}
          width="100%"
          className="max-w-[400px] guru-xs:max-w-[280px] md:w-1/2"
        />
      </div>
    );
  }

  return (
    <div className="">
      <div className="flex flex-col gap-2">
        <h3 className="text-lg font-medium">Channels</h3>
        <p className="text-[#6D6D6D] font-inter text-[14px] font-normal">
          Select the channels you want, click <strong>Save</strong>, then test
          the connection for each channel using{" "}
          <strong>Send test message</strong>, and call the bot with{" "}
          <strong>@Gurubase.io</strong>.
        </p>
        <p className="text-[#6D6D6D] font-inter text-[14px] font-normal">
          In <strong>Auto</strong> mode, the bot replies to new messages
          automatically, but follow-up messages require a mention.
          <br />
          In <strong>Manual</strong> mode, all replies require mentioning the
          bot.
        </p>
        {type === "slack" && (
          <p className="text-[#6D6D6D] font-inter text-[14px] font-normal">
            To subscribe to a <strong>private channel</strong> and send test
            messages to it, you need to invite the bot to the channel. You can
            do so from the Slack app using the{" "}
            <strong>"Add apps to this channel"</strong> command. This is not
            needed for public channels.
          </p>
        )}
        {type === "discord" && (
          <p className="text-[#6D6D6D] font-inter text-[14px] font-normal">
            To subscribe to a <strong>private channel</strong> and send test
            messages to it, you need to invite the bot to the channel. You can
            do so from the channel settings in the Discord app. This is not
            needed for public channels.
          </p>
        )}
      </div>
      {/* Allowed Channels */}
      <div className="space-y-4 guru-xs:mt-4 mt-5">
        {type === "slack" && (
          <div className="flex items-center gap-2 mb-4">
            <input
              type="checkbox"
              id="direct_messages"
              checked={directMessages}
              onChange={(e) => {
                setDirectMessages(e.target.checked);
                setHasChanges(true);
              }}
              className="h-4 w-4 rounded border-gray-300"
            />
            <label htmlFor="direct_messages" className="text-sm text-gray-700">
              Enable Direct Messages
            </label>
          </div>
        )}
        {channels
          .filter((c) => c.allowed)
          .map((channel) => (
            <div
              key={channel.id}
              className="flex md:items-center md:flex-row flex-col guru-xs:gap-4 gap-3 guru-xs:pt-1">
              <div className="relative w-full guru-xs:w-full guru-sm:w-[450px] guru-md:w-[300px] xl:w-[450px]">
                <span className="absolute left-3 top-2 text-xs font-normal text-gray-500">
                  Channel
                </span>
                <Input
                  readOnly
                  className="bg-gray-50 pt-8 pb-2"
                  value={channel.name}
                />
              </div>
              <div className="flex items-center gap-3">
                <Select
                  value={channel.mode || "manual"}
                  onValueChange={(value) => {
                    setChannels(
                      channels.map((c) =>
                        c.id === channel.id ? { ...c, mode: value } : c
                      )
                    );
                  }}>
                  <SelectTrigger className="w-[100px] flex items-center justify-center">
                    <SelectValue placeholder="Mode" className="text-center" />
                    <ChevronDownIcon className="h-4 w-4 opacity-50 ml-2" />
                  </SelectTrigger>
                  <SelectContent>
                    <SelectItem value="auto">Auto</SelectItem>
                    <SelectItem value="manual">Manual</SelectItem>
                  </SelectContent>
                </Select>
              </div>
              <div className="flex flex-row gap-3 w-full md:w-auto">
                <Button
                  variant="outline"
                  disabled={
                    !originalChannels.find(
                      (c) => c.id === channel.id && c.allowed
                    )
                  }
                  size="lgRounded"
                  className={cn(
                    "flex gap-2 border border-[#E2E2E2] bg-white hover:bg-[#F3F4F6] active:bg-[#E2E2E2] text-[#191919] font-inter text-[14px] font-medium whitespace-nowrap transition-all",
                    !originalChannels.find(
                      (c) => c.id === channel.id && c.allowed
                    ) && "opacity-50 cursor-not-allowed"
                  )}
                  onClick={async () => {
                    try {
                      const response = await sendIntegrationTestMessage(
                        integrationData.id,
                        channel.id
                      );
                      if (response?.error) {
                        CustomToast({
                          message: "Failed to send test message.",
                          variant: "error"
                        });
                      } else {
                        CustomToast({
                          message: "Test message sent successfully!",
                          variant: "success"
                        });
                      }
                    } catch (error) {
                      CustomToast({
                        message: "Failed to send test message.",
                        variant: "error"
                      });
                    }
                  }}>
                  <SendTestMessageIcon />
                  Send Test Message
                </Button>
                <div className="flex items-center md:justify-start justify-center">
                  <button
                    className="text-[#BABFC8] hover:text-[#DC2626] transition-colors group"
                    onClick={() => {
                      setChannels(
                        channels.map((c) =>
                          c.id === channel.id ? { ...c, allowed: false } : c
                        )
                      );
                    }}>
                    <SolarTrashBinTrashBold className="h-6 w-6 text-[#BABFC8] group-hover:text-[#DC2626] transition-colors" />
                  </button>
                </div>
              </div>
            </div>
          ))}
      </div>
      {/* Add New Channel */}
      {channels.filter((c) => !c.allowed).length > 0 && (
        <div className="guru-xs:mt-5 mt-4">
          <div className="flex items-center gap-3">
            <div className="relative w-full guru-xs:w-full guru-sm:w-[450px] guru-md:w-[300px] xl:w-[450px]">
              <Popover open={open} onOpenChange={setOpen}>
                <PopoverTrigger asChild>
                  <Button
                    variant="outline"
                    size="lgRounded"
                    className="bg-white border border-[#E2E2E2] text-[14px] rounded-lg h-[48px] px-3 flex items-center gap-2 self-stretch w-full justify-between font-inter font-medium text-[#191919]">
                    <div className="flex flex-col items-start">
                      <span className="text-[12px] text-gray-500">Channel</span>
                      <span className="text-[14px] text-[#6D6D6D]">
                        Select a channel...
                      </span>
                    </div>
                    <svg
                      width="20"
                      height="20"
                      viewBox="0 0 20 20"
                      fill="none"
                      xmlns="http://www.w3.org/2000/svg">
                      <path
                        fillRule="evenodd"
                        clipRule="evenodd"
                        d="M3.69198 7.09327C3.91662 6.83119 4.31118 6.80084 4.57326 7.02548L9.99985 11.6768L15.4264 7.02548C15.6885 6.80084 16.0831 6.83119 16.3077 7.09327C16.5324 7.35535 16.502 7.74991 16.2399 7.97455L10.4066 12.9745C10.1725 13.1752 9.82716 13.1752 9.5931 12.9745L3.75977 7.97455C3.49769 7.74991 3.46734 7.35535 3.69198 7.09327Z"
                        fill="#6D6D6D"
                      />
                    </svg>
                  </Button>
                </PopoverTrigger>
                <PopoverContent className="w-[450px] p-0 border border-[#E2E2E2] rounded-lg shadow-lg">
                  <Command className="rounded-lg">
                    <CommandInput
                      placeholder="Search channels..."
                      className="h-[48px] border-0 border-b border-[#E2E2E2] focus:ring-0 px-3 text-[14px] font-normal"
                    />
                    <CommandEmpty className="px-4 py-3 text-[14px] text-[#6D6D6D]">
                      No channels found.
                    </CommandEmpty>
                    <CommandGroup className="max-h-[200px] overflow-auto p-1">
                      {channels
                        .filter((c) => !c.allowed)
                        .sort((a, b) => a.name.localeCompare(b.name))
                        .map((channel) => (
                          <CommandItem
                            key={channel.id}
                            value={channel.name}
                            onSelect={() => {
                              const updatedChannels = [
                                ...channels.filter((c) => c.id !== channel.id),
                                { ...channel, allowed: true }
                              ];
                              setChannels(updatedChannels);
                              setOpen(false);
                            }}
                            className="px-3 py-2 text-[14px] hover:bg-[#F3F4F6] cursor-pointer rounded-md">
                            {channel.name}
                          </CommandItem>
                        ))}
                    </CommandGroup>
                  </Command>
                </PopoverContent>
              </Popover>
            </div>
          </div>
        </div>
      )}
      <div className="guru-xs:mt-6 mt-4">
        <Button
          disabled={!hasChanges || isSaving}
          className="inline-flex min-h-[48px] max-h-[48px] px-4 justify-center items-center gap-2 rounded-lg bg-[#1B242D] hover:bg-[#2a363f] text-white guru-xs:w-full md:w-auto"
          onClick={async () => {
            setIsSaving(true);
            try {
              const response = await saveIntegrationChannels(
                guruData?.slug,
                type.toUpperCase(),
                type === "slack"
                  ? {
                      channels: channels.filter((c) => c.allowed),
                      direct_messages: directMessages
                    }
                  : channels.filter((c) => c.allowed)
              );
              if (!response?.error) {
                setHasChanges(false);
                setOriginalChannels(channels);
              }
            } catch (error) {
              setInternalError(error.message);
            } finally {
              setIsSaving(false);
            }
          }}>
          {isSaving ? (
            <div className="flex items-center gap-2">
              <div className="w-4 h-4 border-2 border-white border-t-transparent rounded-full animate-spin" />
              Saving...
            </div>
          ) : (
            "Save"
          )}
        </Button>
      </div>
    </div>
  );
};

export default ChannelsComponent;<|MERGE_RESOLUTION|>--- conflicted
+++ resolved
@@ -81,7 +81,6 @@
                 : "Failed to fetch channels.")
           );
         } else {
-<<<<<<< HEAD
           const channelsWithMode =
             channelsData?.channels?.map((channel) => ({
               ...channel,
@@ -89,11 +88,7 @@
             })) || [];
           setChannels(channelsWithMode);
           setOriginalChannels(channelsWithMode);
-=======
-          setChannels(channelsData?.channels || []);
-          setOriginalChannels(channelsData?.channels || []);
           setDirectMessages(channelsData?.allow_dm || false);
->>>>>>> 088a4ce7
           setInternalError(null);
         }
       } catch (err) {
