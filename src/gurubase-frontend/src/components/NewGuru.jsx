"use client";
import { useAppNavigation } from "@/lib/navigation";
import { useUser } from "@auth0/nextjs-auth0/client";
import { zodResolver } from "@hookform/resolvers/zod";
import { AlertTriangle, LoaderCircle } from "lucide-react";
import { redirect } from "next/navigation";
import { useCallback, useEffect, useRef, useState } from "react";
import * as React from "react";
import { useForm } from "react-hook-form";
import * as z from "zod";
import Link from "next/link";

import {
  addGuruSources,
  checkGuruReadiness,
  createGuru,
  deleteGuru,
  deleteGuruSources,
  getGuruDataSources,
  reindexGuruSources,
  updateGuru,
  updateGuruDataSourcesPrivacy,
  getSettings,
  getMyGuru,
  getIntegrationDetails // <-- Import getIntegrationDetails
} from "@/app/actions";
import { CustomToast } from "@/components/CustomToast";
import { LucideSquareArrowOutUpRight } from "@/components/Icons";
// Import the new component
import SourceDialog from "@/components/NewEditGuru/SourceDialog";
import { Badge } from "@/components/ui/badge";
import { Button } from "@/components/ui/button";
import { Form } from "@/components/ui/form";
import { useMediaQuery } from "@/hooks/useMediaQuery";
import { cn } from "@/lib/utils";
import {
  determineInitialTab,
  getNormalizedDomain,
  isValidUrl
} from "@/utils/common";

import { useCrawler } from "@/hooks/useCrawler";
import { DeleteConfirmationModal } from "@/components/NewEditGuru/DeleteConfirmationModal";
import { LongUpdatesIndicator } from "@/components/NewEditGuru/LongUpdatesIndicator";
import { PendingChangesIndicator } from "@/components/NewEditGuru/PendingChangesIndicator";
import { GuruDetailsSection } from "@/components/NewEditGuru/GuruDetailsSection"; // Import new component
import { SourcesTableSection } from "@/components/NewEditGuru/SourcesTableSection"; // Import new component
import { IntegrationRequiredModal } from "@/components/NewEditGuru/IntegrationRequiredModal";
import { JiraIcon, ZendeskIcon, ConfluenceIcon } from "@/components/Icons"; // Import icons
import GitHubSourceDialog from "@/components/NewEditGuru/GitHubSourceDialog"; // Import GitHubSourceDialog

const formSchema = z.object({
  guruName: z
    .string()
    .min(2, { message: "Guru name must be at least 2 characters." })
    .max(18, { message: "Guru name must be at most 18 characters." }),
  guruLogo: z
    .union([z.instanceof(File), z.string()])
    .refine((value) => value !== null && value !== "", {
      message: "Guru logo is required."
    }),
  guruContext: z
    .string()
    .min(10, { message: "Guru context must be at least 10 characters." })
    .max(100, { message: "Guru context must not exceed 100 characters." }),
  githubRepos: z
    .array(
      z.object({
        id: z.string().optional(),
        url: z
          .string()
          .refine((value) => !value || value.startsWith("https://github.com"), {
            message: "Must be a valid GitHub repository URL."
          }),
        glob_pattern: z.string().optional(),
        include_glob: z.boolean().optional()
      })
    )
    .default([])
    .optional(),
  uploadedFiles: z
    .array(
      z.object({
        file: z.any(),
        name: z.string(),
        size: z.union([z.number(), z.string(), z.undefined()])
      })
    )
    .optional(),
  youtubeLinks: z.array(z.string()).optional(),
  websiteUrls: z.array(z.string()).optional(),
  jiraIssues: z.array(z.string()).optional(),
  zendeskTickets: z.array(z.string()).optional(),
  confluencePages: z.array(z.string()).optional()
});

export default function NewGuru({
  guruData,
  isProcessing,
  setHasDataSources, // Used to link it with the sidebar
  hasDataSources // Used to link it with the sidebar
}) {
  const navigation = useAppNavigation();
  const redirectingRef = useRef(false);
  // Add useCrawler here with other hooks
  const {
    isCrawling,
    handleStartCrawl,
    handleStopCrawl,
    showCrawlInput,
    setShowCrawlInput,
    crawlUrl,
    setCrawlUrl
  } = useCrawler((newUrls) => {
    // Use functional update to ensure we're working with the latest state
    setUrlEditorContent((prevContent) => {
      const prevContent_trimmed = prevContent || "";
      const currentUrls = prevContent_trimmed
        .split("\n")
        .filter((url) => url.trim());

      // Filter out URLs that already exist in the editor
      const filteredNewUrls = newUrls.filter(
        (url) => !currentUrls.includes(url)
      );

      // Only proceed if there are new unique URLs to add
      if (filteredNewUrls.length === 0) {
        return prevContent_trimmed;
      }

      // Add new URLs line by line, preserving existing URLs
      const updatedContent =
        prevContent_trimmed +
        (prevContent_trimmed ? "\n" : "") +
        filteredNewUrls.join("\n");

      // Update form value with all unique URLs
      const allUrls = [...currentUrls, ...filteredNewUrls];
      form.setValue("websiteUrls", allUrls);

      return updatedContent;
    });
  }, guruData?.slug || null);

  // Only initialize Auth0 hooks if in selfhosted mode
  const isSelfHosted = process.env.NEXT_PUBLIC_NODE_ENV === "selfhosted";
  const { user, isLoading: authLoading } = isSelfHosted
    ? { user: true, isLoading: false }
    : useUser();

  const [dataSources, setDataSources] = useState(null);
  const [customGuruData, setCustomGuruData] = useState(guruData);

  const [isApiKeyValid, setIsApiKeyValid] = useState(true);
  const [isCheckingApiKey, setIsCheckingApiKey] = useState(true);
  const [isYoutubeKeyValid, setIsYoutubeKeyValid] = useState(true);

  const [aiModelProvider, setAiModelProvider] = useState("OPENAI");
  const [isOllamaUrlValid, setIsOllamaUrlValid] = useState(false);
  const [isEmbeddingModelValid, setIsEmbeddingModelValid] = useState(false);
  const [isBaseModelValid, setIsBaseModelValid] = useState(false);

  // Add function to fetch guru data
  const fetchGuruData = useCallback(async (guruSlug) => {
    try {
      const data = await getMyGuru(guruSlug);
      if (data.error) {
        notFound();
      }
      setCustomGuruData(data);
      return data;
    } catch (error) {
      return null;
    }
  }, []);

  // Add function to fetch data sources
  const fetchDataSources = useCallback(async (guruSlug) => {
    try {
      // console.log("Fetching data sources");
      const sources = await getGuruDataSources(guruSlug);
      if (!sources) {
        redirect("/not-found");
      }
      setDataSources(sources);
      // Reset deletingSources when new data is fetched
      setDeletingSources([]);
      return sources;
    } catch (error) {
      // console.error("Error fetching data sources:", error);
      return null;
    }
  }, []);

  // Add effect to fetch data sources initially
  useEffect(() => {
    if (customGuruData?.slug) {
      fetchDataSources(customGuruData.slug);
    }
  }, [customGuruData?.slug, fetchDataSources]);

  // Add effect to check API key validity
  useEffect(() => {
    const checkApiKey = async () => {
      if (!isSelfHosted) {
        setIsCheckingApiKey(false);
        return;
      }

      try {
        const settings = await getSettings();
        setIsApiKeyValid(settings?.is_openai_key_valid ?? false);
        setIsYoutubeKeyValid(settings?.is_youtube_key_valid ?? false);

        // Set Ollama-related states
        if (settings?.ai_model_provider === "OLLAMA") {
          setAiModelProvider("OLLAMA");
          setIsOllamaUrlValid(settings?.is_ollama_url_valid ?? false);
          setIsEmbeddingModelValid(
            settings?.is_ollama_embedding_model_valid ?? false
          );
          setIsBaseModelValid(settings?.is_ollama_base_model_valid ?? false);
        } else {
          setAiModelProvider("OPENAI");
        }
      } catch (error) {
        setIsApiKeyValid(false);
      } finally {
        setIsCheckingApiKey(false);
      }
    };

    checkApiKey();
  }, [isSelfHosted]);

  // Add helper function to check if Ollama config is valid
  const isOllamaConfigValid =
    isOllamaUrlValid && isEmbeddingModelValid && isBaseModelValid;

  // Modify the auth check effect
  useEffect(() => {
    if (!isSelfHosted && !user && !authLoading) {
      navigation.push("/api/auth/login");

      return;
    }
  }, [user, authLoading]);

  const [initialActiveTab, setInitialActiveTab] = useState("success");
  const [isPublishing, setIsPublishing] = useState(false);

  const customGuru = customGuruData?.slug;
  const isEditMode = !!customGuru;
  const [selectedFile, setSelectedFile] = useState(null);
  const [iconUrl, setIconUrl] = useState(customGuruData?.icon_url || null);

  const [sources, setSources] = useState([]);
  const pdfInputRef = useRef(null);
  const excelInputRef = useRef(null);
  const [isSourcesProcessing, setIsSourcesProcessing] = useState(isProcessing);
  const [clickedSource, setClickedSource] = useState([]);
  const [isUpdating, setIsUpdating] = useState(false);
  const [initialFormValues, setInitialFormValues] = useState(null);
  const [dirtyChanges, setDirtyChanges] = useState({
    sources: [],
    guruUpdated: false
  });
  const isPollingRef = useRef(false);

  const [selectedUrls, setSelectedUrls] = useState([]);
  const [isUrlSidebarOpen, setIsUrlSidebarOpen] = useState(false);
  const [urlEditorContent, setUrlEditorContent] = useState("");
  const [isYoutubeSidebarOpen, setIsYoutubeSidebarOpen] = useState(false);
  const [youtubeEditorContent, setYoutubeEditorContent] = useState("");
  const [showDeleteModal, setShowDeleteModal] = useState(false);
  const [isJiraSidebarOpen, setIsJiraSidebarOpen] = useState(false); // <-- State for Jira sidebar
  const [jiraEditorContent, setJiraEditorContent] = useState(""); // <-- State for Jira editor
  const [isConfluenceSidebarOpen, setIsConfluenceSidebarOpen] = useState(false); // <-- New state for Confluence sidebar
  const [confluenceEditorContent, setConfluenceEditorContent] = useState(""); // <-- New state for Confluence editor
  const [isZendeskSidebarOpen, setIsZendeskSidebarOpen] = useState(false); // <-- Add Zendesk sidebar state
  const [zendeskEditorContent, setZendeskEditorContent] = useState(""); // <-- Add Zendesk editor state
  const [isGithubSidebarOpen, setIsGithubSidebarOpen] = useState(false); // Add state for potential future Github sidebar
  const [githubEditorContent, setGithubEditorContent] = useState(""); // Add state for potential future Github editor

  const [jiraIntegration, setJiraIntegration] = useState(null); // <-- State for Jira integration details
  const [isLoadingIntegration, setIsLoadingIntegration] = useState(true); // <-- State for loading integration

  const [confluenceIntegration, setConfluenceIntegration] = useState(null); // <-- State for Confluence integration
  const [isLoadingConfluenceIntegration, setIsLoadingConfluenceIntegration] =
    useState(true); // <-- State for loading Confluence integration

  const [zendeskIntegration, setZendeskIntegration] = useState(null); // <-- Add Zendesk integration state
  const [isLoadingZendeskIntegration, setIsLoadingZendeskIntegration] =
    useState(true); // <-- Add Zendesk loading state

  const [showJiraIntegrationModal, setShowJiraIntegrationModal] =
    useState(false); // <-- State for integration prompt modal

  const [showZendeskIntegrationModal, setShowZendeskIntegrationModal] =
    useState(false); // <-- Add Zendesk modal state
  const [showConfluenceIntegrationModal, setShowConfluenceIntegrationModal] =
    useState(false); // <-- Add Confluence modal state

  const [repoUrl, setRepoUrl] = useState("");
  const [globPattern, setGlobPattern] = useState("");
  const [isEditingRepo, setIsEditingRepo] = useState(false);
  const [editingRepo, setEditingRepo] = useState(null);
  const [deletingSources, setDeletingSources] = useState([]);

  useEffect(() => {
    const fetchIntegration = async () => {
      const integration = await getIntegrationDetails(customGuru, "JIRA");
      if (integration.status === 202 || integration.error) {
        setJiraIntegration(null);
      } else {
        setJiraIntegration(integration);
      }
      setIsLoadingIntegration(false);
    };
    fetchIntegration();
  }, []);

  // <-- Add useEffect for Zendesk integration -->
  useEffect(() => {
    const fetchZendeskIntegration = async () => {
      if (!customGuru) {
        setIsLoadingZendeskIntegration(false);
        return;
      }
      const integration = await getIntegrationDetails(customGuru, "ZENDESK");
      if (integration.status === 202 || integration.error) {
        setZendeskIntegration(null);
      } else {
        setZendeskIntegration(integration);
      }
      setIsLoadingZendeskIntegration(false);
    };
    fetchZendeskIntegration();
  }, [customGuru]);

  useEffect(() => {
    if (dataSources && dataSources.results.length > 0) {
      setHasDataSources(true);
    } else {
      setHasDataSources(false);
    }
  }, [dataSources]);

  // <-- Add useEffect for Confluence integration -->
  useEffect(() => {
    const fetchConfluenceIntegration = async () => {
      if (!customGuru) {
        setIsLoadingConfluenceIntegration(false);
        return;
      }
      const integration = await getIntegrationDetails(customGuru, "CONFLUENCE");
      if (integration.status === 202 || integration.error) {
        setConfluenceIntegration(null);
      } else {
        setConfluenceIntegration(integration);
      }
      setIsLoadingConfluenceIntegration(false);
    };
    fetchConfluenceIntegration();
  }, [customGuru]);

  const isSourceProcessing = (source) => {
    if (typeof source.id === "string") {
      return false;
    }

    // For sources with domains (website/youtube), check if any domain is not processed
    if (source.domains) {
      return source.domains.some((domain) => domain.status === "NOT_PROCESSED");
    }

    // For single sources (PDF), check its own status
    return source.status === "NOT_PROCESSED";
  };

  const form = useForm({
    resolver: zodResolver(formSchema),
    defaultValues: {
      guruName: customGuruData?.name || "",
      guruLogo: customGuruData?.icon_url || "",
      guruContext: customGuruData?.domain_knowledge || "",
      githubRepos: [],
      uploadedFiles: [],
      youtubeLinks: [],
      websiteUrls: [],
      jiraIssues: [],
      zendeskTickets: [],
      confluencePages: []
    }
  });

  // Add effect to check for unprocessed sources on load - at the top level
  useEffect(() => {
    if (customGuru && sources.length > 0) {
      const hasUnprocessedSources = sources.some((source) =>
        isSourceProcessing(source)
      );
      if (hasUnprocessedSources) {
        setIsSourcesProcessing(true);
        pollForGuruReadiness(customGuru);
      }
    }
  }, [customGuru, sources]);

  const updateEditorContent = useCallback((sources, type) => {
    // Filter sources by type and status
    const notProcessedSources = sources
      .filter(
        (source) =>
          source.type.toLowerCase() === type &&
          !source.deleted &&
          (source.newAddedSource || source.status === "NOT_PROCESSED")
      )
      .map((source) => source.url)
      .join("\n");

    // Update the appropriate editor content
    if (type === "youtube") {
      setYoutubeEditorContent(notProcessedSources);
    } else if (type === "website") {
      setUrlEditorContent(notProcessedSources);
    } else if (type === "jira") {
      setJiraEditorContent(notProcessedSources);
    } else if (type === "confluence") {
      setConfluenceEditorContent(notProcessedSources);
    }
  }, []);

  const handleDeleteUrls = useCallback(
    ({
      urlIds,
      sourceType,
      setSources,
      setDirtyChanges,
      clickedSource,
      setClickedSource,
      onOpenChange,
      form
    }) => {
      // Update sources state
      setSources((prevSources) => {
        const updatedSources = prevSources
          .filter((source) => !urlIds.includes(source.id))
          .map((source) => {
            if (source.domains) {
              return {
                ...source,
                domains: source.domains.filter(
                  (domain) => !urlIds.includes(domain.id)
                )
              };
            }

            return source;
          });

        // Update editor content after sources are updated
        updateEditorContent(updatedSources, sourceType);

        return updatedSources;
      });

      // Get sources being deleted with all their details
      const deletedSources = clickedSource
        .filter((source) => urlIds.includes(source.id))
        .map((source) => ({
          id: source.id,
          type: source.type,
          url: source.url,
          name: source.url,
          deleted: true
        }));

      // Update dirty changes - add each deleted source as a separate entry
      setDirtyChanges((prev) => ({
        ...prev,
        sources: [
          ...prev.sources.filter(
            (s) =>
              // Keep all non-deleted sources and deleted sources of different types
              !(s.deleted && s.type === sourceType && urlIds.includes(s.id))
          ),
          ...deletedSources
        ]
      }));

      // Update clicked source state
      const remainingUrls = clickedSource.filter(
        (url) => !urlIds.includes(url.id)
      );

      if (remainingUrls.length === 0) {
        onOpenChange(false);
      } else {
        setClickedSource(remainingUrls);
      }

      // Update form values
      const formField = `${sourceType}Links`;
      const currentLinks = form.getValues(formField) || [];
      const deletedUrls = deletedSources.map((source) => source.url);

      form.setValue(
        formField,
        currentLinks.filter((url) => !deletedUrls.includes(url))
      );
    },
    [updateEditorContent]
  );

  const handleDeleteGuru = async () => {
    setShowDeleteModal(false);
    const response = await deleteGuru(customGuru);

    if (response) {
      navigation.push("/my-gurus");
    }
  };

  const handleReindexSources = useCallback(async (sourceIds, sourceUrls) => {
    // Add reindex changes to dirtyChanges
    setDirtyChanges((prev) => ({
      ...prev,
      sources: [
        ...prev.sources,
        ...sourceIds.map((id, index) => ({
          id,
          reindexed: true,
          url: sourceUrls[index]
        }))
      ]
    }));
  }, []);

  const isMobile = useMediaQuery("(max-width: 915px)");

  useEffect(() => {
    setIsSourcesProcessing(isProcessing);
  }, [isProcessing]);

  // Add this useEffect to handle polling on page load
  useEffect(() => {
    if (isSourcesProcessing && customGuru) {
      pollForGuruReadiness(customGuru);
    }
  }, [isSourcesProcessing, customGuru]);

  // Update the useEffect where we process dataSources to find and set GitHub repo status
  useEffect(() => {
    if (customGuruData && dataSources?.results) {
<<<<<<< HEAD
      const newSources = dataSources.results.map((source) => {
        const baseSource = {
          id: source.id,
          name: source.title, // Use title for PDF, domain/repo name for others
          type: source.type.toLowerCase(),
          size: source.type === "PDF" ? source.size : "N/A",
          url: source.url || "",
          status: source.status,
          in_milvus: source.in_milvus,
          file_count: source.file_count, // Add file_count
          last_reindex_date: source.last_reindex_date || "",
          error: source.error || "",
          private: source.type === "PDF" ? !!source.private : undefined
        };
=======
      const newSources = dataSources.results.map((source) => ({
        id: source.id,
        sources:
          source.type === "YOUTUBE"
            ? "Video"
            : source.type === "PDF"
              ? "PDF"
              : source.type === "EXCEL"
                ? "Excel"
                : source.type === "JIRA"
                  ? "Jira"
                  : source.type === "ZENDESK"
                    ? "Zendesk" // <-- Add Zendesk type display
                    : source.type === "CONFLUENCE"
                      ? "Confluence" // <-- Add Confluence type display
                      : "Website",
        name: source.title,
        type: source.type.toLowerCase(),
        size:
          source.type === "PDF" || source.type === "EXCEL"
            ? source.size
            : "N/A",
        url: source.url || "",
        status: source.status,
        last_reindex_date: source.last_reindex_date || "",
        error: source.error || "",
        private:
          source.type === "PDF" || source.type === "EXCEL"
            ? !!source.private
            : undefined
      }));

      // Find GitHub repository source status
      if (customGuruData?.github_repos) {
        const githubSources = dataSources.results.filter(
          (source) => source.url && source.url.startsWith("https://github.com")
        );
>>>>>>> 70e6c6c8

        // Adjust name for non-PDF types
        if (
          source.type === "WEBSITE" ||
          source.type === "YOUTUBE" ||
          source.type === "JIRA" ||
          source.type === "ZENDESK"
        ) {
          baseSource.name = getNormalizedDomain(source.url);
        } else if (source.type === "GITHUB_REPO") {
          // Extract repo name from URL for GitHub
          const urlParts = (source.url || "").split("/");
          baseSource.name = urlParts.slice(-2).join("/"); // e.g., username/repo
          baseSource.glob_pattern = source.github_glob_pattern || "";
          baseSource.include_glob = source.github_glob_include || false;
        }

        return baseSource;
      });

      // Check for unprocessed sources (including GitHub)
      const hasUnprocessedSources = newSources.some(
        (source) => source.status === "NOT_PROCESSED"
      );

      if (hasUnprocessedSources) {
        setIsSourcesProcessing(true);
        if (customGuru && !isPollingRef.current) {
          pollForGuruReadiness(customGuru);
        }
      }

      setSources(newSources);
      // Update form values for all source types, including github
      form.setValue(
        "youtubeLinks",
        newSources.filter((s) => s.type === "youtube").map((s) => s.url)
      );
      form.setValue(
        "githubRepos",
        newSources
          .filter((s) => s.type === "github_repo")
          .map((s) => ({
            id: String(s.id), // Convert to string
            url: s.url,
            glob_pattern: s.glob_pattern || "", // Ensure string
            include_glob: !!s.include_glob // Ensure boolean
          }))
      );
      form.setValue(
        "websiteUrls",
        newSources.filter((s) => s.type === "website").map((s) => s.url)
      );
      form.setValue(
        "jiraIssues",
        newSources.filter((s) => s.type === "jira").map((s) => s.url)
      );
      form.setValue(
        "zendeskTickets",
        newSources.filter((s) => s.type === "zendesk").map((s) => s.url)
      );
      form.setValue(
        "confluencePages",
        newSources.filter((s) => s.type === "confluence").map((s) => s.url)
      );
      form.setValue(
        "uploadedFiles",
        newSources
          .filter((s) => s.type === "pdf" || s.type === "excel")
          .map((s) => ({
            file: null,
            name: s.name,
            size: s.size
          }))
      );
    }
  }, [customGuruData, dataSources, customGuru]); // Added customGuru to dependencies

  // Watch all form fields
  // const formValues = form.watch();

  useEffect(() => {
    // Check for any errors in the form and show an appropriate error message
    const errorFields = Object.keys(form.formState.errors);
    if (errorFields.length > 0) {
      // Get the first error field and message
      const firstErrorField = errorFields[0];
      const errorMessage =
        form.formState.errors[firstErrorField]?.message ||
        `Please check the ${firstErrorField.replace("guru", "")} field.`;

      CustomToast({
        message: errorMessage,
        variant: "error"
      });
    }
  }, [form.formState.errors]);

  const handleFileUpload = (event) => {
    const files = Array.from(event.target.files);
    const newSources = files
      .filter((file) => !sources.some((s) => s.name === file.name))
      .map((file) => ({
        id: Date.now() + Math.random(),
        sources: "File",
        name: file.name,
        type:
          file.name.toLowerCase().endsWith(".xlsx") ||
          file.name.toLowerCase().endsWith(".xls")
            ? "excel"
            : "pdf",
        size: file.size,
        file: file,
        newAddedSource: true
      }));

    setSources((prevSources) => [...prevSources, ...newSources]);

    setDirtyChanges((prev) => ({
      ...prev,
      sources: [
        ...prev.sources,
        ...newSources.map((source) => ({
          id: source.id,
          type: source.type,
          file: source.file,
          name: source.name,
          size: source.size,
          newAddedSource: true,
          private: false
        }))
      ]
    }));

    const currentUploadedFiles = form.getValues("uploadedFiles") || [];
    const newUploadedFiles = newSources.map((source) => ({
      file: source.file,
      name: source.name,
      size: source.size
    }));

    form.setValue(
      "uploadedFiles",
      [...currentUploadedFiles, ...newUploadedFiles],
      {
        shouldValidate: true,
        shouldDirty: true
      }
    );

    // Clear the file input's value to allow uploading the same file again
    event.target.value = "";
  };

  const handleAddUrls = useCallback(
    (links, sourceType) => {
      setSources((prevSources) => {
        // Get the editor content based on sourceType
        const editorContent =
          sourceType === "youtube" ? youtubeEditorContent : urlEditorContent;
        const currentUrls = editorContent.split("\n").filter(Boolean);

        // Keep existing sources that are already processed
        const existingProcessedSources = prevSources.filter(
          (source) =>
            source.type.toLowerCase() !== sourceType ||
            source.status === "SUCCESS" ||
            source.status === "FAIL"
        );

        // Create new source objects for each URL in the editor
        const newSources = currentUrls.map((url) => ({
          id: url,
          type: sourceType,
          sources: sourceType === "youtube" ? "Video" : "Website",
          url: url,
          status: "NOT_PROCESSED",
          error: null,
          newAddedSource: true,
          domain: getNormalizedDomain(url)
        }));

        // Remove duplicates from newSources by itself and check for duplicates with existing processed sources
        const newSourcesWithoutDuplicates = newSources.filter(
          (source, index, self) =>
            index === self.findIndex((t) => t.url === source.url) &&
            !existingProcessedSources.some((s) => s.url === source.url)
        );

        // Combine existing processed sources with new sources
        const updatedSources = [
          ...existingProcessedSources,
          ...newSourcesWithoutDuplicates
        ];

        // Update the form's URL fields to match editor content
        const formField =
          sourceType === "youtube" ? "youtubeLinks" : "websiteUrls";

        // Get all URLs of this type, including both processed and new ones
        const allTypeUrls = updatedSources
          .filter((source) => source.type.toLowerCase() === sourceType)
          .map((source) => source.url);

        form.setValue(formField, allTypeUrls);

        return updatedSources;
      });

      // Update dirtyChanges to reflect only the new URLs
      setDirtyChanges((prev) => {
        const editorContent =
          sourceType === "youtube" ? youtubeEditorContent : urlEditorContent;
        const currentUrls = editorContent.split("\n").filter(Boolean);

        // Keep existing deleted sources and sources of other types
        const filteredSources = prev.sources.filter(
          (source) => source.type !== sourceType || source.deleted
        );

        // Add only new entries from editor content that aren't already in sources
        const newEntries = currentUrls
          .filter((url) => {
            // Check if this URL is new (not in existing sources)
            const isNewUrl = !sources.some(
              (source) =>
                source.url === url && source.status !== "NOT_PROCESSED"
            );

            return isNewUrl;
          })
          .map((url) => ({
            id: url,
            type: sourceType,
            url: url,
            name: url,
            error: null,
            newAddedSource: true
          }));

        return {
          ...prev,
          sources: [...filteredSources, ...newEntries]
        };
      });
    },
    [form, youtubeEditorContent, urlEditorContent, sources]
  );

  const handleDeleteSource = (source) => {
    const sourceIds = source.domains
      ? source.domains.map((domain) => domain.id)
      : [source.id];

    // Add source to deletingSources
    const sourcesToDelete = source.domains || [source];
    setDeletingSources((prev) => [...prev, ...sourcesToDelete]);

    handleDeleteUrls({
      urlIds: sourceIds,
      sourceType: source.type.toLowerCase(),
      setSources,
      setDirtyChanges,
      clickedSource: source.domains || [source],
      setClickedSource,
      onOpenChange: () => {}, // No-op since we don't need to close any dialog
      form
    });
  };

  const handleReindexSource = (source) => {
    const sourceIds = source.domains?.map((domain) => domain.id) || [source.id];
    const sourceUrls = source.domains?.map((domain) => domain.url) || [
      source.url
    ];

    handleReindexSources(sourceIds, sourceUrls);
  };

  // Update handleEditSource
  const handleEditSource = (source, tabValue) => {
    const sourceType = source.type.toLowerCase();

    if (
      sourceType !== "website" &&
      sourceType !== "youtube" &&
      sourceType !== "jira" &&
      sourceType !== "zendesk" &&
      sourceType !== "confluence"
    )
      return;

    const domains = source.domains?.map((d) => ({
      ...d,
      type: sourceType.toUpperCase()
    })) || [
      {
        id: source.id,
        url: source.url,
        type: sourceType.toUpperCase(),
        status: source.status || "SUCCESS",
        error: source.error || null
      }
    ];

    const newTabValue = tabValue || determineInitialTab(domains);

    setInitialActiveTab(newTabValue);
    setClickedSource(domains);

    // Set the appropriate sidebar state
    const setSidebar =
      sourceType === "youtube"
        ? setIsYoutubeSidebarOpen
        : sourceType === "jira"
          ? setIsJiraSidebarOpen
          : sourceType === "zendesk"
            ? setIsZendeskSidebarOpen
            : sourceType === "confluence"
              ? setIsConfluenceSidebarOpen
              : setIsUrlSidebarOpen;

    setSidebar(true);
  };

  const pollForGuruReadiness = async (guruSlug) => {
    // If already polling, return early
    if (isPollingRef.current) {
      return;
    }

    // Set polling flag
    isPollingRef.current = true;
    const pollInterval = 3000;
    const maxAttempts = 100;
    let attempts = 0;

    const poll = async () => {
      attempts++;
      try {
        const isReady = await checkGuruReadiness(guruSlug);

        if (isReady) {
          // Fetch the latest sources data
          const latestSources = await fetchDataSources(guruSlug);
          if (!latestSources) {
            redirect("/not-found");
          }

          if (latestSources?.results) {
            // Create a map of existing privacy settings
            const existingPrivacySettings = sources.reduce((acc, source) => {
              if (
                source.type?.toLowerCase() === "pdf" ||
                source.type?.toLowerCase() === "excel"
              ) {
                acc[source.id] = source.private;
              }

              return acc;
            }, {});

            // Update sources state while preserving privacy settings
            const updatedSources = latestSources.results.map((source) => ({
              id: source.id,
              name:
                source.type === "GITHUB"
                  ? source.url.split("/").slice(-2).join("/")
                  : source.type === "PDF"
<<<<<<< HEAD
                    ? source.title
                    : getNormalizedDomain(source.url),
=======
                    ? "PDF"
                    : source.type === "EXCEL"
                      ? "Excel"
                      : source.type === "JIRA"
                        ? "Jira"
                        : source.type === "ZENDESK"
                          ? "Zendesk"
                          : source.type === "CONFLUENCE"
                            ? "Confluence"
                            : "Website",
              name: source.title,
>>>>>>> 70e6c6c8
              type: source.type.toLowerCase(),
              size:
                source.type === "PDF" || source.type === "EXCEL"
                  ? source.size
                  : "N/A",
              url: source.url || "",
              status: source.status,
              in_milvus: source.in_milvus,
              file_count: source.file_count,
              last_reindex_date: source.last_reindex_date || "",
              error: source.error || "",
<<<<<<< HEAD
              private: source.type === "PDF" ? !!source.private : undefined,
              glob_pattern: source.github_glob_pattern || "",
              include_glob: source.github_include_glob || false
=======
              // Preserve existing privacy setting or use the one from backend
              private:
                source.type === "PDF" || source.type === "EXCEL"
                  ? existingPrivacySettings[source.id] !== undefined
                    ? existingPrivacySettings[source.id]
                    : !!source.private
                  : undefined
>>>>>>> 70e6c6c8
            }));

            setSources(updatedSources);

            // Update form values and reset states
            const currentFormValues = form.getValues();
            const newFormValues = {
              ...currentFormValues,
              youtubeLinks: updatedSources
                .filter((s) => s.type === "youtube")
                .map((s) => s.url),
              websiteUrls: updatedSources
                .filter((s) => s.type === "website")
                .map((s) => s.url),
              jiraIssues: updatedSources
                .filter((s) => s.type === "jira")
                .map((s) => s.url),
              zendeskTickets: updatedSources
                .filter((s) => s.type === "zendesk")
                .map((s) => s.url),
              confluencePages: updatedSources
                .filter((s) => s.type === "confluence")
                .map((s) => s.url),
              uploadedFiles: updatedSources
                .filter((s) => s.type === "pdf" || s.type === "excel")
                .map((s) => ({
                  file: null,
                  name: s.name,
                  size: s.size
                }))
            };

            form.reset(newFormValues);
            setInitialFormValues(newFormValues);
            setDirtyChanges({ sources: [], guruUpdated: false });
            setUrlEditorContent("");
            setYoutubeEditorContent("");

            // Reset polling flag before returning
            isPollingRef.current = false;
            return true; // Indicate successful completion
          }
        } else if (attempts < maxAttempts) {
          await new Promise((resolve) => setTimeout(resolve, pollInterval));
          return await poll();
        } else {
          CustomToast({
            message:
              "Sources are being processed in the background. You can continue using the guru.",
            variant: "info"
          });
          // Reset polling flag before returning
          isPollingRef.current = false;
          return false; // Indicate timeout
        }
      } catch (error) {
        // console.error("Error in polling:", error);
        if (attempts < maxAttempts) {
          await new Promise((resolve) => setTimeout(resolve, pollInterval));
          return await poll();
        } else {
          setIsSourcesProcessing(false);
          CustomToast({
            message:
              "An error occurred while processing sources. Please try again.",
            variant: "error"
          });
          // Reset polling flag before returning
          isPollingRef.current = false;
          return false; // Indicate error
        }
      }
    };

    return await poll();
  };

  const validateSourceLimits = (sources, dirtyChanges, customGuruData) => {
    if (!customGuruData) return true;

    if (isSelfHosted) return true;

    // Get current counts and limits
    const youtubeCount = sources.filter(
      (s) => s.type.toLowerCase() === "youtube" && !s.deleted
    ).length;
    const websiteCount = sources.filter(
      (s) => s.type.toLowerCase() === "website" && !s.deleted
    ).length;
    const jiraCount = sources.filter(
      (s) => s.type.toLowerCase() === "jira" && !s.deleted
    ).length;
    const zendeskCount = sources.filter(
      (s) => s.type.toLowerCase() === "zendesk" && !s.deleted
    ).length;
    const githubRepoCount = sources.filter(
      (s) => s.type.toLowerCase() === "github_repo" && !s.deleted
    ).length;
    const confluenceCount = sources.filter(
      (s) => s.type.toLowerCase() === "confluence" && !s.deleted
    ).length;

    // Calculate PDF size
    let currentPdfSize = sources
      .filter(
        (s) =>
          s.type?.toLowerCase() === "pdf" && !s.deleted && !s.newAddedSource
      )
      .reduce((total, pdf) => total + (pdf.size || 0), 0);

    // Add new PDF sizes
    const newPdfSize = dirtyChanges.sources
      .filter(
        (s) => s.type?.toLowerCase() === "pdf" && s.newAddedSource && !s.deleted
      )
      .reduce((total, pdf) => total + (pdf.size || 0), 0);

    const pdfSizeMb = (currentPdfSize + newPdfSize) / 1024 / 1024;

    // Calculate Excel size
    let currentExcelSize = sources
      .filter(
        (s) =>
          s.type?.toLowerCase() === "excel" && !s.deleted && !s.newAddedSource
      )
      .reduce((total, excel) => total + (excel.size || 0), 0);

    const newExcelSize = dirtyChanges.sources
      .filter(
        (s) =>
          s.type?.toLowerCase() === "excel" && s.newAddedSource && !s.deleted
      )
      .reduce((total, excel) => total + (excel.size || 0), 0);

    const excelSizeMb = (currentExcelSize + newExcelSize) / 1024 / 1024;

    // Check against limits
    const youtubeLimit =
      customGuruData.youtube_limit === undefined
        ? Infinity
        : customGuruData.youtube_limit;
    const websiteLimit =
      customGuruData.website_limit === undefined
        ? Infinity
        : customGuruData.website_limit;
    const jiraLimit =
      customGuruData.jira_limit === undefined
        ? Infinity
        : customGuruData.jira_limit;
    const zendeskLimit =
      customGuruData.zendesk_limit === undefined
        ? Infinity
        : customGuruData.zendesk_limit;
    const githubRepoLimit =
      customGuruData.github_repo_limit === undefined
        ? Infinity
        : customGuruData.github_repo_limit;
    const confluenceLimit =
      customGuruData.confluence_limit === undefined
        ? Infinity
        : customGuruData.confluence_limit;
    const pdfSizeLimitMb =
      customGuruData.pdf_size_limit_mb === undefined
        ? Infinity
        : customGuruData.pdf_size_limit_mb;
    const excelSizeLimitMb =
      customGuruData.excel_size_limit_mb === undefined
        ? Infinity
        : customGuruData.excel_size_limit_mb;

    // Validate limits
    if (youtubeCount > youtubeLimit) {
      CustomToast({
        message: `You have exceeded the YouTube source limit (${youtubeLimit}).`,
        variant: "error"
      });
      return false;
    }

    if (websiteCount > websiteLimit) {
      CustomToast({
        message: `You have exceeded the website source limit (${websiteLimit}).`,
        variant: "error"
      });
      return false;
    }

    if (pdfSizeMb > pdfSizeLimitMb) {
      CustomToast({
        message: `You have exceeded the PDF size limit (${pdfSizeLimitMb} MB).`,
        variant: "error"
      });
      return false;
    }

    if (jiraCount > jiraLimit) {
      CustomToast({
        message: `You have exceeded the Jira issue limit (${jiraLimit}).`,
        variant: "error"
      });
      return false;
    }

    if (zendeskCount > zendeskLimit) {
      CustomToast({
        message: `You have exceeded the Zendesk ticket/article limit (${zendeskLimit}).`,
        variant: "error"
      });
      return false;
    }

    if (githubRepoCount > githubRepoLimit) {
      CustomToast({
        message: `You have exceeded the GitHub repository limit (${githubRepoLimit}).`,
        variant: "error"
      });
      return false;
    }

    if (confluenceCount > confluenceLimit) {
      CustomToast({
        message: `You have exceeded the Confluence page limit (${confluenceLimit}).`,
        variant: "error"
      });
      return false;
    }

    if (excelSizeMb > excelSizeLimitMb) {
      CustomToast({
        message: `You have exceeded the Excel size limit (${excelSizeLimitMb} MB).`,
        variant: "error"
      });
      return false;
    }
    return true;
  };

  const onSubmit = async (data) => {
    try {
      // Check data source limits first
      if (!validateSourceLimits(sources, dirtyChanges, customGuruData)) {
        return;
      }

      // Only validate files if there are new files being added
      const newFiles = dirtyChanges.sources.filter(
        (source) =>
          (source.type === "pdf" || source.type === "excel") &&
          source.newAddedSource &&
          !source.deleted
      );

      if (newFiles.length > 0) {
        const validFiles = newFiles.every(
          (file) =>
            file.name &&
            (typeof file.size === "number" || typeof file.size === "string")
        );

        if (!validFiles) {
          CustomToast({
            message: "Invalid file data. Please try uploading the files again.",
            variant: "error"
          });

          return;
        }
      }

      if (!data.guruContext) {
        return;
      }

      if (!isEditMode) {
        setIsPublishing(true);
      } else {
        setIsUpdating(true);
      }
      // Track if any changes were made that require polling
      let hasChanges = false;

      // First handle guru update/create
      const formData = new FormData();

      if (!isEditMode) {
        formData.append("name", data.guruName);
      }
      formData.append("domain_knowledge", data.guruContext);

      // Handle guruLogo
      if (data.guruLogo instanceof File) {
        formData.append("icon_image", data.guruLogo);
      } else if (
        typeof data.guruLogo === "string" &&
        data.guruLogo.startsWith("http")
      ) {
        formData.append("existing_guru_logo", data.guruLogo);
      }

      setIsSourcesProcessing(true);

      const guruResponse = isEditMode
        ? await updateGuru(customGuru, formData)
        : await createGuru(formData);

      if (guruResponse.error) {
        throw new Error(guruResponse.message);
      }

      if (data.guruLogo instanceof File) {
        setSelectedFile(null);
        setIconUrl(guruResponse.icon_url || customGuruData?.icon_url);
      }

      const guruSlug = isEditMode ? customGuru : guruResponse.slug;

      // Fetch updated guru data after create/update
      await fetchGuruData(guruSlug);

      // Handle deleted sources
      if (isEditMode && dirtyChanges.sources.some((source) => source.deleted)) {
        const deletedSourceIds = dirtyChanges.sources
          .filter((source) => source.deleted)
          .flatMap((source) =>
            Array.isArray(source.id) ? source.id : [source.id]
          );

        if (deletedSourceIds.length > 0) {
          hasChanges = true;
          const deleteResponse = await deleteGuruSources(
            guruSlug,
            deletedSourceIds
          );

          if (deleteResponse.error) {
            throw new Error(deleteResponse.message);
          }

          // Fetch updated sources after deletion
          await fetchDataSources(guruSlug);
        }
      }

      // Handle privacy changes
      const existingPrivacyChanges = dirtyChanges.sources
        .filter(
          (source) =>
            (source.type === "pdf" || source.type === "excel") &&
            source.privacyToggled &&
            !source.newAddedSource
        )
        .map((source) => ({
          id: source.id,
          private: source.private
        }));

      if (existingPrivacyChanges.length > 0) {
        hasChanges = true;
        await updateGuruDataSourcesPrivacy(guruSlug, {
          data_sources: existingPrivacyChanges
        });

        // Fetch updated sources after privacy changes
        await fetchDataSources(guruSlug);
      }

      // Handle reindexed sources
      if (
        isEditMode &&
        dirtyChanges.sources.some((source) => source.reindexed)
      ) {
        const reindexedSourceIds = dirtyChanges.sources
          .filter((source) => source.reindexed)
          .flatMap((source) =>
            Array.isArray(source.id) ? source.id : [source.id]
          );

        if (reindexedSourceIds.length > 0) {
          hasChanges = true;
          const reindexResponse = await reindexGuruSources(
            guruSlug,
            reindexedSourceIds
          );

          if (reindexResponse.error) {
            throw new Error(reindexResponse.message);
          }

          // Fetch updated sources after reindexing
          await fetchDataSources(guruSlug);
        }
      }

      // Handle new sources
      const newSourcesFormData = new FormData();
      let hasNewSources = false;

      // Add PDF files from dirtyChanges
      const pdfSources = dirtyChanges.sources.filter(
        (source) =>
          source.type === "pdf" && source.newAddedSource && !source.deleted
      );

      if (pdfSources.length > 0) {
        pdfSources.forEach((source) => {
          if (source.file instanceof File) {
            newSourcesFormData.append("pdf_files", source.file);
            hasNewSources = true;
          }
        });

        const pdfPrivacies = pdfSources.map(
          (source) => source.private || false
        );

        newSourcesFormData.append(
          "pdf_privacies",
          JSON.stringify(pdfPrivacies)
        );
      }

      // Add Excel files from dirtyChanges
      const excelSources = dirtyChanges.sources.filter(
        (source) =>
          source.type === "excel" && source.newAddedSource && !source.deleted
      );

      if (excelSources.length > 0) {
        excelSources.forEach((source) => {
          if (source.file instanceof File) {
            newSourcesFormData.append("excel_files", source.file);
            hasNewSources = true;
          }
        });

        const excelPrivacies = excelSources.map(
          (source) => source.private || false
        );

        newSourcesFormData.append(
          "excel_privacies",
          JSON.stringify(excelPrivacies)
        );
      }

      // Add YouTube URLs
      const youtubeSources = dirtyChanges.sources
        .filter(
          (source) =>
            source.type === "youtube" &&
            source.newAddedSource &&
            !source.deleted
        )
        .map((source) => source.url);

      if (youtubeSources.length > 0) {
        newSourcesFormData.append(
          "youtube_urls",
          JSON.stringify(youtubeSources)
        );
        hasNewSources = true;
      }

      // Add Website URLs
      const websiteSources = dirtyChanges.sources
        .filter(
          (source) =>
            source.type === "website" &&
            source.newAddedSource &&
            !source.deleted
        )
        .map((source) => source.url);

      if (websiteSources.length > 0) {
        newSourcesFormData.append(
          "website_urls",
          JSON.stringify(websiteSources)
        );
        hasNewSources = true;
      }

      // Add Jira issues
      const jiraSources = dirtyChanges.sources
        .filter(
          (source) =>
            source.type === "jira" && source.newAddedSource && !source.deleted
        )
        .map((source) => source.url);

      if (jiraSources.length > 0) {
        newSourcesFormData.append("jira_urls", JSON.stringify(jiraSources));
        hasNewSources = true;
      }

      // Add Zendesk tickets <-- Add Zendesk sources -->
      const zendeskSources = dirtyChanges.sources
        .filter(
          (source) =>
            source.type === "zendesk" &&
            source.newAddedSource &&
            !source.deleted
        )
        .map((source) => source.url);

      if (zendeskSources.length > 0) {
        newSourcesFormData.append(
          "zendesk_urls",
          JSON.stringify(zendeskSources)
        );
        hasNewSources = true;
      }

      // Add Confluence pages <-- Add Confluence sources -->
      const confluenceSources = dirtyChanges.sources
        .filter(
          (source) =>
            source.type === "confluence" &&
            source.newAddedSource &&
            !source.deleted
        )
        .map((source) => source.url);

      if (confluenceSources.length > 0) {
        newSourcesFormData.append(
          "confluence_urls",
          JSON.stringify(confluenceSources)
        );
        hasNewSources = true;
      }

      // Add GitHub Repos from dirtyChanges (newly added via input)
      const githubSources = dirtyChanges.sources.filter(
        (source) =>
          source.type === "github_repo" &&
          (source.newAddedSource || source.updated) &&
          !source.deleted
      );

<<<<<<< HEAD
      if (githubSources.length > 0) {
        // Add github_urls to the form data
        newSourcesFormData.append(
          "github_repos",
          JSON.stringify(githubSources)
        );
        hasNewSources = true;
      }
=======
            if (matchingNewSources) {
              ids.push(source.id); // Add the group ID
              source.domains.forEach((domain) => ids.push(domain.id)); // Add all domain IDs
            }
          } else if (
            dirtyChanges.sources.some(
              (newSource) =>
                newSource.newAddedSource &&
                !newSource.deleted &&
                newSource.id === source.id
            )
          ) {
            // For PDFs and Excel files, use the file name instead of the temporary ID
            if (
              source.type?.toLowerCase() === "pdf" ||
              source.type?.toLowerCase() === "excel"
            ) {
              ids.push(source.name);
            } else {
              ids.push(source.id);
            }
          }
>>>>>>> 70e6c6c8

      if (hasNewSources) {
        hasChanges = true;

        const sourcesResponse = await addGuruSources(
          guruSlug,
          newSourcesFormData
        );

        if (sourcesResponse.error) {
          throw new Error(sourcesResponse.message);
        }

        // Fetch updated sources after adding new sources
        await fetchDataSources(guruSlug);
      }

      // If not in edit mode, redirect immediately after guru creation
      if (!isEditMode) {
        redirectingRef.current = true;
        window.location.href = `/guru/${guruSlug}`;
        return;
      }

      // Poll for readiness only if there were changes
      if (hasChanges) {
        const pollingSuccessful = await pollForGuruReadiness(guruSlug);
        if (pollingSuccessful) {
          // Fetch final guru data after all operations
          await fetchGuruData(guruSlug);
          CustomToast({
            message: "Guru updated successfully!",
            variant: "success"
          });
        }
      } else if (isEditMode) {
        // If no changes required polling but guru was updated
        CustomToast({
          message: "Guru updated successfully!",
          variant: "success"
        });
      }

      // Reset states after all updates are complete
      setInitialFormValues({
        ...data,
        guruLogo: guruResponse.icon_url || data.guruLogo,
        uploadedFiles: data.uploadedFiles || [],
        youtubeLinks: data.youtubeLinks || [],
        websiteUrls: data.websiteUrls || [],
        jiraIssues: data.jiraIssues || [],
        zendeskTickets: data.zendeskTickets || [],
        confluencePages: data.confluencePages || []
      });

      fetchDataSources(guruSlug);
      setDirtyChanges({ sources: [], guruUpdated: false });
    } catch (error) {
      CustomToast({
        message: `Error ${isEditMode ? "updating" : "creating"} guru: ${error.message}`,
        variant: "error"
      });
    } finally {
      setIsUpdating(false);
      setIsPublishing(false);
      setIsSourcesProcessing(false);
    }
  };

  useEffect(() => {
    // Find URLs that are both in deleted and added states
    const duplicateUrls = dirtyChanges.sources.reduce((acc, source) => {
      const url = source.url;
      const id = source.id;
      const isDeleted = dirtyChanges.sources.some(
        (s) =>
          s.deleted &&
          (s.type === "pdf" || s.type === "excel" ? s.id === id : s.url === url)
      );
      const isAdded = dirtyChanges.sources.some(
        (s) =>
          s.newAddedSource &&
          (s.type === "pdf" || s.type === "excel" ? s.id === id : s.url === url)
      );

      if (isDeleted && isAdded) {
        if (source.type === "pdf" || source.type === "excel") {
          acc.add(id);
        } else {
          acc.add(url);
        }
      }

      return acc;
    }, new Set());

    // If we found any URLs that are both deleted and added, remove them from both states
    if (duplicateUrls.size > 0) {
      setDirtyChanges((prev) => ({
        ...prev,
        sources: prev.sources.filter((source) => {
          if (source.type === "pdf" || source.type === "excel") {
            return !duplicateUrls.has(source.id);
          } else {
            return !duplicateUrls.has(source.url);
          }
        })
      }));

      return;
    }

    // Only deduplicate URL sources, keep all PDF sources
    const uniqueSources = dirtyChanges.sources.filter(
      (source, index, self) =>
        source.type?.toLowerCase() === "pdf" ||
        source.type?.toLowerCase() === "excel"
          ? true // Keep all PDF sources
          : index === self.findIndex((t) => t.url === source.url) // Deduplicate URLs
    );

    if (uniqueSources.length !== dirtyChanges.sources.length) {
      setDirtyChanges((prev) => ({
        ...prev,
        sources: uniqueSources
      }));
    }

    // if the dirtyChanges length is 0, reset form to initial values and set SourceDialog content to empty
    if (dirtyChanges.sources.length === 0 && initialFormValues) {
      // Set each field individually
      Object.entries(initialFormValues).forEach(([fieldName, value]) => {
        form.setValue(fieldName, value);
      });

      setUrlEditorContent("");
      setYoutubeEditorContent("");
    }
  }, [dirtyChanges.sources, initialFormValues, form.setValue]);

  const [hasFormChanged, setHasFormChanged] = useState(false);

  // Modify hasFormChanged to be a pure function
  useEffect(() => {
    if (!isEditMode || isPublishing) {
      setHasFormChanged(false);
      return;
    }
    // Check for changes in sources
    if (redirectingRef.current) {
      setHasFormChanged(false);
      return;
    }

    if (dirtyChanges.sources.length > 0) {
      setHasFormChanged(true);
      return;
    }
    if (dirtyChanges.guruUpdated) {
      setHasFormChanged(true);
      return;
    }

    if (!initialFormValues) {
      setHasFormChanged(false);
      return;
    }

    const currentValues = form.getValues();
    // Check for changes in basic fields
    const basicFieldsChanged =
      currentValues.guruContext !== initialFormValues.guruContext;

    // Check for changes in arrays (files, links, urls)
    const compareArrays = (arr1 = [], arr2 = []) => {
      if (
        JSON.stringify([...arr1].sort()) !== JSON.stringify([...arr2].sort())
      ) {
        setHasFormChanged(true);
        return;
      }
    };

    const sourcesChanged =
      compareArrays(
        currentValues.uploadedFiles?.map((f) => f.name),
        initialFormValues.uploadedFiles?.map((f) => f.name)
      ) ||
      compareArrays(
        currentValues.youtubeLinks,
        initialFormValues.youtubeLinks
      ) ||
      compareArrays(currentValues.websiteUrls, initialFormValues.websiteUrls);

    const logoChanged = selectedFile !== null;

    setHasFormChanged(basicFieldsChanged || sourcesChanged || logoChanged);
  }, [dirtyChanges, initialFormValues, selectedFile, form]);

  // Update form onChange to track guru info changes
  useEffect(() => {
    const subscription = form.watch((value, { name, type }) => {
      if (type === "change" && initialFormValues) {
        const initialValue = initialFormValues[name];
        const currentValue = value[name];

        if (JSON.stringify(initialValue) !== JSON.stringify(currentValue)) {
          setDirtyChanges((prev) => ({
            ...prev,
            guruUpdated: true
          }));
        }
      }
    });

    return () => subscription.unsubscribe();
  }, [form, initialFormValues]);

  // Add useEffect to initialize initialFormValues
  useEffect(() => {
    if (customGuruData && dataSources?.results) {
      const initialValues = {
        guruName: customGuruData.name || "",
        guruLogo: customGuruData.icon_url || "",
        guruContext: customGuruData.domain_knowledge || "",
        githubRepos: dataSources.results
          .filter((s) => s.type.toLowerCase() === "github_repo")
          .map((s) => ({
            id: String(s.id), // Convert id to string
            url: s.url,
            glob_pattern: s.github_glob_pattern || "", // Default to empty string
            include_glob: s.github_include_glob === true // Ensure boolean
          })),
        uploadedFiles: dataSources.results
          .filter(
            (s) =>
              s.type.toLowerCase() === "pdf" || s.type.toLowerCase() === "excel"
          )
          .map((s) => ({ name: s.title })),
        youtubeLinks: dataSources.results
          .filter((s) => s.type.toLowerCase() === "youtube")
          .map((s) => s.url),
        websiteUrls: dataSources.results
          .filter((s) => s.type.toLowerCase() === "website")
          .map((s) => s.url),
        jiraIssues: dataSources.results
          .filter((s) => s.type.toLowerCase() === "jira")
          .map((s) => s.url),
        zendeskTickets: dataSources.results
          .filter((s) => s.type.toLowerCase() === "zendesk")
          .map((s) => s.url),
        confluencePages: dataSources.results
          .filter((s) => s.type.toLowerCase() === "confluence")
          .map((s) => s.url)
      };

      setInitialFormValues(initialValues);
    }
  }, [customGuruData, dataSources]);

  // Add this near the top of the component
  useEffect(() => {
    // Cleanup function to ensure pointer-events is restored when component unmounts
    return () => {
      document.body.style.pointerEvents = "";
    };
  }, []);

  // URL sidebar handlers
  const handleUrlEditorChange = useCallback((newValue) => {
    setUrlEditorContent(newValue);
  }, []);

  // Simplify handleYoutubeEditorChange to only update state
  const handleYoutubeEditorChange = useCallback((newValue) => {
    setYoutubeEditorContent(newValue);
  }, []);

  // Placeholder handlers for Jira
  const handleJiraEditorChange = useCallback((newValue) => {
    setJiraEditorContent(newValue);
  }, []);

  // Handler for Confluence editor
  const handleConfluenceEditorChange = useCallback((newValue) => {
    setConfluenceEditorContent(newValue);
  }, []);

  // <-- Add handlers for Zendesk -->
  const handleZendeskEditorChange = (value) => {
    setZendeskEditorContent(value);
  };

  const handleAddJiraUrls = useCallback(
    (links) => {
      setSources((prevSources) => {
        // Get the current Jira issues from editor content
        const currentIssues = jiraEditorContent.split("\n").filter(Boolean);

        // Keep existing sources that are already processed (excluding unprocessed Jira issues)
        const existingProcessedSources = prevSources.filter(
          (source) =>
            source.type.toLowerCase() !== "jira" ||
            source.status === "SUCCESS" ||
            source.status === "FAIL"
        );

        // Create new source objects for each Jira issue in the editor
        const newSources = currentIssues.map((issue) => ({
          id: issue,
          type: "jira",
          sources: "Jira",
          url: issue,
          status: "NOT_PROCESSED",
          error: null,
          newAddedSource: true,
          issueKey: issue.split("/").pop() // Extract issue key from URL
        }));

        // Remove duplicates from newSources and check for duplicates with existing processed sources
        const newSourcesWithoutDuplicates = newSources.filter(
          (source, index, self) =>
            index === self.findIndex((t) => t.url === source.url) &&
            !existingProcessedSources.some((s) => s.url === source.url)
        );

        // Combine existing processed sources with new sources
        const updatedSources = [
          ...existingProcessedSources,
          ...newSourcesWithoutDuplicates
        ];

        // Update the form's Jira fields to match editor content
        const formField = "jiraIssues";

        // Get all Jira issues, including both processed and new ones
        const allJiraIssues = updatedSources
          .filter((source) => source.type.toLowerCase() === "jira")
          .map((source) => source.url);

        form.setValue(formField, allJiraIssues);

        return updatedSources;
      });

      // Update dirtyChanges to reflect only the new Jira issues
      setDirtyChanges((prev) => {
        const currentIssues = jiraEditorContent.split("\n").filter(Boolean);

        // Keep existing deleted sources and sources of other types
        const filteredSources = prev.sources.filter(
          (source) => source.type !== "jira" || source.deleted
        );

        // Add only new entries from editor content that aren't already in sources
        const newEntries = currentIssues
          .filter((issue) => {
            // Check if this issue is new (not in existing sources)
            const isNewIssue = !sources.some(
              (source) =>
                source.url === issue && source.status !== "NOT_PROCESSED"
            );

            return isNewIssue;
          })
          .map((issue) => ({
            id: issue,
            type: "jira",
            url: issue,
            name: issue,
            error: null,
            newAddedSource: true
          }));

        return {
          ...prev,
          sources: [...filteredSources, ...newEntries]
        };
      });
    },
    [form, jiraEditorContent, sources]
  );

  // Add this effect to reset GitHub dialog state when opened
  useEffect(() => {
    if (isGithubSidebarOpen) {
      if (!isEditingRepo) {
        setRepoUrl("");
        setGlobPattern("");
      }
    }
  }, [isGithubSidebarOpen, isEditingRepo]);

  // <-- Add handler for Confluence URLs -->
  const handleAddConfluenceUrls = useCallback(
    (links) => {
      setSources((prevSources) => {
        // Get the current Jira issues from editor content
        const currentPages = confluenceEditorContent
          .split("\n")
          .filter(Boolean);

        // Keep existing sources that are already processed (excluding unprocessed Jira issues)
        const existingProcessedSources = prevSources.filter(
          (source) =>
            source.type.toLowerCase() !== "confluence" ||
            source.status === "SUCCESS" ||
            source.status === "FAIL"
        );

        // Create new source objects for each Jira issue in the editor
        const newSources = currentPages.map((issue) => ({
          id: issue,
          type: "confluence",
          sources: "Confluence",
          url: issue,
          status: "NOT_PROCESSED",
          error: null,
          newAddedSource: true,
          issueKey: issue.split("/").pop() // Extract issue key from URL
        }));

        // Remove duplicates from newSources and check for duplicates with existing processed sources
        const newSourcesWithoutDuplicates = newSources.filter(
          (source, index, self) =>
            index === self.findIndex((t) => t.url === source.url) &&
            !existingProcessedSources.some((s) => s.url === source.url)
        );

        // Combine existing processed sources with new sources
        const updatedSources = [
          ...existingProcessedSources,
          ...newSourcesWithoutDuplicates
        ];

        // Update the form's Confluence fields to match editor content
        const formField = "confluencePages";

        // Get all Confluence pages, including both processed and new ones
        const allConfluencePages = updatedSources
          .filter((source) => source.type.toLowerCase() === "confluence")
          .map((source) => source.url);

        form.setValue(formField, allConfluencePages);

        return updatedSources;
      });

      // Update dirtyChanges to reflect only the new Confluence pages
      setDirtyChanges((prev) => {
        const currentPages = confluenceEditorContent
          .split("\n")
          .filter(Boolean);

        // Keep existing deleted sources and sources of other types
        const filteredSources = prev.sources.filter(
          (source) => source.type !== "confluence" || source.deleted
        );

        // Add only new entries from editor content that aren't already in sources
        const newEntries = currentPages
          .filter((page) => {
            // Check if this issue is new (not in existing sources)
            const isNewPage = !sources.some(
              (source) =>
                source.url === page && source.status !== "NOT_PROCESSED"
            );

            return isNewPage;
          })
          .map((page) => ({
            id: page,
            type: "confluence",
            url: page,
            name: page,
            error: null,
            newAddedSource: true
          }));

        return {
          ...prev,
          sources: [...filteredSources, ...newEntries]
        };
      });
    },
    [form, confluenceEditorContent, sources]
  );

  // <-- Add handler for Zendesk URLs -->
  const handleAddZendeskUrls = useCallback(
    (links) => {
      setSources((prevSources) => {
        const currentTickets = zendeskEditorContent.split("\n").filter(Boolean);
        const existingProcessedSources = prevSources.filter(
          (source) =>
            source.type.toLowerCase() !== "zendesk" ||
            source.status === "SUCCESS" ||
            source.status === "FAIL"
        );
        const newSources = currentTickets.map((ticketUrl) => ({
          id: ticketUrl,
          type: "zendesk",
          sources: "Zendesk",
          url: ticketUrl,
          status: "NOT_PROCESSED",
          error: null,
          newAddedSource: true,
          // Potentially extract ticket ID if needed later
          ticketId: ticketUrl.match(/\/tickets\/(\d+)/)?.[1]
        }));
        const newSourcesWithoutDuplicates = newSources.filter(
          (source, index, self) =>
            index === self.findIndex((t) => t.url === source.url) &&
            !existingProcessedSources.some((s) => s.url === source.url)
        );
        const updatedSources = [
          ...existingProcessedSources,
          ...newSourcesWithoutDuplicates
        ];
        const formField = "zendeskTickets";
        const allZendeskTickets = updatedSources
          .filter((source) => source.type.toLowerCase() === "zendesk")
          .map((source) => source.url);
        form.setValue(formField, allZendeskTickets);
        return updatedSources;
      });

      setDirtyChanges((prev) => {
        const currentTickets = zendeskEditorContent.split("\n").filter(Boolean);
        const filteredSources = prev.sources.filter(
          (source) => source.type !== "zendesk" || source.deleted
        );
        const newEntries = currentTickets
          .filter((ticketUrl) => {
            const isNewTicket = !sources.some(
              (source) =>
                source.url === ticketUrl && source.status !== "NOT_PROCESSED"
            );
            return isNewTicket;
          })
          .map((ticketUrl) => ({
            id: ticketUrl,
            type: "zendesk",
            url: ticketUrl,
            name: ticketUrl,
            error: null,
            newAddedSource: true
          }));
        return {
          ...prev,
          sources: [...filteredSources, ...newEntries]
        };
      });
    },
    [form, zendeskEditorContent, sources]
  );

  // Add this near the top of the component where other useEffects are
  // Leave site? Changes you made may not be saved.
  useEffect(() => {
    const handleBeforeUnload = (e) => {
      if (hasFormChanged) {
        e.preventDefault();
        e.returnValue = ""; // Required for Chrome
      }
    };

    window.addEventListener("beforeunload", handleBeforeUnload);

    return () => window.removeEventListener("beforeunload", handleBeforeUnload);
  }, [hasFormChanged]);

  const handlePrivacyBadgeClick = (e, source) => {
    e.preventDefault();
    e.stopPropagation();

    if (isSourcesProcessing) return;

    // Toggle the private status in sources state
    setSources((prevSources) =>
      prevSources.map((s) => {
        if (s.id === source.id) {
          return {
            ...s,
            private: !s.private
          };
        }

        return s;
      })
    );
    // Update dirtyChanges to track the toggle
    setDirtyChanges((prev) => {
      const existingChangeIndex = prev.sources.findIndex(
        (s) => s.id === source.id
      );

      if (existingChangeIndex !== -1) {
        // If source is newly added, update its privacy in dirtyChanges
        if (prev.sources[existingChangeIndex].newAddedSource) {
          return {
            ...prev,
            sources: prev.sources.map((s, i) =>
              i === existingChangeIndex ? { ...s, private: !s.private } : s
            )
          };
        }

        // If this source was already toggled, check if it's back to original state
        const currentSource = sources.find((s) => s.id === source.id);

        if (currentSource.private === source.private) {
          // Remove from dirty changes if back to original
          return {
            ...prev,
            sources: prev.sources.filter((_, i) => i !== existingChangeIndex)
          };
        }

        return prev; // Keep existing change if still different from original
      }

      // Add new privacy toggle to dirty changes
      return {
        ...prev,
        sources: [
          ...prev.sources,
          {
            id: source.id,
            type: source.type,
            privacyToggled: true,
            private: !source.private,
            name: source.name,
            url: source.url
          }
        ]
      };
    });
  };

  // Add cleanup when closing dialogs
  useEffect(() => {
    if (
      !isUrlSidebarOpen &&
      !isYoutubeSidebarOpen &&
      !isJiraSidebarOpen &&
      !isZendeskSidebarOpen &&
      !isConfluenceSidebarOpen
    ) {
      setClickedSource([]);
      setSelectedUrls([]);
    }

    // if youtubeEditorContent is empty and newAddedSource is true, clear the dirtyChanges that is a youtube source
    if (
      youtubeEditorContent === "" &&
      dirtyChanges.sources.some(
        (source) => source.newAddedSource && source.type === "youtube"
      )
    ) {
      setDirtyChanges((prev) => ({
        ...prev,
        sources: prev.sources.filter((source) => source.type !== "youtube")
      }));
    }

    if (
      urlEditorContent === "" &&
      dirtyChanges.sources.some(
        (source) => source.newAddedSource && source.type === "website"
      )
    ) {
      setDirtyChanges((prev) => ({
        ...prev,
        sources: prev.sources.filter((source) => source.type !== "website")
      }));
    }

    if (
      jiraEditorContent === "" &&
      dirtyChanges.sources.some(
        (source) => source.newAddedSource && source.type === "jira"
      )
    ) {
      setDirtyChanges((prev) => ({
        ...prev,
        sources: prev.sources.filter((source) => source.type !== "jira")
      }));
    }

    if (
      zendeskEditorContent === "" &&
      dirtyChanges.sources.some(
        (source) => source.newAddedSource && source.type === "zendesk"
      )
    ) {
      setDirtyChanges((prev) => ({
        ...prev,
        sources: prev.sources.filter((source) => source.type !== "zendesk")
      }));
    }

    if (
      confluenceEditorContent === "" &&
      dirtyChanges.sources.some(
        (source) => source.newAddedSource && source.type === "confluence"
      )
    ) {
      setDirtyChanges((prev) => ({
        ...prev,
        sources: prev.sources.filter((source) => source.type !== "confluence")
      }));
    }

    const youtubeUrls = youtubeEditorContent
      .split("\n")
      .map((url) => url.trim())
      .filter((url) => url && isValidUrl(url));

    const websiteUrls = urlEditorContent
      .split("\n")
      .map((url) => url.trim())
      .filter((url) => url && isValidUrl(url));

    const jiraUrls = jiraEditorContent
      .split("\n")
      .map((url) => url.trim())
      .filter((url) => url && isValidUrl(url));

    const zendeskUrls = zendeskEditorContent
      .split("\n")
      .map((url) => url.trim())
      .filter((url) => url && isValidUrl(url));

    const confluenceUrls = confluenceEditorContent
      .split("\n")
      .map((url) => url.trim())
      .filter((url) => url && isValidUrl(url));

    const uniqueYoutubeUrls = [...new Set(youtubeUrls)];
    const uniqueWebsiteUrls = [...new Set(websiteUrls)];
    const uniqueJiraUrls = [...new Set(jiraUrls)];
    const uniqueZendeskUrls = [...new Set(zendeskUrls)]; // <-- Get unique Zendesk URLs
    const uniqueConfluenceUrls = [...new Set(confluenceUrls)]; // <-- Get unique Confluence URLs

    if (uniqueYoutubeUrls.length > 0) {
      const newYoutubeUrls = uniqueYoutubeUrls.map((url) => ({
        id: url,
        type: "youtube",
        url: url,
        status: "NOT_PROCESSED",
        newAddedSource: true
      }));

      handleAddUrls(newYoutubeUrls, "youtube");
    }

    if (uniqueWebsiteUrls.length > 0) {
      const newWebsiteUrls = uniqueWebsiteUrls.map((url) => ({
        id: url,
        type: "website",
        url: url,
        status: "NOT_PROCESSED",
        newAddedSource: true
      }));

      handleAddUrls(newWebsiteUrls, "website");
    }

    if (uniqueJiraUrls.length > 0) {
      const newJiraUrls = uniqueJiraUrls.map((url) => ({
        id: url,
        type: "jira",
        url: url,
        status: "NOT_PROCESSED",
        newAddedSource: true
      }));

      handleAddJiraUrls(newJiraUrls);
    }

    // <-- Handle adding Zendesk URLs -->
    if (uniqueZendeskUrls.length > 0) {
      const newZendeskUrls = uniqueZendeskUrls.map((url) => ({
        id: url,
        type: "zendesk",
        url: url,
        status: "NOT_PROCESSED",
        newAddedSource: true
      }));
      handleAddZendeskUrls(newZendeskUrls);
    }

    // <-- Handle adding Confluence URLs -->
    if (uniqueConfluenceUrls.length > 0) {
      const newConfluenceUrls = uniqueConfluenceUrls.map((url) => ({
        id: url,
        type: "confluence",
        url: url,
        status: "NOT_PROCESSED",
        newAddedSource: true
      }));
      handleAddConfluenceUrls(newConfluenceUrls);
    }
  }, [
    isUrlSidebarOpen,
    isYoutubeSidebarOpen,
    isJiraSidebarOpen,
    isZendeskSidebarOpen,
    isConfluenceSidebarOpen
  ]); // <-- Add isZendeskSidebarOpen dependency

  // Add handler for GitHub repo URL changes
  const handleRepoUrlChange = useCallback((value) => {
    setRepoUrl(value);
  }, []);

  // Add handler for GitHub glob pattern changes
  const handleGlobPatternChange = useCallback((value) => {
    setGlobPattern(value);
  }, []);

  // Add handler for adding GitHub repositories
  const handleAddGithubRepo = useCallback(
    (repoUrl, globPattern, includeGlob, repoId) => {
      if (!repoUrl) return;

      // Get current GitHub repos from form
      const githubRepos = form.getValues("githubRepos") || [];

      if (isEditingRepo && repoId) {
        // Update existing repo
        const updatedRepos = githubRepos.map((repo) => {
          if (repo.id === repoId || repo.url === repoUrl) {
            return {
              id: String(repo.id || repoId), // Ensure string
              url: repoUrl,
              glob_pattern: globPattern || "", // Ensure string
              include_glob: !!includeGlob // Ensure boolean
            };
          }
          return repo;
        });

        // Update form state
        form.setValue("githubRepos", updatedRepos);

        // Mark as dirty changes
        setDirtyChanges((prev) => ({
          ...prev,
          sources: [
            ...prev.sources.filter((s) => s.id !== repoId && s.url !== repoUrl),
            {
              id: String(repoId || `github-${Date.now()}`), // Ensure string
              updated: true,
              url: repoUrl,
              newAddedSource: false,
              deleted: false,
              type: "github_repo",
              glob_pattern: globPattern || "", // Ensure string
              include_glob: !!includeGlob // Ensure boolean
            }
          ]
        }));
      } else {
        // Check if the repository URL already exists in sources
        const repoExists = sources.some(
          (source) =>
            source.type === "github_repo" &&
            !source.deleted &&
            source.url.toLowerCase() === repoUrl.toLowerCase()
        );

        if (repoExists) {
          // Skip adding if the repository already exists
          CustomToast({
            message: "This GitHub repository has already been added.",
            variant: "info"
          });

          // Reset the input fields
          setRepoUrl("");
          setGlobPattern("");
          return;
        }

        // Create new repo
        const urlParts = (repoUrl || "").split("/");
        const newRepoId = `github-${Date.now()}`;
        const newRepo = {
          id: newRepoId, // Already a string
          url: repoUrl,
          glob_pattern: globPattern || "", // Ensure string
          include_glob: !!includeGlob, // Ensure boolean
          name: urlParts.slice(-2).join("/"),
          type: "github_repo",
          sources: "GitHub",
          status: "NOT_PROCESSED",
          error: null,
          newAddedSource: true
        };

        // Update form state
        form.setValue("githubRepos", [
          ...githubRepos,
          {
            id: newRepoId,
            url: repoUrl,
            glob_pattern: globPattern || "", // Ensure string
            include_glob: !!includeGlob // Ensure boolean
          }
        ]);

        setSources((prevSources) => [...prevSources, newRepo]);

        // Mark as dirty changes
        setDirtyChanges((prev) => ({
          ...prev,
          sources: [
            ...prev.sources,
            {
              id: newRepoId,
              added: true,
              url: repoUrl,
              type: "github_repo",
              glob_pattern: globPattern || "", // Ensure string
              include_glob: !!includeGlob, // Ensure boolean
              newAddedSource: true,
              deleted: false
            }
          ]
        }));
      }

      // Reset editing state
      setIsEditingRepo(false);
      setEditingRepo(null);

      // Reset the input fields
      setRepoUrl("");
      setGlobPattern("");
    },
    [form, setDirtyChanges, isEditingRepo, sources]
  );

  // Add handler for editing GitHub repositories
  const handleEditGithubGlob = useCallback((repo) => {
    setIsEditingRepo(true);
    setEditingRepo(repo);
    setRepoUrl(repo.url);
    setGlobPattern(repo.glob_pattern || "");
    setIsGithubSidebarOpen(true);
  }, []);

  // If still loading auth or no user, show loading state
  if (!isSelfHosted && (authLoading || (!user && !authLoading))) {
    return (
      <div className="flex flex-col items-center justify-center w-full h-[50vh]">
        <LoaderCircle className="h-8 w-8 animate-spin text-gray-400" />
      </div>
    );
  }

  if (isSelfHosted && isCheckingApiKey) {
    return (
      <div className="flex flex-col items-center justify-center w-full h-[50vh]">
        <LoaderCircle className="h-8 w-8 animate-spin text-gray-400" />
      </div>
    );
  }

  // Modify the form component
  return (
    <>
      <section className="flex flex-col w-full p-6 border-b border-[#E5E7EB]">
        <h1 className="text-h5 font-semibold text-black-600">
          {isEditMode ? "Edit Guru" : "New Guru"}
        </h1>
      </section>
      <div className="p-6 pt-0">
        <Form {...form}>
          <form
            className={cn(
              "space-y-8",
              isSelfHosted &&
                ((aiModelProvider === "OPENAI" && !isApiKeyValid) ||
                  (aiModelProvider === "OLLAMA" && !isOllamaConfigValid)) &&
                "opacity-50 pointer-events-none"
            )}
            onSubmit={(e) => {
              e.preventDefault();
              form.trigger().then((isValid) => {
                if (isValid) {
                  form.handleSubmit(onSubmit)(e);
                }
              });
            }}>
            {/* Use GuruDetailsSection component */}
            <GuruDetailsSection
              form={form}
              isEditMode={isEditMode}
              isProcessing={isProcessing}
              isSubmitting={form.formState.isSubmitting}
              isSourcesProcessing={isSourcesProcessing}
              iconUrl={iconUrl}
              selectedFile={selectedFile}
              setSelectedFile={setSelectedFile}
              setIconUrl={setIconUrl}
              setDirtyChanges={setDirtyChanges}
            />

            {/* Use SourcesTableSection component */}
            <SourcesTableSection
              sources={sources}
              isProcessing={isProcessing}
              isSourcesProcessing={isSourcesProcessing}
              isSubmitting={form.formState.isSubmitting}
              isLoadingIntegration={isLoadingIntegration}
              jiraIntegration={jiraIntegration}
              pdfInputRef={pdfInputRef}
              excelInputRef={excelInputRef}
              handleEditSource={handleEditSource}
              handleDeleteSource={handleDeleteSource}
              handleReindexSource={handleReindexSource}
              handlePrivacyBadgeClick={handlePrivacyBadgeClick}
              setClickedSource={setClickedSource}
              setIsYoutubeSidebarOpen={setIsYoutubeSidebarOpen}
              setIsJiraSidebarOpen={setIsJiraSidebarOpen}
              setIsUrlSidebarOpen={setIsUrlSidebarOpen}
              setShowJiraIntegrationModal={setShowJiraIntegrationModal}
              zendeskIntegration={zendeskIntegration}
              isLoadingZendeskIntegration={isLoadingZendeskIntegration}
              setIsZendeskSidebarOpen={setIsZendeskSidebarOpen}
              setShowZendeskIntegrationModal={setShowZendeskIntegrationModal}
              // Add Confluence props
              confluenceIntegration={confluenceIntegration}
              isLoadingConfluenceIntegration={isLoadingConfluenceIntegration}
              setIsConfluenceSidebarOpen={setIsConfluenceSidebarOpen}
              setShowConfluenceIntegrationModal={
                setShowConfluenceIntegrationModal
              }
              isEditMode={isEditMode}
              setIsGithubSidebarOpen={setIsGithubSidebarOpen}
              handleEditGithubGlob={handleEditGithubGlob}
              setIsEditingRepo={setIsEditingRepo}
              setEditingRepo={setEditingRepo}
              deletingSources={deletingSources}
            />

            <div className="w-full">
              {hasFormChanged && isEditMode && !isUpdating && (
                <PendingChangesIndicator
                  dirtyChanges={dirtyChanges}
                  sources={sources}
                />
              )}
              {(isUpdating || isPublishing || isSourcesProcessing) && (
                <LongUpdatesIndicator />
              )}
            </div>
            {/* Replace the bottom buttons section with this */}
            <div className="flex guru-sm:flex-col guru-md:flex-row guru-lg:flex-row gap-4 items-center">
              {customGuru && hasDataSources && (
                <Button
                  className="guru-sm:w-full guru-md:w-auto guru-lg:w-auto rounded-lg bg-white hover:bg-gray-50 text-gray-800 border border-gray-200"
                  disabled={
                    isSourcesProcessing ||
                    isProcessing ||
                    form.formState.isSubmitting
                  }
                  size="lg"
                  type="button"
                  onClick={() =>
                    window.open(
                      `/g/${customGuru}`,
                      "_blank",
                      "noopener,noreferrer"
                    )
                  }>
                  <LucideSquareArrowOutUpRight className="mr-2 h-4 w-4" />
                  Visit Guru
                </Button>
              )}

              <Button
                className={cn(
                  "guru-sm:w-full guru-md:w-auto guru-lg:w-auto rounded-lg",
                  "bg-gray-800 text-white hover:bg-gray-700",
                  "disabled:opacity-50 disabled:cursor-not-allowed",
                  customGuru ? "min-w-[140px]" : "min-w-[180px]"
                )}
                disabled={
                  isProcessing ||
                  form.formState.isSubmitting ||
                  isUpdating ||
                  isPublishing ||
                  isSourcesProcessing ||
                  (customGuru && !hasFormChanged)
                }
                size="lg"
                type="submit">
                {isUpdating || isSourcesProcessing ? (
                  <div className="flex items-center gap-2">
                    <LoaderCircle className="h-4 w-4 animate-spin" />
                    <span>Updating...</span>
                  </div>
                ) : isPublishing ? (
                  <div className="flex items-center gap-2">
                    <LoaderCircle className="h-4 w-4 animate-spin" />
                    <span>Publishing...</span>
                  </div>
                ) : customGuru ? (
                  "Update Guru"
                ) : (
                  "Publish Guru"
                )}
              </Button>

              {customGuru && isSelfHosted && (
                <Button
                  className="guru-sm:w-full guru-md:w-auto guru-lg:w-auto rounded-lg bg-[#DC2626] hover:bg-red-700 text-white ml-auto"
                  disabled={
                    isSourcesProcessing ||
                    isProcessing ||
                    form.formState.isSubmitting
                  }
                  size="lg"
                  type="button"
                  onClick={() => setShowDeleteModal(true)}>
                  Delete Guru
                </Button>
              )}
            </div>
          </form>
        </Form>
      </div>
      <input
        ref={pdfInputRef}
        multiple
        accept=".pdf"
        className="hidden"
        type="file"
        onChange={handleFileUpload}
      />
      <input
        ref={excelInputRef}
        multiple
        accept=".xlsx,.xls"
        className="hidden"
        type="file"
        onChange={handleFileUpload}
      />
      <SourceDialog
        clickedSource={clickedSource}
        editorContent={urlEditorContent}
        form={form}
        handleDeleteUrls={handleDeleteUrls}
        initialActiveTab={initialActiveTab}
        isMobile={isMobile}
        isOpen={isUrlSidebarOpen}
        selectedUrls={selectedUrls}
        setClickedSource={setClickedSource}
        setDirtyChanges={setDirtyChanges}
        setSelectedUrls={setSelectedUrls}
        setSources={setSources}
        sourceType="website"
        title="Website Links"
        onAddUrls={(links) => handleAddUrls(links, "website")}
        onEditorChange={handleUrlEditorChange}
        onOpenChange={setIsUrlSidebarOpen}
        onStartCrawl={handleStartCrawl}
        onStopCrawl={handleStopCrawl}
        isCrawling={isCrawling}
        showCrawlInput={showCrawlInput}
        setShowCrawlInput={setShowCrawlInput}
        crawlUrl={crawlUrl}
        setCrawlUrl={setCrawlUrl}
        isYoutubeKeyValid={isYoutubeKeyValid}
      />
      <SourceDialog
        clickedSource={clickedSource}
        editorContent={youtubeEditorContent}
        form={form}
        handleDeleteUrls={handleDeleteUrls}
        initialActiveTab={initialActiveTab}
        isMobile={isMobile}
        isOpen={isYoutubeSidebarOpen}
        selectedUrls={selectedUrls}
        setClickedSource={setClickedSource}
        setDirtyChanges={setDirtyChanges}
        setSelectedUrls={setSelectedUrls}
        setSources={setSources}
        sourceType="youtube"
        title="YouTube Links"
        onAddUrls={(links) => handleAddUrls(links, "youtube")}
        onEditorChange={handleYoutubeEditorChange}
        onOpenChange={setIsYoutubeSidebarOpen}
        isYoutubeKeyValid={isYoutubeKeyValid}
      />
      <SourceDialog
        clickedSource={clickedSource} // Might need adjustment for Jira specifics later
        editorContent={jiraEditorContent}
        form={form} // Pass form if needed for validation/updates
        handleDeleteUrls={handleDeleteUrls} // Needs adjustment for Jira deletion
        initialActiveTab={initialActiveTab} // May need adjustment
        isMobile={isMobile}
        isOpen={isJiraSidebarOpen}
        selectedUrls={selectedUrls} // Needs adjustment for Jira selection
        setClickedSource={setClickedSource}
        setDirtyChanges={setDirtyChanges}
        setSelectedUrls={setSelectedUrls} // Needs adjustment for Jira selection
        setSources={setSources}
        sourceType="jira" // Set source type
        title="Jira Issues" // Set title
        onAddUrls={handleAddJiraUrls} // Use Jira handler
        onEditorChange={handleJiraEditorChange} // Use Jira handler
        onOpenChange={setIsJiraSidebarOpen}
        isYoutubeKeyValid={isYoutubeKeyValid} // Pass this prop, although likely not relevant for Jira
        integrationId={jiraIntegration?.id}
        // Add any other Jira specific props if SourceDialog is extended
      />
      <SourceDialog
        clickedSource={clickedSource}
        editorContent={zendeskEditorContent}
        form={form}
        handleDeleteUrls={handleDeleteUrls}
        initialActiveTab={initialActiveTab}
        isMobile={isMobile}
        isOpen={isZendeskSidebarOpen}
        selectedUrls={selectedUrls}
        setClickedSource={setClickedSource}
        setDirtyChanges={setDirtyChanges}
        setSelectedUrls={setSelectedUrls}
        setSources={setSources}
        sourceType="zendesk"
        title="Zendesk Data"
        onAddUrls={handleAddZendeskUrls}
        onEditorChange={handleZendeskEditorChange}
        onOpenChange={setIsZendeskSidebarOpen}
        isYoutubeKeyValid={isYoutubeKeyValid}
        integrationId={zendeskIntegration?.id}
      />
      <SourceDialog
        clickedSource={clickedSource}
        editorContent={confluenceEditorContent}
        form={form}
        handleDeleteUrls={handleDeleteUrls}
        initialActiveTab={initialActiveTab}
        isMobile={isMobile}
        isOpen={isConfluenceSidebarOpen}
        selectedUrls={selectedUrls}
        setClickedSource={setClickedSource}
        setDirtyChanges={setDirtyChanges}
        setSelectedUrls={setSelectedUrls}
        setSources={setSources}
        sourceType="confluence"
        title="Confluence Pages"
        onAddUrls={handleAddConfluenceUrls}
        onEditorChange={handleConfluenceEditorChange}
        onOpenChange={setIsConfluenceSidebarOpen}
        isYoutubeKeyValid={isYoutubeKeyValid}
        integrationId={confluenceIntegration?.id}
      />
      <DeleteConfirmationModal
        isOpen={showDeleteModal}
        onDelete={handleDeleteGuru}
        onOpenChange={setShowDeleteModal}
      />
      <IntegrationRequiredModal
        isOpen={showJiraIntegrationModal}
        onOpenChange={setShowJiraIntegrationModal}
        guruSlug={customGuru}
        integrationName="Jira"
        IntegrationIcon={JiraIcon}
        integrationId="jira"
      />
      <IntegrationRequiredModal
        isOpen={showZendeskIntegrationModal}
        onOpenChange={setShowZendeskIntegrationModal}
        guruSlug={customGuru}
        integrationName="Zendesk"
        IntegrationIcon={ZendeskIcon}
        integrationId="zendesk"
      />
      {/* Add GitHubSourceDialog component */}
      <GitHubSourceDialog
        isOpen={isGithubSidebarOpen}
        onOpenChange={setIsGithubSidebarOpen}
        repoUrl={repoUrl}
        globPattern={globPattern}
        onRepoUrlChange={handleRepoUrlChange}
        onGlobPatternChange={handleGlobPatternChange}
        onAddGithubRepo={handleAddGithubRepo}
        isMobile={isMobile}
        isProcessing={isSourcesProcessing}
        isEditingRepo={isEditingRepo}
        editingRepo={editingRepo}
      />
      <IntegrationRequiredModal
        isOpen={showConfluenceIntegrationModal}
        onOpenChange={setShowConfluenceIntegrationModal}
        guruSlug={customGuru}
        integrationName="Confluence"
        IntegrationIcon={ConfluenceIcon}
        integrationId="confluence"
      />
    </>
  );
}<|MERGE_RESOLUTION|>--- conflicted
+++ resolved
@@ -554,60 +554,20 @@
   // Update the useEffect where we process dataSources to find and set GitHub repo status
   useEffect(() => {
     if (customGuruData && dataSources?.results) {
-<<<<<<< HEAD
       const newSources = dataSources.results.map((source) => {
         const baseSource = {
           id: source.id,
           name: source.title, // Use title for PDF, domain/repo name for others
           type: source.type.toLowerCase(),
-          size: source.type === "PDF" ? source.size : "N/A",
+          size: source.type === "PDF" || source.type === "EXCEL" ? source.size : "N/A",
           url: source.url || "",
           status: source.status,
           in_milvus: source.in_milvus,
           file_count: source.file_count, // Add file_count
           last_reindex_date: source.last_reindex_date || "",
           error: source.error || "",
-          private: source.type === "PDF" ? !!source.private : undefined
+          private: source.type === "PDF" || source.type === "EXCEL" ? !!source.private : undefined
         };
-=======
-      const newSources = dataSources.results.map((source) => ({
-        id: source.id,
-        sources:
-          source.type === "YOUTUBE"
-            ? "Video"
-            : source.type === "PDF"
-              ? "PDF"
-              : source.type === "EXCEL"
-                ? "Excel"
-                : source.type === "JIRA"
-                  ? "Jira"
-                  : source.type === "ZENDESK"
-                    ? "Zendesk" // <-- Add Zendesk type display
-                    : source.type === "CONFLUENCE"
-                      ? "Confluence" // <-- Add Confluence type display
-                      : "Website",
-        name: source.title,
-        type: source.type.toLowerCase(),
-        size:
-          source.type === "PDF" || source.type === "EXCEL"
-            ? source.size
-            : "N/A",
-        url: source.url || "",
-        status: source.status,
-        last_reindex_date: source.last_reindex_date || "",
-        error: source.error || "",
-        private:
-          source.type === "PDF" || source.type === "EXCEL"
-            ? !!source.private
-            : undefined
-      }));
-
-      // Find GitHub repository source status
-      if (customGuruData?.github_repos) {
-        const githubSources = dataSources.results.filter(
-          (source) => source.url && source.url.startsWith("https://github.com")
-        );
->>>>>>> 70e6c6c8
 
         // Adjust name for non-PDF types
         if (
@@ -977,22 +937,8 @@
                 source.type === "GITHUB"
                   ? source.url.split("/").slice(-2).join("/")
                   : source.type === "PDF"
-<<<<<<< HEAD
                     ? source.title
                     : getNormalizedDomain(source.url),
-=======
-                    ? "PDF"
-                    : source.type === "EXCEL"
-                      ? "Excel"
-                      : source.type === "JIRA"
-                        ? "Jira"
-                        : source.type === "ZENDESK"
-                          ? "Zendesk"
-                          : source.type === "CONFLUENCE"
-                            ? "Confluence"
-                            : "Website",
-              name: source.title,
->>>>>>> 70e6c6c8
               type: source.type.toLowerCase(),
               size:
                 source.type === "PDF" || source.type === "EXCEL"
@@ -1004,19 +950,9 @@
               file_count: source.file_count,
               last_reindex_date: source.last_reindex_date || "",
               error: source.error || "",
-<<<<<<< HEAD
-              private: source.type === "PDF" ? !!source.private : undefined,
+              private: source.type === "PDF" || source.type === "EXCEL" ? !!source.private : undefined,
               glob_pattern: source.github_glob_pattern || "",
               include_glob: source.github_include_glob || false
-=======
-              // Preserve existing privacy setting or use the one from backend
-              private:
-                source.type === "PDF" || source.type === "EXCEL"
-                  ? existingPrivacySettings[source.id] !== undefined
-                    ? existingPrivacySettings[source.id]
-                    : !!source.private
-                  : undefined
->>>>>>> 70e6c6c8
             }));
 
             setSources(updatedSources);
@@ -1555,7 +1491,6 @@
           !source.deleted
       );
 
-<<<<<<< HEAD
       if (githubSources.length > 0) {
         // Add github_urls to the form data
         newSourcesFormData.append(
@@ -1564,30 +1499,6 @@
         );
         hasNewSources = true;
       }
-=======
-            if (matchingNewSources) {
-              ids.push(source.id); // Add the group ID
-              source.domains.forEach((domain) => ids.push(domain.id)); // Add all domain IDs
-            }
-          } else if (
-            dirtyChanges.sources.some(
-              (newSource) =>
-                newSource.newAddedSource &&
-                !newSource.deleted &&
-                newSource.id === source.id
-            )
-          ) {
-            // For PDFs and Excel files, use the file name instead of the temporary ID
-            if (
-              source.type?.toLowerCase() === "pdf" ||
-              source.type?.toLowerCase() === "excel"
-            ) {
-              ids.push(source.name);
-            } else {
-              ids.push(source.id);
-            }
-          }
->>>>>>> 70e6c6c8
 
       if (hasNewSources) {
         hasChanges = true;
