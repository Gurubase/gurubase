import { useUser } from "@auth0/nextjs-auth0/client";
import { Icon } from "@iconify/react";
import clsx from "clsx";
import { usePathname } from "next/navigation";
import { memo, useState } from "react";

import GuruBaseLogo from "@/components/GuruBaseLogo";
import {
  getGuruPromptMap,
  getGuruTypeTextColor
} from "@/components/Header/utils";
import { Link } from "@/components/Link";
import MobileOtherGurus from "@/components/OtherGurus/MobileOtherGurus";
import { Avatar, AvatarFallback, AvatarImage } from "@/components/ui/avatar";
import {
  DropdownMenu,
  DropdownMenuContent,
  DropdownMenuItem,
  DropdownMenuLabel,
  DropdownMenuSeparator,
  DropdownMenuTrigger
} from "@/components/ui/dropdown-menu";
import { useMediaQuery } from "@/hooks/useMediaQuery";
import { useAppNavigation } from "@/lib/navigation";
import { useAppDispatch, useAppSelector } from "@/redux/hooks";
import { setResetMainForm } from "@/redux/slices/mainFormSlice";

import MobileSidebar from "./MobileSidebar";
import SocialMediaHeader from "./SocialMediaHeader";

// Create a memoized UserAvatar component with loading optimization
const UserAvatar = memo(({ user }) => {
  if (!user.picture) {
    return (
      <Avatar className="h-8 w-8 border border-gray-200 bg-gray-100">
        <AvatarFallback className="bg-gray-100 text-gray-600">
          {(user.name ? user.name.charAt(0).toUpperCase() : null) || "U"}
        </AvatarFallback>
      </Avatar>
    );
  }

  return (
    <div className="relative h-8 w-8">
      <Avatar className="h-8 w-8 border border-gray-200">
        <AvatarImage
          alt={user.name}
          className="object-cover"
          loading="eager"
          src={user.picture}
        />
        <AvatarFallback>
          {(user.name ? user.name.charAt(0).toUpperCase() : null) || "U"}
        </AvatarFallback>
      </Avatar>
      <div className="absolute inset-0 rounded-full shadow-inner" />
    </div>
  );
});

UserAvatar.displayName = "UserAvatar";

// Add this new component for self-hosted avatar with memo
const SelfHostedAvatar = memo(() => (
  <Avatar className="h-8 w-8">
    <AvatarFallback>
      <Icon className="h-5 w-5 text-gray-400" icon="solar:user-linear" />
    </AvatarFallback>
  </Avatar>
));

SelfHostedAvatar.displayName = "SelfHostedAvatar";

const Header = memo(({ guruType, allGuruTypes, sidebarExists = false }) => {
  const pathname = usePathname();
  const dispatch = useAppDispatch();
  const isLoading = useAppSelector((state) => state.mainForm.isLoading);
  const postContentExist = useAppSelector(
    (state) => state.mainForm.postContentExist
  );
  const navigation = useAppNavigation();

  const handleNavigate = (path) => {
    const returnTo = encodeURIComponent(pathname);

    navigation.push(`${path}?returnTo=${returnTo}`);
  };

  const isSelfHosted = process.env.NEXT_PUBLIC_NODE_ENV === "selfhosted";
  const { user, isLoading: isUserLoading } = isSelfHosted
    ? { user: true, isLoading: false }
    : useUser();
  const [isMobileSidebarOpen, setIsMobileSidebarOpen] = useState(false);
  const isMobile = useMediaQuery("(max-width: 915px)");

  const renderAuthButtons = () => {
    // Show loading spinner while user data is being fetched
    if (!isSelfHosted && isUserLoading) {
      return (
        <div className="guru-sm:hidden">
          <div className="flex items-center gap-2 p-1 rounded-full">
            <div className="flex items-center justify-center h-8 w-8 rounded-full border border-gray-200 bg-gray-100 animate-pulse" />
          </div>
        </div>
      );
    }

    if (user) {
      return (
        <div className="guru-sm:hidden">
          <DropdownMenu>
            <DropdownMenuTrigger className="focus:outline-none">
              <div className="flex items-center gap-2 p-1 rounded-full hover:bg-gray-100 dark:hover:bg-gray-800 transition-colors">
                {isSelfHosted ? (
                  <SelfHostedAvatar />
                ) : (
                  <UserAvatar user={user} />
                )}
                <span className="sr-only">User menu</span>
              </div>
            </DropdownMenuTrigger>
            <DropdownMenuContent
              align="end"
              className="w-[220px] p-0.5 rounded-[10px] border-[0.5px] border-[#E2E2E2] bg-white shadow-[4px_4px_10px_0px_rgba(210,210,210,0.20)]">
              {!isSelfHosted && (
                <>
                  <DropdownMenuLabel className="px-3 py-2.5">
                    <div className="flex flex-col space-y-1.5">
                      <p className="text-sm font-medium leading-[1.25]">
                        {user.name}
                      </p>
                      <p className="text-xs leading-[1.25] text-muted-foreground">
                        {user.email}
                      </p>
                    </div>
                  </DropdownMenuLabel>
                  <DropdownMenuSeparator className="bg-[#E2E2E2]" />
                </>
              )}
              <DropdownMenuItem className="p-0.5">
                <div className="w-full">
                  <Link
                    className="flex items-center gap-2 p-2 rounded-lg hover:bg-[#F5F5F5] transition-colors cursor-pointer w-full"
                    href="/my-gurus"
                    prefetch={false}>
                    <Icon
                      className="w-4 h-4 shrink-0 text-[#6D6D6D]"
                      icon="solar:notes-linear"
                    />
                    <span className="flex-1 text-sm font-medium text-[#6D6D6D] overflow-hidden text-ellipsis whitespace-nowrap leading-[1.25]">
                      My Gurus
                    </span>
                  </Link>
                </div>
              </DropdownMenuItem>
              <DropdownMenuItem className="p-0.5">
                <div className="w-full">
                  <Link
                    className="flex items-center gap-2 p-2 rounded-lg hover:bg-[#F5F5F5] transition-colors cursor-pointer w-full"
                    href="/binge-history"
                    prefetch={false}>
                    <Icon
                      className="w-4 h-4 text-[#6D6D6D]"
                      icon="solar:history-linear"
                    />
                    <span className="flex-1 text-sm font-medium text-[#6D6D6D] overflow-hidden text-ellipsis whitespace-nowrap leading-[1.25]">
                      Binge History
                    </span>
                  </Link>
                </div>
              </DropdownMenuItem>
              <DropdownMenuItem className="p-0.5">
                <div className="w-full">
                  <Link
                    className="flex items-center gap-2 p-2 rounded-lg hover:bg-[#F5F5F5] transition-colors cursor-pointer w-full"
                    href="/api-keys"
                    prefetch={false}>
                    <Icon
                      className="w-4 h-4 text-[#6D6D6D]"
                      icon="solar:key-linear"
                    />
                    <span className="flex-1 text-sm font-medium text-[#6D6D6D] overflow-hidden text-ellipsis whitespace-nowrap leading-[1.25]">
                      API Keys
                    </span>
                  </Link>
                </div>
              </DropdownMenuItem>
              {!isSelfHosted && (
                <DropdownMenuItem className="p-0.5 mb-0.5">
                  <div className="w-full">
                    <Link
                      className="flex items-center gap-2 p-2 rounded-lg hover:bg-[#F5F5F5] transition-colors cursor-pointer w-full"
                      href="/api/auth/logout">
                      <Icon
                        className="w-4 h-4 shrink-0 text-[#DC2626]"
                        icon="solar:logout-outline"
                      />
                      <span className="flex-1 text-sm font-medium text-[#DC2626] overflow-hidden text-ellipsis whitespace-nowrap leading-[1.25]">
                        Log out
                      </span>
                    </Link>
                  </div>
                </DropdownMenuItem>
              )}
            </DropdownMenuContent>
          </DropdownMenu>
        </div>
      );
    }

    return (
      <div className="flex items-center gap-3 guru-sm:hidden">
        <button
          className="flex h-9 px-4 justify-center items-center gap-2 rounded-full border border-[#E2E2E2] bg-white text-sm font-medium text-black hover:bg-gray-50 transition-colors"
          onClick={() => handleNavigate("/api/auth/login")}>
          Log in
        </button>
        <button
          className="flex h-9 px-4 items-center gap-1.5 rounded-full bg-[#1B242D] text-sm font-medium text-white hover:bg-[#2C3642] transition-colors"
          onClick={() => handleNavigate("/api/auth/login")}>
          Sign Up
        </button>
      </div>
    );
  };

  const getBackgroundColor = () => {
    return "#FFFFFF";
  };

  const activeGuruName = useAppSelector(
    (state) => state.mainForm.activeGuruName
  );

  const isLongGuruName = activeGuruName && activeGuruName.length >= 14;

  const handleRedirectToHome = () => {
    dispatch(setResetMainForm());
    navigation.setHref("/");
  };

  return (
    <div className="relative">
      <div
<<<<<<< HEAD
        className={clsx("h-[64px]", isMobileSidebarOpen && "guru-sm:hidden")}
=======
        className={clsx(
          "h-[60px] guru-sm:h-[68px]",
          isMobileSidebarOpen && "guru-sm:hidden"
        )}
>>>>>>> cbb40dcc
      />
      <header
        className={clsx(
          "flex justify-center items-start px-6 guru-sm:px-0 w-full guru-sm:w-full border-x border-[#E2E2E2] guru-sm:border-none border-b border-solid border-neutral-200 fixed top-0 z-50 bg-white",
          isMobileSidebarOpen && "guru-sm:hidden",
          guruType || !guruType || postContentExist || isLoading
            ? "guru-sm:mt-0"
            : "guru-sm:mt-[10rem] ",
          guruType || !guruType || postContentExist || isLoading
            ? "guru-sm:mb-0"
            : "guru-sm:mb-8"
        )}
        style={{ backgroundColor: getBackgroundColor() }}>
        <div
          className={clsx(
            "flex guru-sm:flex-wrap gap-5 justify-between guru-sm:px-5 flex-grow shrink",
            "guru-sm:justify-between guru-sm:items-center",
            "py-3",
            sidebarExists
              ? "max-w-[1440px]"
              : "guru-md:max-w-[870px] guru-lg:max-w-[1180px]"
          )}>
          {/* Mobile Header Row */}
          <div className="hidden guru-sm:flex items-center justify-between w-full gap-6">
            <div className="flex items-center gap-4">
              <button
                aria-label="Open menu"
                className="flex items-center justify-center w-8 h-8 text-gray-700"
                onClick={() => setIsMobileSidebarOpen(true)}>
                <Icon className="w-6 h-6" icon="solar:hamburger-menu-outline" />
              </button>
              <Link
                className="cursor-pointer"
                href="/"
                prefetch={false}
                onClick={handleRedirectToHome}>
                <div className={clsx(isLongGuruName && "scale-75 -ml-4")}>
                  <GuruBaseLogo
                    allGuruTypes={allGuruTypes}
                    guruType={guruType}
                  />
                </div>
              </Link>
            </div>
            <MobileOtherGurus
              allGuruTypes={allGuruTypes}
              isLongGuruName={isLongGuruName}
            />
          </div>

          {/* Desktop Logo */}
          <div
            className={clsx(
              "flex gap-2 my-auto text-xs font-bold guru-sm:hidden"
            )}
            style={{ color: getGuruTypeTextColor(guruType, allGuruTypes) }}>
            <div className="flex flex-col">
              <Link
                className="cursor-pointer"
                href="/"
                prefetch={false}
                onClick={handleRedirectToHome}>
                <div className="mt-0 ml-1">
                  {guruType && activeGuruName
                    ? activeGuruName
                    : guruType
                      ? getGuruPromptMap(guruType, allGuruTypes)
                      : ""}
                </div>
                <GuruBaseLogo allGuruTypes={allGuruTypes} guruType={guruType} />
              </Link>
            </div>
          </div>

          <div className="flex items-center gap-4 guru-sm:hidden">
            <SocialMediaHeader />
            {renderAuthButtons()}
          </div>

          {isMobile && (
            <MobileSidebar
              isOpen={isMobileSidebarOpen}
              user={user}
              onClose={() => setIsMobileSidebarOpen(false)}
            />
          )}
        </div>
      </header>
    </div>
  );
});

Header.displayName = "Header";

export default Header;<|MERGE_RESOLUTION|>--- conflicted
+++ resolved
@@ -242,14 +242,10 @@
   return (
     <div className="relative">
       <div
-<<<<<<< HEAD
-        className={clsx("h-[64px]", isMobileSidebarOpen && "guru-sm:hidden")}
-=======
         className={clsx(
           "h-[60px] guru-sm:h-[68px]",
           isMobileSidebarOpen && "guru-sm:hidden"
         )}
->>>>>>> cbb40dcc
       />
       <header
         className={clsx(
