import React, { useState, useEffect } from "react";
import {
  Table,
  TableBody,
  TableCell,
  TableHead,
  TableHeader,
  TableRow
} from "@/components/ui/table";
import {
  Select,
  SelectContent,
  SelectItem,
  SelectTrigger,
  SelectValue
} from "@/components/ui/select";
import { Button } from "@/components/ui/button";
import {
  DropdownMenu,
  DropdownMenuContent,
  DropdownMenuItem,
  DropdownMenuTrigger
} from "@/components/ui/dropdown-menu";
import {
  Tooltip,
  TooltipContent,
  TooltipProvider,
  TooltipTrigger
} from "@/components/ui/tooltip";
import {
  AlertTriangle,
  Check,
  Clock,
  Edit,
  Info,
  LinkIcon,
  LoaderCircle,
  Lock,
  MoreVertical,
  RotateCw,
  Unlock
} from "lucide-react";
import {
  JiraIcon,
  SolarFileTextBold,
  SolarTrashBinTrashBold,
  SolarVideoLibraryBold
} from "@/components/Icons";
import { Badge } from "@/components/ui/badge";
import { cn } from "@/lib/utils";
import { getNormalizedDomain } from "@/utils/common";
import { SourceActions } from "@/components/NewEditGuru/SourceActions";
import {
  getSourceFilterItems,
  getSourceTypeConfigById,
  SOURCE_TYPES_CONFIG
} from "@/config/sourceTypes";
import { formatFileSize } from "@/utils/common";

export function SourcesTableSection({
  sources,
  isProcessing,
  isSourcesProcessing,
  isSubmitting,
  isLoadingIntegration,
  jiraIntegration,
  fileInputRef,
  handleEditSource,
  handleDeleteSource,
  handleReindexSource,
  handlePrivacyBadgeClick,
  setClickedSource,
  setIsYoutubeSidebarOpen,
  setIsJiraSidebarOpen,
  setIsUrlSidebarOpen,
  setShowJiraIntegrationModal,
  setIsZendeskSidebarOpen,
  setShowZendeskIntegrationModal,
  zendeskIntegration,
<<<<<<< HEAD
  isEditMode,
  setIsGithubSidebarOpen,
  handleEditGithubGlob,
  setIsEditingRepo,
  setEditingRepo
=======
  setIsConfluenceSidebarOpen,
  setShowConfluenceIntegrationModal,
  confluenceIntegration,
  isLoadingConfluenceIntegration,
  isEditMode
>>>>>>> 7e09335b
}) {
  const [filterType, setFilterType] = useState("all");

  const handleAddWebsite = () => {
    setClickedSource([]);
    setIsUrlSidebarOpen(true);
  };

  const handleAddYoutube = () => {
    setClickedSource([]);
    setIsYoutubeSidebarOpen(true);
  };

  const handleAddJira = () => {
    if (jiraIntegration) {
      setClickedSource([]);
      setIsJiraSidebarOpen(true);
    } else {
      setShowJiraIntegrationModal(true);
    }
  };

  const handleAddConfluence = () => {
    if (confluenceIntegration) {
      setClickedSource([]);
      setIsConfluenceSidebarOpen(true);
    } else {
      setShowConfluenceIntegrationModal(true);
    }
  };

  const handleAddZendesk = () => {
    if (zendeskIntegration) {
      setClickedSource([]);
      setIsZendeskSidebarOpen(true);
    } else {
      setShowZendeskIntegrationModal(true);
    }
  };

  const handleAddGithub = () => {
    setClickedSource([]);
    if (typeof setIsEditingRepo === "function") {
      setIsEditingRepo(false);
    }
    if (typeof setEditingRepo === "function") {
      setEditingRepo(null);
    }
    setIsGithubSidebarOpen(true);
  };

  const handleUploadPdf = () => {
    if (fileInputRef.current) {
      fileInputRef.current.click();
    }
  };

  const sourceActionHandlers = {
    website: handleAddWebsite,
    youtube: handleAddYoutube,
    jira: handleAddJira,
    confluence: handleAddConfluence,
    onUploadPdfClick: handleUploadPdf,
    zendesk: handleAddZendesk,
    github_repo: handleAddGithub
  };

  const sourceLoadingStates = {
    isLoadingIntegration: isLoadingIntegration,
    isLoadingConfluenceIntegration: isLoadingConfluenceIntegration
  };

  const isSourceProcessing = (source) => {
    if (typeof source.id === "string") {
      return false;
    }

    if (source.domains) {
      return source.domains.some((domain) => domain.status === "NOT_PROCESSED");
    }

    return source.status === "NOT_PROCESSED";
  };

  const renderBadges = (source) => {
    const config = getSourceTypeConfigById(source.type);
    const isGithubSource =
      source.type?.toLowerCase() === SOURCE_TYPES_CONFIG.GITHUB.id;
    const isPdfSource =
      source.type?.toLowerCase() === SOURCE_TYPES_CONFIG.PDF.id;

    if (!config) return null;

    if (isGithubSource) {
      let badgeProps = {
        className:
          "flex items-center rounded-full gap-1 px-2 py-0.5 text-xs font-medium pointer-events-none",
        icon: Clock,
        iconColor: "text-gray-500",
        text: "Pending"
      };

      switch (source.status) {
        case "SUCCESS":
          badgeProps.icon = Check;
          badgeProps.iconColor = "text-green-700";
          badgeProps.text = `${source.file_count} files`;
          badgeProps.className += " bg-green-50 text-green-700";
          break;
        case "FAIL":
          badgeProps.icon = AlertTriangle;
          badgeProps.iconColor = "text-red-700";
          badgeProps.text = "Failed";
          badgeProps.className += " bg-red-50 text-red-700";
          break;
        case "NOT_PROCESSED":
        default:
          badgeProps.icon = Clock;
          badgeProps.iconColor = "text-yellow-700";
          badgeProps.text = "Processing";
          badgeProps.className += " bg-yellow-50 text-yellow-700";
          break;
      }

      const badgeElement =
        source.status === "SUCCESS" || source.status === "FAIL" ? (
          <Badge {...badgeProps}>
            <badgeProps.icon
              className={cn(
                "h-3 w-3",
                badgeProps.iconColor,
                isSourcesProcessing && "pointer-events-none opacity-50"
              )}
            />
            {badgeProps.text}
          </Badge>
        ) : null;

      const lastIndexedDate = source.last_reindex_date
        ? new Date(source.last_reindex_date).toLocaleString()
        : null;

      return (
        <div className="flex items-center gap-2">
          {source.status === "FAIL" && source.error ? (
            <TooltipProvider>
              <Tooltip delayDuration={0}>
                <TooltipTrigger asChild>
                  <span
                    className={cn(
                      isSourcesProcessing && "pointer-events-none opacity-50"
                    )}>
                    {badgeElement}
                  </span>
                </TooltipTrigger>
                <TooltipContent
                  align="center"
                  className="rounded-lg shadow-lg border p-3 bg-background max-w-xs"
                  side="top"
                  sideOffset={8}>
                  <p className="text-center relative font-inter px-2 text-xs font-medium text-red-600">
                    {source.error}
                  </p>
                  <div
                    className="absolute w-3 h-3 border-l border-t bg-background"
                    style={{
                      bottom: "-6px",
                      left: "50%",
                      transform: "translateX(-50%) rotate(225deg)",
                      borderColor: "inherit"
                    }}
                  />
                </TooltipContent>
              </Tooltip>
            </TooltipProvider>
          ) : source.last_reindex_date ? (
            <TooltipProvider>
              <Tooltip delayDuration={0}>
                <TooltipTrigger asChild>
                  <span
                    className={cn(
                      isSourcesProcessing && "pointer-events-none opacity-50"
                    )}>
                    {badgeElement}
                  </span>
                </TooltipTrigger>
                <TooltipContent
                  align="center"
                  className="rounded-lg shadow-lg border p-3 bg-background max-w-xs"
                  side="top"
                  sideOffset={8}>
                  <p className="text-center relative font-inter px-2 text-xs font-medium text-green-700">
                    Last indexed at {lastIndexedDate}
                  </p>
                  <div
                    className="absolute w-3 h-3 border-l border-t bg-background"
                    style={{
                      bottom: "-6px",
                      left: "50%",
                      transform: "translateX(-50%) rotate(225deg)",
                      borderColor: "inherit"
                    }}
                  />
                </TooltipContent>
              </Tooltip>
            </TooltipProvider>
          ) : (
            <span
              className={cn(
                isSourcesProcessing && "pointer-events-none opacity-50"
              )}>
              {badgeElement}
            </span>
          )}
        </div>
      );
    }

    if (config.hasPrivacyToggle) {
      return (
        <div className="flex items-center gap-1">
          {(() => {
            let badgeProps = {
              className: cn(
                "flex items-center rounded-full gap-1 px-2 py-1 text-body4 font-medium cursor-pointer",
                isSourcesProcessing && "pointer-events-none opacity-50"
              ),
              variant: "secondary"
            };

            switch (source.private) {
              case true:
                badgeProps.icon = Lock;
                badgeProps.iconColor = "text-gray-500";
                badgeProps.text = "Private";
                break;
              default:
                badgeProps.icon = Unlock;
                badgeProps.iconColor = "text-blue-base";
                badgeProps.text = "Public";
                break;
            }

            return (
              <div className="flex items-center gap-1">
                <div
                  key={source.id}
                  role="button"
                  tabIndex={0}
                  onClick={(e) => handlePrivacyBadgeClick(e, source)}
                  onKeyDown={(e) => {
                    if (e.key === "Enter" || e.key === " ") {
                      handlePrivacyBadgeClick(e, source);
                    }
                  }}>
                  <Badge {...badgeProps}>
                    <badgeProps.icon
                      className={cn("h-3 w-3", badgeProps.iconColor)}
                    />
                    {badgeProps.text}
                  </Badge>
                </div>
                <div className="relative flex items-center">
                  <TooltipProvider>
                    <Tooltip delayDuration={0}>
                      <TooltipTrigger className="cursor-pointer hover:text-gray-600 transition-colors flex items-center">
                        <Info className="h-3.5 w-3.5 text-gray-400" />
                      </TooltipTrigger>
                      <TooltipContent
                        align="center"
                        className="rounded-lg shadow-lg border p-3 md:bg-[#1B242D] md:text-white bg-background"
                        side="top"
                        sideOffset={8}>
                        <div
                          className="absolute w-4 h-4 border-l border-t md:bg-[#1B242D] bg-background"
                          style={{
                            bottom: "-8px",
                            left: "50%",
                            transform: "translateX(-50%) rotate(225deg)",
                            borderColor: "inherit"
                          }}
                        />
                        <p className="text-center relative font-inter px-2 text-xs font-medium">
                          {source.private
                            ? "This resource will be listed but not linked as a question reference."
                            : "This resource will be listed and linked as a question reference."}
                        </p>
                      </TooltipContent>
                    </Tooltip>
                  </TooltipProvider>
                </div>
              </div>
            );
          })()}
        </div>
      );
    }

    if (!isPdfSource && !isGithubSource && config.canEdit) {
      const statusGroups = source.domains.reduce((acc, domain) => {
        const status =
          domain.status === "NOT_PROCESSED"
            ? "NOT_PROCESSED"
            : domain.status?.toLowerCase() === "fail"
              ? "FAIL"
              : "SUCCESS";
        acc[status] = (acc[status] || 0) + 1;
        return acc;
      }, {});

      const handleBadgeClick = (e, status, sourceToEdit) => {
        if (isSourcesProcessing) return;
        e.preventDefault();
        e.stopPropagation();
        const tabValue =
          status === "SUCCESS"
            ? "success"
            : status === "NOT_PROCESSED"
              ? "not_processed"
              : "failed";
        setTimeout(() => handleEditSource(sourceToEdit, tabValue), 0);
      };

      return (
        <div className="flex items-center space-x-2">
          {Object.entries(statusGroups).map(([status, count]) => {
            if (count === 0) return null;
            let badgeProps = {
              className:
                "flex items-center rounded-full gap-1 px-2 py-1 text-body4 font-medium cursor-pointer",
              variant: "secondary",
              text: `${count} URL${count > 1 ? "s" : ""}`
            };
            switch (status) {
              case "SUCCESS":
                badgeProps = {
                  ...badgeProps,
                  icon: LinkIcon,
                  iconColor: "text-blue-base",
                  className: `${badgeProps.className} hover:bg-blue-50`
                };
                break;
              case "NOT_PROCESSED":
                badgeProps = {
                  ...badgeProps,
                  icon: AlertTriangle,
                  iconColor: "text-warning-base",
                  className: `${badgeProps.className} hover:bg-warning-50`
                };
                break;
              case "FAIL":
                badgeProps = {
                  ...badgeProps,
                  icon: AlertTriangle,
                  iconColor: "text-error-base",
                  className: `${badgeProps.className} hover:bg-error-50`
                };
                break;
              default:
                return null;
            }
            return (
              <div
                key={status}
                className={cn(
                  "cursor-pointer",
                  isSourcesProcessing && "pointer-events-none opacity-50"
                )}
                role="button"
                tabIndex={0}
                onClick={(e) => handleBadgeClick(e, status, source)}>
                <Badge {...badgeProps} />
              </div>
            );
          })}
        </div>
      );
    }

    return null;
  };

  const filteredSources =
    filterType === "all"
      ? sources
      : sources.filter(
          (source) => source.type.toLowerCase() === filterType.toLowerCase()
        );

<<<<<<< HEAD
  // Separate sources based on the willGroup flag from config
  const sourcesToGroup = [];
  const sourcesNotToGroup = [];

  filteredSources.forEach((source) => {
    const config = getSourceTypeConfigById(source.type);
    if (config?.willGroup) {
      sourcesToGroup.push(source);
    } else {
      sourcesNotToGroup.push(source);
    }
  });
=======
  const urlSources = filteredSources.filter(
    (source) =>
      source.type.toLowerCase() === "youtube" ||
      source.type.toLowerCase() === "website" ||
      source.type.toLowerCase() === "jira" ||
      source.type.toLowerCase() === "confluence" ||
      source.type.toLowerCase() === "zendesk"
  );
  const fileSources = filteredSources.filter(
    (source) => source.type.toLowerCase() === "pdf"
  );
>>>>>>> 7e09335b

  // Group the sources marked for grouping
  const groupedSources = sourcesToGroup.reduce((acc, source) => {
    const domain = getNormalizedDomain(source.url);
    if (!domain) return acc;
    const existingSource = acc.find(
      (item) => item.domain === domain && item.type === source.type
    );
    if (existingSource) {
      existingSource.count += 1;
      existingSource.domains.push(source);
    } else {
      acc.push({
        ...source,
        count: 1,
        domains: [source],
        domain: domain
      });
    }
    return acc;
  }, []);

  const displaySources = [...groupedSources, ...sourcesNotToGroup];
  const sourceFilterItems = getSourceFilterItems();

  return (
    <div className="max-w-full">
      <div className="flex flex-col mb-5">
        <h3 className="text-lg font-semibold mb-1">Sources</h3>
        <div className="flex items-center justify-between">
          <p className="text-body2 text-gray-400">
            Your guru will answer questions based on the sources you provided
            below
          </p>
        </div>
      </div>

      <div className="flex items-center justify-between space-x-4 mb-3">
        {sources.length > 0 && (
          <Select
            disabled={isSourcesProcessing || isProcessing || isSubmitting}
            onValueChange={(value) => setFilterType(value)}
            value={filterType}>
            <SelectTrigger className="guru-sm:w-[100px] guru-md:w-[180px] guru-lg:w-[180px]">
              <SelectValue placeholder="All" />
            </SelectTrigger>
            <SelectContent>
              {sourceFilterItems.map((item) => (
                <SelectItem key={item.value} value={item.value}>
                  {item.label}
                </SelectItem>
              ))}
            </SelectContent>
          </Select>
        )}
        <SourceActions
          isProcessing={isProcessing}
          isSourcesProcessing={isSourcesProcessing}
          actionHandlers={sourceActionHandlers}
          loadingStates={sourceLoadingStates}
          isEditMode={isEditMode}
        />
      </div>

      <Table>
        <TableHeader>
          <TableRow>
            <TableHead className="w-[20%]">Type</TableHead>
            <TableHead className="w-[60%]">Name</TableHead>
            <TableHead className="w-[20%]"></TableHead>
          </TableRow>
        </TableHeader>
        <TableBody>
          {displaySources.length === 0 ? (
            <TableRow>
              <TableCell className="text-center" colSpan={3}>
                No sources added
              </TableCell>
            </TableRow>
          ) : (
            displaySources.map((source) => {
              const config = getSourceTypeConfigById(source.type);
              const IconComponent = config?.icon;

              return (
                <TableRow key={source.id}>
                  <TableCell className="font-medium">
                    <div className="flex items-center">
                      {IconComponent && (
                        <IconComponent className="mr-2 h-4 w-4 text-gray-600" />
                      )}
                      <span>{config?.displaySourceText || source.sources}</span>
                    </div>
                  </TableCell>

                  <TableCell>
                    {isSourceProcessing(source) && isSourcesProcessing ? (
                      <div className="flex items-center gap-2 text-gray-500">
                        <LoaderCircle className="h-4 w-4 animate-spin" />
                        <span className="text-sm">Processing source...</span>
                      </div>
                    ) : (
                      <span>
                        {source.name || source.domain}
                        {source.type === "pdf" && source.size && (
                          <span className="ml-2 text-xs text-gray-400">
                            ({formatFileSize(source.size)})
                          </span>
                        )}
                      </span>
                    )}
                  </TableCell>

                  <TableCell className="">
                    <div className="flex items-center space-x-2 justify-end">
                      {renderBadges(source)}

                      <span>
                        <DropdownMenu>
                          <DropdownMenuTrigger asChild>
                            <Button
                              className="h-8 w-8 p-0"
                              disabled={isSourcesProcessing}
                              size="icon"
                              variant="ghost">
                              <span className="sr-only">Open menu</span>
                              <MoreVertical className="h-4 w-4" />
                            </Button>
                          </DropdownMenuTrigger>
                          <DropdownMenuContent align="end">
                            {config?.canEdit && (
                              <DropdownMenuItem
                                disabled={isSourcesProcessing}
                                onClick={() => handleEditSource(source)}>
                                <Edit className="mr-2 h-3 w-3" />
                                Edit
                              </DropdownMenuItem>
                            )}
                            {source.type === "github_repo" && (
                              <DropdownMenuItem
                                disabled={isSourcesProcessing}
                                onClick={() => handleEditGithubGlob(source)}>
                                <Edit className="mr-2 h-3 w-3" />
                                Edit Glob
                              </DropdownMenuItem>
                            )}
                            {config?.canReindex && (
                              <DropdownMenuItem
                                disabled={isSourcesProcessing}
                                onClick={() => handleReindexSource(source)}>
                                <RotateCw className="mr-2 h-3 w-3" />
                                Reindex
                              </DropdownMenuItem>
                            )}
                            <DropdownMenuItem
                              disabled={isSourcesProcessing}
                              onClick={() => handleDeleteSource(source)}>
                              <SolarTrashBinTrashBold className="mr-2 h-3 w-3" />
                              Delete
                            </DropdownMenuItem>
                          </DropdownMenuContent>
                        </DropdownMenu>
                      </span>
                    </div>
                  </TableCell>
                </TableRow>
              );
            })
          )}
        </TableBody>
      </Table>
    </div>
  );
}<|MERGE_RESOLUTION|>--- conflicted
+++ resolved
@@ -77,19 +77,15 @@
   setIsZendeskSidebarOpen,
   setShowZendeskIntegrationModal,
   zendeskIntegration,
-<<<<<<< HEAD
+  setIsConfluenceSidebarOpen,
+  setShowConfluenceIntegrationModal,
+  confluenceIntegration,
+  isLoadingConfluenceIntegration,
   isEditMode,
   setIsGithubSidebarOpen,
   handleEditGithubGlob,
   setIsEditingRepo,
   setEditingRepo
-=======
-  setIsConfluenceSidebarOpen,
-  setShowConfluenceIntegrationModal,
-  confluenceIntegration,
-  isLoadingConfluenceIntegration,
-  isEditMode
->>>>>>> 7e09335b
 }) {
   const [filterType, setFilterType] = useState("all");
 
@@ -479,7 +475,6 @@
           (source) => source.type.toLowerCase() === filterType.toLowerCase()
         );
 
-<<<<<<< HEAD
   // Separate sources based on the willGroup flag from config
   const sourcesToGroup = [];
   const sourcesNotToGroup = [];
@@ -492,19 +487,6 @@
       sourcesNotToGroup.push(source);
     }
   });
-=======
-  const urlSources = filteredSources.filter(
-    (source) =>
-      source.type.toLowerCase() === "youtube" ||
-      source.type.toLowerCase() === "website" ||
-      source.type.toLowerCase() === "jira" ||
-      source.type.toLowerCase() === "confluence" ||
-      source.type.toLowerCase() === "zendesk"
-  );
-  const fileSources = filteredSources.filter(
-    (source) => source.type.toLowerCase() === "pdf"
-  );
->>>>>>> 7e09335b
 
   // Group the sources marked for grouping
   const groupedSources = sourcesToGroup.reduce((acc, source) => {
