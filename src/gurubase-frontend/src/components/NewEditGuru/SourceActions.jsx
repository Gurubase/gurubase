import React from "react";
import { Button } from "@/components/ui/button";
import { LoaderCircle, ChevronDown } from "lucide-react";
import { getAllSourceTypeConfigs } from "@/config/sourceTypes";
import {
  Tooltip,
  TooltipContent,
  TooltipProvider,
  TooltipTrigger
} from "@/components/ui/tooltip";
import {
  DropdownMenu,
  DropdownMenuTrigger,
  DropdownMenuContent,
  DropdownMenuItem
} from "@/components/ui/dropdown-menu";
import { cn } from "@/lib/utils";

// Updated component to render actions in a dropdown menu
export const SourceActions = ({
  isProcessing,
  isSourcesProcessing,
  // Pass down specific handlers keyed by a predictable name or ID
  actionHandlers = {},
  // Pass down specific loading states keyed similarly
  loadingStates = {},
  isEditMode
}) => {
  const configs = getAllSourceTypeConfigs();

  return (
    <DropdownMenu>
      <DropdownMenuTrigger asChild>
        <Button
          variant="outline"
          className="text-black-600"
          disabled={isProcessing || isSourcesProcessing}>
          Add
          <ChevronDown className="ml-2 h-4 w-4" />
        </Button>
      </DropdownMenuTrigger>
      <DropdownMenuContent align="end">
        {configs.map((config) => {
          const ActionIcon = config.actionButtonIcon;
          const isLoading =
            config.requiresIntegrationCheck &&
            loadingStates[config.integrationLoadingProp];
          const baseDisabled = isProcessing || isSourcesProcessing || isLoading;

          // Determine the correct handler: prioritize specific actionHandlerName, fallback to id
          const handlerKey = config.actionHandlerName || config.id;
          const onClickHandler = actionHandlers[handlerKey];

          // Optionally log a warning if a handler is missing for a configured type
          if (!onClickHandler && !config.requiresIntegrationCheck) {
            // Don't warn for integration types here, as the check is in the handler
          }

          // Special disabling logic for Jira in 'create' mode
          const isJiraInCreateMode = config.id === "jira" && !isEditMode;
          const isZendeskInCreateMode = config.id === "zendesk" && !isEditMode;
          const isConfluenceInCreateMode =
            config.id === "confluence" && !isEditMode;
          const finalDisabled =
            baseDisabled ||
            isJiraInCreateMode ||
            isZendeskInCreateMode ||
            isConfluenceInCreateMode;

<<<<<<< HEAD
          const menuItem = (
            <DropdownMenuItem
              key={config.id}
              className={cn("flex items-center gap-2")}
              disabled={finalDisabled}
              onClick={
                isJiraInCreateMode ||
                isZendeskInCreateMode ||
                isConfluenceInCreateMode
                  ? undefined
                  : onClickHandler
              }
              tabIndex={
                isJiraInCreateMode ||
                isZendeskInCreateMode ||
                isConfluenceInCreateMode
                  ? -1
                  : 0
              }>
              {isLoading ? (
                <LoaderCircle className="h-4 w-4 animate-spin" />
              ) : (
                <ActionIcon className="h-4 w-4" />
              )}
              <span>{config.actionButtonText}</span>
            </DropdownMenuItem>
          );

          // Conditionally wrap with Tooltip in create mode
          if (isJiraInCreateMode) {
            return (
              <TooltipProvider key={config.id} delayDuration={100}>
                <Tooltip>
                  <TooltipTrigger asChild>
                    <div>{menuItem}</div>
                  </TooltipTrigger>
                  <TooltipContent>
                    <p>Jira integration requires an existing Guru.</p>
                  </TooltipContent>
                </Tooltip>
              </TooltipProvider>
            );
          }
=======
        // Special disabling logic for Jira in 'create' mode
        const isJiraInCreateMode = config.id === "jira" && !isEditMode;
        const isZendeskInCreateMode = config.id === "zendesk" && !isEditMode;
        const isConfluenceInCreateMode =
          config.id === "confluence" && !isEditMode;
        const finalDisabled =
          baseDisabled ||
          isJiraInCreateMode ||
          isZendeskInCreateMode ||
          isConfluenceInCreateMode;

        const button = (
          <Button
            key={config.id}
            className={cn("text-black-600")}
            disabled={finalDisabled}
            type="button"
            variant="outline"
            // Use the determined handler. If it's missing for non-integration types, button might do nothing or be skipped.
            // For integration types, the handler passed in (e.g., actionHandlers.jira) contains the integration check.
            onClick={isJiraInCreateMode ? undefined : onClickHandler}
            aria-disabled={finalDisabled}
            tabIndex={isJiraInCreateMode ? -1 : 0} // Prevent tabbing to disabled button
          >
            {isLoading ? (
              <LoaderCircle className="guru-sm:mr-0 guru-md:mr-2 guru-lg:mr-2 h-4 w-4 animate-spin" />
            ) : (
              <ActionIcon className="guru-sm:mr-0 guru-md:mr-2 guru-lg:mr-2 h-4 w-4" />
            )}
            <span className="guru-sm:hidden guru-md:block guru-lg:block">
              {config.actionButtonText}
            </span>
          </Button>
        );
>>>>>>> 03c3c787

          if (isZendeskInCreateMode) {
            return (
              <TooltipProvider key={config.id} delayDuration={100}>
                <Tooltip>
                  <TooltipTrigger asChild>
                    <div>{menuItem}</div>
                  </TooltipTrigger>
                  <TooltipContent>
                    <p>Zendesk integration requires an existing Guru.</p>
                  </TooltipContent>
                </Tooltip>
              </TooltipProvider>
            );
          }

          if (isConfluenceInCreateMode) {
            return (
              <TooltipProvider key={config.id} delayDuration={100}>
                <Tooltip>
                  <TooltipTrigger asChild>
                    <div>{menuItem}</div>
                  </TooltipTrigger>
                  <TooltipContent>
                    <p>Confluence integration requires an existing Guru.</p>
                  </TooltipContent>
                </Tooltip>
              </TooltipProvider>
            );
          }

<<<<<<< HEAD
          // Return the menu item directly for other source types or when in edit mode
          return menuItem;
        })}
      </DropdownMenuContent>
    </DropdownMenu>
=======
        if (isConfluenceInCreateMode) {
          return (
            <TooltipProvider key={config.id} delayDuration={100}>
              <Tooltip>
                <TooltipTrigger asChild>
                  <span tabIndex={-1}>{button}</span>
                </TooltipTrigger>
                <TooltipContent>
                  <p>Confluence integration requires an existing Guru.</p>
                </TooltipContent>
              </Tooltip>
            </TooltipProvider>
          );
        }

        // Return the button directly for other source types or when in edit mode
        return button;
      })}
    </div>
>>>>>>> 03c3c787
  );
};<|MERGE_RESOLUTION|>--- conflicted
+++ resolved
@@ -56,6 +56,10 @@
             // Don't warn for integration types here, as the check is in the handler
           }
 
+        // Jira (and potentially future integration types) needs a special check within its handler,
+        // but we use the handler name from the config to call it.
+        // The loading state is used to show the spinner.
+
           // Special disabling logic for Jira in 'create' mode
           const isJiraInCreateMode = config.id === "jira" && !isEditMode;
           const isZendeskInCreateMode = config.id === "zendesk" && !isEditMode;
@@ -67,7 +71,6 @@
             isZendeskInCreateMode ||
             isConfluenceInCreateMode;
 
-<<<<<<< HEAD
           const menuItem = (
             <DropdownMenuItem
               key={config.id}
@@ -111,42 +114,6 @@
               </TooltipProvider>
             );
           }
-=======
-        // Special disabling logic for Jira in 'create' mode
-        const isJiraInCreateMode = config.id === "jira" && !isEditMode;
-        const isZendeskInCreateMode = config.id === "zendesk" && !isEditMode;
-        const isConfluenceInCreateMode =
-          config.id === "confluence" && !isEditMode;
-        const finalDisabled =
-          baseDisabled ||
-          isJiraInCreateMode ||
-          isZendeskInCreateMode ||
-          isConfluenceInCreateMode;
-
-        const button = (
-          <Button
-            key={config.id}
-            className={cn("text-black-600")}
-            disabled={finalDisabled}
-            type="button"
-            variant="outline"
-            // Use the determined handler. If it's missing for non-integration types, button might do nothing or be skipped.
-            // For integration types, the handler passed in (e.g., actionHandlers.jira) contains the integration check.
-            onClick={isJiraInCreateMode ? undefined : onClickHandler}
-            aria-disabled={finalDisabled}
-            tabIndex={isJiraInCreateMode ? -1 : 0} // Prevent tabbing to disabled button
-          >
-            {isLoading ? (
-              <LoaderCircle className="guru-sm:mr-0 guru-md:mr-2 guru-lg:mr-2 h-4 w-4 animate-spin" />
-            ) : (
-              <ActionIcon className="guru-sm:mr-0 guru-md:mr-2 guru-lg:mr-2 h-4 w-4" />
-            )}
-            <span className="guru-sm:hidden guru-md:block guru-lg:block">
-              {config.actionButtonText}
-            </span>
-          </Button>
-        );
->>>>>>> 03c3c787
 
           if (isZendeskInCreateMode) {
             return (
@@ -178,32 +145,10 @@
             );
           }
 
-<<<<<<< HEAD
           // Return the menu item directly for other source types or when in edit mode
           return menuItem;
         })}
       </DropdownMenuContent>
     </DropdownMenu>
-=======
-        if (isConfluenceInCreateMode) {
-          return (
-            <TooltipProvider key={config.id} delayDuration={100}>
-              <Tooltip>
-                <TooltipTrigger asChild>
-                  <span tabIndex={-1}>{button}</span>
-                </TooltipTrigger>
-                <TooltipContent>
-                  <p>Confluence integration requires an existing Guru.</p>
-                </TooltipContent>
-              </Tooltip>
-            </TooltipProvider>
-          );
-        }
-
-        // Return the button directly for other source types or when in edit mode
-        return button;
-      })}
-    </div>
->>>>>>> 03c3c787
   );
 };