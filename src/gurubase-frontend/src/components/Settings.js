--- conflicted
+++ resolved
@@ -48,14 +48,8 @@
   const [aiModelProvider, setAiModelProvider] = useState("OPENAI");
   const [ollamaUrl, setOllamaUrl] = useState("");
   const [isOllamaUrlValid, setIsOllamaUrlValid] = useState(false);
-<<<<<<< HEAD
-  const [ollamaEmbeddingModel, setOllamaEmbeddingModel] =
-    useState("nomic-embed-text");
-  const [ollamaBaseModel, setOllamaBaseModel] = useState("llama2");
-=======
   const [ollamaEmbeddingModel, setOllamaEmbeddingModel] = useState("bge-m3");
   const [ollamaBaseModel, setOllamaBaseModel] = useState("phi4:latest");
->>>>>>> 79d32492
   const [isValidatingOllama, setIsValidatingOllama] = useState(false);
   const [ollamaUrlError, setOllamaUrlError] = useState("");
 
@@ -66,11 +60,8 @@
     useState(false);
   const [hasEmbeddingChanged, setHasEmbeddingChanged] = useState(false);
   const [oldAiModelProvider, setOldAiModelProvider] = useState("");
-<<<<<<< HEAD
-=======
   const [embeddingModelExists, setEmbeddingModelExists] = useState(false);
   const [baseModelExists, setBaseModelExists] = useState(false);
->>>>>>> 79d32492
 
   const fetchSettings = async (isInitial = false, keepFields = false) => {
     // keepFields only works for non-api key inputs as they are masked.
@@ -100,20 +91,14 @@
       if (settings.ollama_embedding_model) {
         if (!keepFields) {
           setOllamaEmbeddingModel(settings.ollama_embedding_model);
-<<<<<<< HEAD
-=======
           setEmbeddingModelExists(true);
->>>>>>> 79d32492
         }
         setIsEmbeddingModelValid(settings.is_ollama_embedding_model_valid);
       }
       if (settings.ollama_base_model) {
         if (!keepFields) {
           setOllamaBaseModel(settings.ollama_base_model);
-<<<<<<< HEAD
-=======
           setBaseModelExists(true);
->>>>>>> 79d32492
         }
         setIsBaseModelValid(settings.is_ollama_base_model_valid);
       }
@@ -140,11 +125,7 @@
   };
 
   useEffect(() => {
-<<<<<<< HEAD
-    if (aiModelProvider !== oldAiModelProvider) {
-=======
     if (oldAiModelProvider && aiModelProvider !== oldAiModelProvider) {
->>>>>>> 79d32492
       setHasEmbeddingChanged(true);
     }
   }, [aiModelProvider]);
@@ -271,11 +252,7 @@
       }
 
       // Show confirmation modal if embedding has changed and data sources exist
-<<<<<<< HEAD
-      if (hasEmbeddingChanged && dataSourcesExist) {
-=======
       if (!forceSubmit && hasEmbeddingChanged && dataSourcesExist) {
->>>>>>> 79d32492
         setShowEmbeddingChangeModal(true);
         setIsLoading(false);
 
@@ -368,17 +345,11 @@
         }
         if (result.ollama_embedding_model) {
           setOllamaEmbeddingModel(result.ollama_embedding_model);
-<<<<<<< HEAD
-        }
-        if (result.ollama_base_model) {
-          setOllamaBaseModel(result.ollama_base_model);
-=======
           setEmbeddingModelExists(true);
         }
         if (result.ollama_base_model) {
           setOllamaBaseModel(result.ollama_base_model);
           setBaseModelExists(true);
->>>>>>> 79d32492
         }
         if (result.ai_model_provider) {
           setAiModelProvider(result.ai_model_provider);
@@ -442,63 +413,6 @@
     }
   };
 
-<<<<<<< HEAD
-  const handleConfirmEmbeddingChange = async () => {
-    setIsLoading(true);
-    try {
-      const formData = new FormData();
-
-      formData.append("ai_model_provider", aiModelProvider);
-      if (aiModelProvider === "OLLAMA") {
-        formData.append("ollama_url", ollamaUrl.trim());
-        formData.append("ollama_embedding_model", ollamaEmbeddingModel.trim());
-        formData.append("ollama_base_model", ollamaBaseModel.trim());
-      }
-      if (isEditing) {
-        formData.append("openai_api_key", openAIKey.trim());
-        formData.append("openai_api_key_written", true);
-      } else {
-        formData.append("openai_api_key_written", false);
-      }
-      formData.append("scrape_type", scraperType);
-      if (scraperType === "FIRECRAWL") {
-        if (isFirecrawlEditing) {
-          formData.append("firecrawl_api_key", firecrawlKey.trim());
-          formData.append("firecrawl_api_key_written", true);
-        } else {
-          formData.append("firecrawl_api_key_written", false);
-        }
-      }
-      if (isYoutubeEditing) {
-        formData.append("youtube_api_key", youtubeApiKey.trim());
-        formData.append("youtube_api_key_written", true);
-      } else {
-        formData.append("youtube_api_key_written", false);
-      }
-
-      const result = await updateSettings(formData);
-
-      if (result) {
-        CustomToast({
-          message: "Settings saved successfully",
-          variant: "success"
-        });
-      }
-    } catch (error) {
-      CustomToast({
-        message: "Failed to save settings",
-        variant: "error"
-      });
-    } finally {
-      setIsLoading(false);
-      setShowEmbeddingChangeModal(false);
-      setHasEmbeddingChanged(false);
-      await fetchSettings(false, false);
-    }
-  };
-
-=======
->>>>>>> 79d32492
   return (
     <main className="flex justify-center items-center px-16 guru-sm:px-0 w-full flex-grow guru-sm:max-w-full polygon-fill">
       <div className="guru-md:max-w-[870px] guru-lg:max-w-[1180px] w-full gap-4 h-full">
@@ -623,10 +537,7 @@
                                 Add your Ollama server endpoint. Learn more
                                 about{" "}
                                 <a
-<<<<<<< HEAD
-=======
                                   className="text-blue-600 underline hover:text-blue-800"
->>>>>>> 79d32492
                                   href="https://github.com/ollama/ollama/"
                                   rel="noopener noreferrer"
                                   target="_blank">
@@ -641,11 +552,7 @@
                                   <input
                                     className="w-full h-12 px-4 rounded-lg border border-[#E2E2E2] focus:outline-none focus:ring-2 focus:ring-[#191919] focus:border-transparent"
                                     id="ollama-url"
-<<<<<<< HEAD
-                                    placeholder="http://localhost:11434"
-=======
                                     placeholder="http://host.docker.internal:11434"
->>>>>>> 79d32492
                                     type="text"
                                     value={ollamaUrl}
                                     onBlur={validateOllamaUrl}
@@ -661,25 +568,6 @@
                                   )}
                                 </div>
                               )}
-<<<<<<< HEAD
-                              {(ollamaUrlError || !isOllamaUrlValid) && (
-                                <div className="flex items-center gap-1 mt-2">
-                                  <CloseCircleIcon className="text-[#DC2626]" />
-                                  <span className="text-[12px] font-inter font-normal text-[#DC2626]">
-                                    Unable to access the Ollama server at this
-                                    address.
-                                  </span>
-                                </div>
-                              )}
-                              {isOllamaUrlValid && !ollamaUrlError && (
-                                <div className="flex items-center gap-1 mt-2">
-                                  <CheckCircleIcon />
-                                  <span className="text-[12px] font-normal text-[#16A34A] font-inter">
-                                    Ollama is accessible.
-                                  </span>
-                                </div>
-                              )}
-=======
                               {ollamaUrl &&
                                 (ollamaUrlError || !isOllamaUrlValid) && (
                                   <div className="flex items-center gap-1 mt-2">
@@ -700,7 +588,6 @@
                                     </span>
                                   </div>
                                 )}
->>>>>>> 79d32492
                             </div>
 
                             {isOllamaUrlValid && (
@@ -741,11 +628,7 @@
                                       <input
                                         className="w-full h-12 px-4 rounded-lg border border-[#E2E2E2] focus:outline-none focus:ring-2 focus:ring-[#191919] focus:border-transparent"
                                         id="ollama-embedding-model"
-<<<<<<< HEAD
-                                        placeholder="Embedding Model"
-=======
                                         placeholder="bge-m3"
->>>>>>> 79d32492
                                         type="text"
                                         value={ollamaEmbeddingModel}
                                         onChange={(e) => {
@@ -757,27 +640,6 @@
                                       />
                                     </>
                                   )}
-<<<<<<< HEAD
-                                  {!isEmbeddingModelValid && (
-                                    <div className="flex items-center gap-1 mt-2">
-                                      <CloseCircleIcon className="text-[#DC2626]" />
-                                      <span className="text-[12px] font-inter font-normal text-[#DC2626]">
-                                        Either the model name is incorrect, the
-                                        model does not exist on the specified
-                                        Ollama server, or it does not support
-                                        embedding.
-                                      </span>
-                                    </div>
-                                  )}
-                                  {isEmbeddingModelValid && (
-                                    <div className="flex items-center gap-1 mt-2">
-                                      <CheckCircleIcon />
-                                      <span className="text-[12px] font-normal text-[#16A34A] font-inter">
-                                        Embedding model is valid
-                                      </span>
-                                    </div>
-                                  )}
-=======
                                   {embeddingModelExists &&
                                     !isEmbeddingModelValid && (
                                       <div className="flex items-center gap-1 mt-2">
@@ -799,7 +661,6 @@
                                         </span>
                                       </div>
                                     )}
->>>>>>> 79d32492
                                 </div>
 
                                 <div>
@@ -821,11 +682,7 @@
                                       <input
                                         className="w-full h-12 px-4 rounded-lg border border-[#E2E2E2] focus:outline-none focus:ring-2 focus:ring-[#191919] focus:border-transparent"
                                         id="ollama-base-model"
-<<<<<<< HEAD
-                                        placeholder="Language Model"
-=======
                                         placeholder="phi4:latest"
->>>>>>> 79d32492
                                         type="text"
                                         value={ollamaBaseModel}
                                         onChange={(e) =>
@@ -834,11 +691,7 @@
                                       />
                                     </>
                                   )}
-<<<<<<< HEAD
-                                  {!isBaseModelValid && (
-=======
                                   {baseModelExists && !isBaseModelValid && (
->>>>>>> 79d32492
                                     <div className="flex items-center gap-1 mt-2">
                                       <CloseCircleIcon className="text-[#DC2626]" />
                                       <span className="text-[12px] font-inter font-normal text-[#DC2626]">
@@ -848,11 +701,7 @@
                                       </span>
                                     </div>
                                   )}
-<<<<<<< HEAD
-                                  {isBaseModelValid && (
-=======
                                   {baseModelExists && isBaseModelValid && (
->>>>>>> 79d32492
                                     <div className="flex items-center gap-1 mt-2">
                                       <CheckCircleIcon />
                                       <span className="text-[12px] font-normal text-[#16A34A] font-inter">
@@ -1045,15 +894,11 @@
               <Button
                 className="h-12 px-6 justify-center items-center rounded-lg bg-[#DC2626] hover:bg-red-700 text-white"
                 disabled={isLoading}
-<<<<<<< HEAD
-                onClick={handleConfirmEmbeddingChange}>
-=======
                 onClick={async () => {
                   await handleSubmit(null, true);
                   setShowEmbeddingChangeModal(false);
                   setHasEmbeddingChanged(false);
                 }}>
->>>>>>> 79d32492
                 {isLoading ? "Saving..." : "Continue"}
               </Button>
               <Button
