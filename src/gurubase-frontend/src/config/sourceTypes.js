import {
  LinkIcon,
  Upload
  // Edit, // Keep for potential future use if needed directly
  // RotateCw, // Keep for potential future use if needed directly
} from "lucide-react";

import {
  ConfluenceIcon,
<<<<<<< HEAD
  GitHubIcon,
=======
  ExcelIcon,
>>>>>>> 70e6c6c8
  JiraIcon,
  LogosYoutubeIcon,
  SolarFileTextBold,
  // SolarTrashBinTrashBold, // Keep for potential future use if needed directly
  SolarVideoLibraryBold,
  ZendeskIcon
} from "@/components/Icons"; // Assuming Icons barrel file exists or adjust path

// Check if beta features are enabled via environment variable
const isBetaFeaturesEnabled = process.env.NEXT_PUBLIC_BETA_FEAT_ON === "true";

// Central configuration for data source types
const baseSourceTypesConfig = {
  WEBSITE: {
    id: "website",
    apiType: "WEBSITE", // Matches backend/API expected type
    displayName: "Website", // User-facing name in filters/UI
    displaySourceText: "Website", // Text shown in the table 'Type' column
    icon: LinkIcon, // Icon for the table row
    actionButtonIcon: LinkIcon, // Icon for the 'Add' button
    actionButtonText: "Website",
    sidebarStateSetterName: "setIsUrlSidebarOpen", // Name of the state setter in NewGuru
    formField: "websiteUrls", // Corresponding field in the form schema
    canReindex: true, // Can this source type be reindexed?
    canEdit: true, // Can this source type be edited (open sidebar)?
    requiresIntegrationCheck: false, // Does adding require an integration check?
    filterValue: "website", // Value used in the filter dropdown
    willGroup: true // Group by domain
  },
  EXCEL: {
    id: "excel",
    apiType: "EXCEL",
    displayName: "Excel",
    displaySourceText: "Excel",
    icon: ExcelIcon,
    actionButtonIcon: ExcelIcon,
    actionButtonText: "Excel",
    sidebarStateSetterName: null,
    formField: "uploadedFiles",
    canReindex: false,
    canEdit: false,
    requiresIntegrationCheck: false,
    hasPrivacyToggle: true,
    actionHandlerName: "onUploadExcelClick",
    filterValue: "excel"
  },
  YOUTUBE: {
    id: "youtube",
    apiType: "YOUTUBE",
    displayName: "YouTube",
    displaySourceText: "Video",
    icon: SolarVideoLibraryBold,
    actionButtonIcon: LogosYoutubeIcon,
    actionButtonText: "YouTube",
    sidebarStateSetterName: "setIsYoutubeSidebarOpen",
    formField: "youtubeLinks",
    canReindex: false,
    canEdit: true,
    requiresIntegrationCheck: false,
    filterValue: "youtube",
    willGroup: true // Group by domain
  },
  PDF: {
    id: "pdf",
    apiType: "PDF",
    displayName: "PDF",
    displaySourceText: "PDF",
    icon: SolarFileTextBold,
    actionButtonIcon: Upload,
    actionButtonText: "PDFs",
    sidebarStateSetterName: null, // PDFs don't open a sidebar for editing content
    formField: "uploadedFiles",
    canReindex: false,
    canEdit: false, // No 'Edit' option like URLs
    requiresIntegrationCheck: false,
    hasPrivacyToggle: true, // Specific to PDF
    actionHandlerName: "onUploadPdfClick", // Specific handler for PDF upload trigger
    willGroup: false, // Do not group PDFs
    filterValue: "pdf"
  },
  GITHUB: {
    id: "github_repo",
    apiType: "GITHUB_REPO",
    displayName: "GitHub",
    displaySourceText: "GitHub",
    icon: GitHubIcon,
    actionButtonIcon: GitHubIcon,
    actionButtonText: "GitHub",
    sidebarStateSetterName: "setIsGithubSidebarOpen",
    formField: "githubRepos",
    canReindex: true,
    canEdit: false,
    requiresIntegrationCheck: false,
    filterValue: "github_repo",
    willGroup: false // Do not group GitHub repos
  }
};

// Conditionally add beta source types
if (isBetaFeaturesEnabled) {
  baseSourceTypesConfig.JIRA = {
    id: "jira",
    apiType: "JIRA",
    displayName: "Jira",
    displaySourceText: "Jira",
    icon: JiraIcon,
    actionButtonIcon: JiraIcon,
    actionButtonText: "Jira",
    sidebarStateSetterName: "setIsJiraSidebarOpen",
    formField: "jiraIssues",
    canReindex: true,
    canEdit: true,
    requiresIntegrationCheck: true, // Specific to Jira
    integrationCheckProp: "jiraIntegration", // Prop name in parent for integration status
    integrationLoadingProp: "isLoadingIntegration", // Prop name for loading status
    integrationModalSetterName: "setShowJiraIntegrationModal", // State setter for the integration modal
    filterValue: "jira",
    willGroup: true // Group Jira issues by domain (project?)
  };

  baseSourceTypesConfig.CONFLUENCE = {
    id: "confluence",
    apiType: "CONFLUENCE",
    displayName: "Confluence",
    displaySourceText: "Confluence",
    icon: ConfluenceIcon,
    actionButtonIcon: ConfluenceIcon,
    actionButtonText: "Confluence",
    sidebarStateSetterName: "setIsConfluenceSidebarOpen",
    formField: "confluencePages",
    canReindex: true,
    canEdit: true,
    requiresIntegrationCheck: true,
    integrationCheckProp: "confluenceIntegration",
    integrationLoadingProp: "isLoadingConfluenceIntegration",
    integrationModalSetterName: "setShowConfluenceIntegrationModal",
    filterValue: "confluence",
    willGroup: true // Group Confluence pages by domain
  };

  baseSourceTypesConfig.ZENDESK = {
    id: "zendesk",
    apiType: "ZENDESK",
    displayName: "Zendesk",
    displaySourceText: "Zendesk",
    icon: ZendeskIcon, // Placeholder
    actionButtonIcon: ZendeskIcon, // Placeholder
    actionButtonText: "Zendesk",
    sidebarStateSetterName: "setIsZendeskSidebarOpen", // Assuming a similar pattern
    formField: "zendeskTickets", // Assuming a form field name
    canReindex: true,
    canEdit: true,
    requiresIntegrationCheck: true, // Assuming integration is needed
    integrationCheckProp: "zendeskIntegration", // Prop name for integration status
    integrationLoadingProp: "isLoadingIntegration", // Prop name for loading status
    integrationModalSetterName: "setShowZendeskIntegrationModal", // State setter for the integration modal
    filterValue: "zendesk",
    willGroup: true // Group Zendesk tickets by domain
  };
}

export const SOURCE_TYPES_CONFIG = baseSourceTypesConfig;

// Helper function to get config by id (case-insensitive)
export const getSourceTypeConfigById = (typeId) => {
  if (!typeId) return null;
  const upperCaseTypeId = typeId.toUpperCase();

  // Find the config entry where the apiType matches (more robust than key matching if keys differ)
  return (
    Object.values(SOURCE_TYPES_CONFIG).find(
      (config) => config.apiType === upperCaseTypeId
    ) || null
  );
};

// Helper function to get config by filter value
export const getSourceTypeConfigByFilterValue = (filterValue) => {
  if (!filterValue || filterValue === "all") return null;

  return (
    Object.values(SOURCE_TYPES_CONFIG).find(
      (config) => config.filterValue === filterValue
    ) || null
  );
};

// Get all configs as an array
export const getAllSourceTypeConfigs = () => {
  return Object.values(SOURCE_TYPES_CONFIG);
};

// Get dropdown menu items for the filter
export const getSourceFilterItems = () => {
  return [
    { value: "all", label: "All" },
    ...getAllSourceTypeConfigs().map((config) => ({
      value: config.filterValue,
      label: config.displayName
    }))
  ];
};<|MERGE_RESOLUTION|>--- conflicted
+++ resolved
@@ -7,11 +7,8 @@
 
 import {
   ConfluenceIcon,
-<<<<<<< HEAD
   GitHubIcon,
-=======
   ExcelIcon,
->>>>>>> 70e6c6c8
   JiraIcon,
   LogosYoutubeIcon,
   SolarFileTextBold,
