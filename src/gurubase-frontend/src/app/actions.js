--- conflicted
+++ resolved
@@ -990,7 +990,6 @@
   }
 }
 
-<<<<<<< HEAD
 export async function createSelfhostedIntegration(
   guruType,
   integrationType,
@@ -1027,7 +1026,10 @@
       context: "createSelfhostedIntegration",
       guruType,
       data
-=======
+    });
+  }
+}
+
 export async function getSettings() {
   try {
     const response = await makeAuthenticatedRequest(
@@ -1070,7 +1072,6 @@
   } catch (error) {
     return handleRequestError(error, {
       context: "updateSettings"
->>>>>>> 3637f5e0
     });
   }
 }